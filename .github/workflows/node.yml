name: node

on:
  # Triggers the workflow on push or pull request against main
  push:
    branches: [v3]
  pull_request:
    branches: [v3]
  # Allows you to run this workflow manually from the Actions tab
  workflow_dispatch:

env:
  DEBUG: 'hyperlane:*'

jobs:
  yarn-install:
    runs-on: ubuntu-latest
    steps:
      - uses: actions/checkout@v3
        with:
          submodules: recursive

      - name: yarn-cache
        uses: actions/cache@v3
        with:
          path: |
            **/node_modules
            .yarn/cache
          key: ${{ runner.os }}-yarn-cache-${{ hashFiles('./yarn.lock') }}

      - name: yarn-install
        run: |
          yarn install
          CHANGES=$(git status -s --ignore-submodules)
          if [[ ! -z $CHANGES ]]; then
            echo "Changes found: $CHANGES"
            git diff
            exit 1
          fi

  yarn-build:
    runs-on: ubuntu-latest
    needs: [yarn-install]
    steps:
      - uses: actions/checkout@v3
        with:
          submodules: recursive
      - uses: actions/setup-node@v3
        with:
          node-version: 18

      - name: Install Foundry
        uses: onbjerg/foundry-toolchain@v1

      - name: yarn-cache
        uses: actions/cache@v3
        with:
          path: |
            **/node_modules
            .yarn/cache
          key: ${{ runner.os }}-yarn-cache-${{ hashFiles('./yarn.lock') }}

      - name: build-cache
        uses: actions/cache@v3
        with:
          path: ./*
          key: ${{ github.sha }}

      - name: build
        run: yarn build

  lint-prettier:
    runs-on: ubuntu-latest
    needs: [yarn-install]
    steps:
      - uses: actions/checkout@v3
      - uses: actions/cache@v3
        with:
          path: |
            **/node_modules
            .yarn/cache
          key: ${{ runner.os }}-yarn-cache-${{ hashFiles('./yarn.lock') }}

      - name: lint
        run: yarn lint

      - name: prettier
        run: |
          yarn prettier
          CHANGES=$(git status -s)
          if [[ ! -z $CHANGES ]]; then
            echo "Changes found: $CHANGES"
            exit 1
          fi

  test-ts:
    runs-on: ubuntu-latest
    needs: [yarn-build]
    steps:
      - uses: actions/checkout@v3
        with:
          submodules: recursive

      - uses: actions/cache@v3
        with:
          path: ./*
          key: ${{ github.sha }}

      - name: sdk
        run: yarn workspace @hyperlane-xyz/sdk run test

      - name: helloworld
        run: yarn workspace @hyperlane-xyz/helloworld run test

      - name: infra
        run: yarn workspace @hyperlane-xyz/infra run test

<<<<<<< HEAD
  test-env:
    runs-on: ubuntu-latest
    needs: [yarn-build]
    strategy:
      matrix:
        environment: [testnet4]
        module: [ism, core, helloworld]

    steps:
      - uses: actions/checkout@v3
      - uses: actions/cache@v3
        with:
          path: ./*
          key: ${{ github.sha }}

      - name: Install Foundry
        uses: onbjerg/foundry-toolchain@v1

      - name: Test ${{ matrix.environment }} ${{ matrix.module }} deployment (check, deploy, govern, check again)
        run: cd typescript/infra && ./fork.sh ${{ matrix.environment }} ${{ matrix.module }}
=======
  # test-env:
  #   runs-on: ubuntu-latest
  #   needs: [yarn-build]
  #   strategy:
  #     matrix:
  #       environment: [testnet4, mainnet3]
  #       module: [ism, core, igp, ica, helloworld]

  #   steps:
  #     - uses: actions/checkout@v3
  #     - uses: actions/cache@v3
  #       with:
  #         path: ./*
  #         key: ${{ github.sha }}

  #     - name: Install Foundry
  #       uses: onbjerg/foundry-toolchain@v1

  #     - name: Test ${{ matrix.environment }} ${{ matrix.module }} deployment (check, deploy, govern, check again)
  #       run: cd typescript/infra && ./fork.sh ${{ matrix.environment }} ${{ matrix.module }}
>>>>>>> 136e7c8d

  test-sol:
    env:
      ETHERSCAN_API_KEY: ''

    runs-on: ubuntu-latest
    needs: [yarn-build]

    steps:
      - uses: actions/checkout@v3
      - uses: actions/cache@v3
        with:
          path: ./*
          key: ${{ github.sha }}

      - name: yarn-cache
        uses: actions/cache@v3
        with:
          path: |
            **/node_modules
            .yarn/cache
          key: ${{ runner.os }}-yarn-cache-${{ hashFiles('./yarn.lock') }}

      - name: Install Foundry
        uses: onbjerg/foundry-toolchain@v1

      - name: Install dependencies
        run: cd solidity && forge install

      - name: Forge build
        run: cd solidity && forge build --build-info

      #- name: gas
      #  run: yarn workspace @hyperlane-xyz/core run gas-ci

      - name: Unit tests
        run: yarn workspace @hyperlane-xyz/core run test

      - name: Static analysis
        uses: crytic/slither-action@v0.3.0
        id: slither
        with:
          target: 'solidity/'
          slither-config: 'solidity/slither.config.json'
          sarif: results.sarif
          fail-on: none
          ignore-compile: true

      - name: Upload SARIF file
        uses: github/codeql-action/upload-sarif@v2
        with:
          sarif_file: ${{ steps.slither.outputs.sarif }}

  coverage-sol:
    runs-on: ubuntu-latest
    needs: [yarn-build]

    steps:
      - uses: actions/checkout@v3
      - uses: actions/cache@v3
        with:
          path: ./*
          key: ${{ github.sha }}

      - name: yarn-cache
        uses: actions/cache@v3
        with:
          path: |
            **/node_modules
            .yarn/cache
          key: ${{ runner.os }}-yarn-cache-${{ hashFiles('./yarn.lock') }}

      - name: Install Foundry
        uses: onbjerg/foundry-toolchain@v1

      - name: Run tests with coverage
        run: yarn coverage
        env:
          NODE_OPTIONS: --max_old_space_size=4096

      - name: Upload coverage reports to Codecov with GitHub Action
        uses: codecov/codecov-action@v3
        with:
          token: ${{ secrets.CODECOV_TOKEN }}<|MERGE_RESOLUTION|>--- conflicted
+++ resolved
@@ -115,13 +115,12 @@
       - name: infra
         run: yarn workspace @hyperlane-xyz/infra run test
 
-<<<<<<< HEAD
   test-env:
     runs-on: ubuntu-latest
     needs: [yarn-build]
     strategy:
       matrix:
-        environment: [testnet4]
+        environment: [testnet4, mainnet3]
         module: [ism, core, helloworld]
 
     steps:
@@ -136,28 +135,6 @@
 
       - name: Test ${{ matrix.environment }} ${{ matrix.module }} deployment (check, deploy, govern, check again)
         run: cd typescript/infra && ./fork.sh ${{ matrix.environment }} ${{ matrix.module }}
-=======
-  # test-env:
-  #   runs-on: ubuntu-latest
-  #   needs: [yarn-build]
-  #   strategy:
-  #     matrix:
-  #       environment: [testnet4, mainnet3]
-  #       module: [ism, core, igp, ica, helloworld]
-
-  #   steps:
-  #     - uses: actions/checkout@v3
-  #     - uses: actions/cache@v3
-  #       with:
-  #         path: ./*
-  #         key: ${{ github.sha }}
-
-  #     - name: Install Foundry
-  #       uses: onbjerg/foundry-toolchain@v1
-
-  #     - name: Test ${{ matrix.environment }} ${{ matrix.module }} deployment (check, deploy, govern, check again)
-  #       run: cd typescript/infra && ./fork.sh ${{ matrix.environment }} ${{ matrix.module }}
->>>>>>> 136e7c8d
 
   test-sol:
     env:

--- conflicted
+++ resolved
@@ -21,11 +21,8 @@
   scale?: number;
 };
 
-<<<<<<< HEAD
-export type MinimalTokenMetadata = Omit<ERC20Metadata, 'totalSupply'>;
-=======
 export type ERC20Metadata = TokenMetadata & TokenDecimals;
->>>>>>> 35fdc74f
+export type MinimalTokenMetadata = Omit<ERC20Metadata, 'totalSupply' | 'scale'>;
 
 export const isTokenMetadata = (metadata: any): metadata is TokenMetadata =>
   metadata.name && metadata.symbol && metadata.totalSupply !== undefined; // totalSupply can be 0

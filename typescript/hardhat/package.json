{
  "prepublish": "npm run build",
  "name": "@abacus-network/hardhat",
<<<<<<< HEAD
  "version": "0.0.10",
=======
  "version": "0.0.8",
>>>>>>> 9592b284
  "description": "Abacus hardhat tools",
  "main": "dist/index.js",
  "types": "dist/index.d.ts",
  "scripts": {
    "build": "tsc",
    "check": "tsc --noEmit",
    "prettier": "prettier --write ./src"
  },
  "license": "MIT OR Apache-2.0",
  "dependencies": {
<<<<<<< HEAD
    "@abacus-network/core": "^0.0.5",
    "@abacus-network/utils": "^0.0.5",
=======
    "@abacus-network/core": "^0.0.3",
    "@abacus-network/utils": "^0.0.7",
>>>>>>> 9592b284
    "@nomiclabs/hardhat-ethers": "^2.0.5",
    "@nomiclabs/hardhat-waffle": "^2.0.2",
    "@typechain/hardhat": "^2.0.1",
    "ethereum-waffle": "^3.2.2",
    "ethers": "^5.4.7",
    "hardhat": "^2.8.4",
    "prettier": "^2.3.1",
    "ts-node": "^10.1.0",
    "typechain": "^5.0.0",
    "typescript": "^4.3.2"
  }
}<|MERGE_RESOLUTION|>--- conflicted
+++ resolved
@@ -1,11 +1,7 @@
 {
   "prepublish": "npm run build",
   "name": "@abacus-network/hardhat",
-<<<<<<< HEAD
   "version": "0.0.10",
-=======
-  "version": "0.0.8",
->>>>>>> 9592b284
   "description": "Abacus hardhat tools",
   "main": "dist/index.js",
   "types": "dist/index.d.ts",
@@ -16,13 +12,8 @@
   },
   "license": "MIT OR Apache-2.0",
   "dependencies": {
-<<<<<<< HEAD
     "@abacus-network/core": "^0.0.5",
-    "@abacus-network/utils": "^0.0.5",
-=======
-    "@abacus-network/core": "^0.0.3",
     "@abacus-network/utils": "^0.0.7",
->>>>>>> 9592b284
     "@nomiclabs/hardhat-ethers": "^2.0.5",
     "@nomiclabs/hardhat-waffle": "^2.0.2",
     "@typechain/hardhat": "^2.0.1",

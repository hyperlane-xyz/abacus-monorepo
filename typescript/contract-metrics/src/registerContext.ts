<<<<<<< HEAD
import {devCommunity, mainnetCommunity, staging, mainnet} from "optics-multi-provider-community";
import config from "./config";
=======
import {
  devCommunity,
  mainnetCommunity,
  staging,
} from 'optics-multi-provider-community';
import config from './config';
>>>>>>> a9bafe1d

// register mainnet
mainnetCommunity.registerRpcProvider('celo', config.celoRpc);
mainnetCommunity.registerRpcProvider('ethereum', config.ethereumRpc);
mainnetCommunity.registerRpcProvider('polygon', config.polygonRpc);
mainnetCommunity.registerRpcProvider('avalanche', config.avalancheRpc);

mainnet.registerRpcProvider('celo', config.celoRpc);
mainnet.registerRpcProvider('ethereum', config.ethereumRpc);
mainnet.registerRpcProvider('polygon', config.polygonRpc);

// register staging
staging.registerRpcProvider('alfajores', config.alfajoresRpc);
staging.registerRpcProvider('kovan', config.kovanRpc);

// register devCommunity
devCommunity.registerRpcProvider('alfajores', config.alfajoresRpc);
devCommunity.registerRpcProvider('kovan', config.kovanRpc);

<<<<<<< HEAD
export {
    mainnetCommunity, staging, devCommunity, mainnet
};
=======
export { mainnetCommunity, staging, devCommunity };
>>>>>>> a9bafe1d
<|MERGE_RESOLUTION|>--- conflicted
+++ resolved
@@ -1,14 +1,10 @@
-<<<<<<< HEAD
-import {devCommunity, mainnetCommunity, staging, mainnet} from "optics-multi-provider-community";
-import config from "./config";
-=======
 import {
   devCommunity,
   mainnetCommunity,
   staging,
+  mainnet
 } from 'optics-multi-provider-community';
 import config from './config';
->>>>>>> a9bafe1d
 
 // register mainnet
 mainnetCommunity.registerRpcProvider('celo', config.celoRpc);
@@ -28,10 +24,4 @@
 devCommunity.registerRpcProvider('alfajores', config.alfajoresRpc);
 devCommunity.registerRpcProvider('kovan', config.kovanRpc);
 
-<<<<<<< HEAD
-export {
-    mainnetCommunity, staging, devCommunity, mainnet
-};
-=======
-export { mainnetCommunity, staging, devCommunity };
->>>>>>> a9bafe1d
+export { mainnetCommunity, staging, devCommunity, mainnet };
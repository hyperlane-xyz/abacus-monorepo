--- conflicted
+++ resolved
@@ -69,11 +69,7 @@
 export type CallData = {
   to: Address;
   data: string;
-<<<<<<< HEAD
-  value: BigNumber;
-=======
   value?: BigNumber;
->>>>>>> 769f57d2
 };
 
 export enum MessageStatus {

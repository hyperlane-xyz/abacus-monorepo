--- conflicted
+++ resolved
@@ -17,10 +17,6 @@
 export type Domain = number;
 export type Address = string;
 export type AddressBytes32 = string;
-<<<<<<< HEAD
-export type DomainId = number;
-=======
->>>>>>> a9b522c5
 export type ChainCaip2Id = `${string}:${string}`; // e.g. ethereum:1 or solana:mainnet-beta
 export type ChainCaip19Id = `${string}:${string}/${string}:${string}`; // e.g. ethereum:1/erc20:0x6b175474e89094c44da98b954eedeac495271d0f
 export type HexString = string;

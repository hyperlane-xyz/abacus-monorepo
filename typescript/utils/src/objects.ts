--- conflicted
+++ resolved
@@ -227,12 +227,8 @@
   | {
       [key: string]: ObjectDiffOutput | ObjectDiff;
     }
-<<<<<<< HEAD
-  | ObjectDiff[];
-=======
   | ObjectDiff[]
   | undefined;
->>>>>>> 32d0a67c
 
 /**
  * Merges 2 objects showing any difference in value for common fields.
@@ -240,20 +236,12 @@
 export function diffObjMerge(
   actual: Record<string, any>,
   expected: Record<string, any>,
-<<<<<<< HEAD
-  max_depth = 10,
-=======
   maxDepth = 10,
->>>>>>> 32d0a67c
 ): {
   mergedObject: ObjectDiff;
   isInvalid: boolean;
 } {
-<<<<<<< HEAD
-  if (max_depth === 0) {
-=======
   if (maxDepth === 0) {
->>>>>>> 32d0a67c
     throw new Error('diffObjMerge tried to go too deep');
   }
 
@@ -265,13 +253,10 @@
     };
   }
 
-<<<<<<< HEAD
-=======
   if (isNullish(actual) && isNullish(expected)) {
     return { mergedObject: undefined, isInvalid: isDiff };
   }
 
->>>>>>> 32d0a67c
   if (isObject(actual) && isObject(expected)) {
     const ret: Record<string, ObjectDiff> = {};
 
@@ -280,16 +265,8 @@
     const allKeys = new Set([...actualKeys, ...expectedKeys]);
     for (const key of allKeys.values()) {
       if (actualKeys.has(key) && expectedKeys.has(key)) {
-<<<<<<< HEAD
-        const { mergedObject, isInvalid } = diffObjMerge(
-          actual[key],
-          expected[key],
-          max_depth - 1,
-        );
-=======
         const { mergedObject, isInvalid } =
           diffObjMerge(actual[key], expected[key], maxDepth - 1) ?? {};
->>>>>>> 32d0a67c
         ret[key] = mergedObject;
         isDiff ||= isInvalid;
       } else if (actualKeys.has(key) && !isNullish(actual[key])) {
@@ -297,19 +274,13 @@
           actual: actual[key],
           expected: '' as any,
         };
-<<<<<<< HEAD
-=======
         isDiff = true;
->>>>>>> 32d0a67c
       } else if (!isNullish(expected[key])) {
         ret[key] = {
           actual: '' as any,
           expected: expected[key],
         };
-<<<<<<< HEAD
-=======
         isDiff = true;
->>>>>>> 32d0a67c
       }
     }
     return {

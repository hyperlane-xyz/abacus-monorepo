--- conflicted
+++ resolved
@@ -3,15 +3,9 @@
   "version": "3.12.2",
   "description": "A command-line utility for common Hyperlane operations",
   "dependencies": {
-<<<<<<< HEAD
     "@hyperlane-xyz/registry": "^1.2.0",
-    "@hyperlane-xyz/sdk": "3.11.1",
-    "@hyperlane-xyz/utils": "3.11.1",
-=======
-    "@hyperlane-xyz/registry": "^1.0.7",
     "@hyperlane-xyz/sdk": "3.12.2",
     "@hyperlane-xyz/utils": "3.12.2",
->>>>>>> 1f9a3e9b
     "@inquirer/prompts": "^3.0.0",
     "bignumber.js": "^9.1.1",
     "chalk": "^5.3.0",

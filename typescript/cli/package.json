--- conflicted
+++ resolved
@@ -5,15 +5,9 @@
   "dependencies": {
     "@aws-sdk/client-kms": "^3.577.0",
     "@aws-sdk/client-s3": "^3.577.0",
-<<<<<<< HEAD
-    "@hyperlane-xyz/registry": "4.1.0",
-    "@hyperlane-xyz/sdk": "5.1.0",
-    "@hyperlane-xyz/utils": "5.1.0",
-=======
     "@hyperlane-xyz/registry": "4.3.6",
     "@hyperlane-xyz/sdk": "5.2.1",
     "@hyperlane-xyz/utils": "5.2.1",
->>>>>>> 35d4503b
     "@inquirer/prompts": "^3.0.0",
     "asn1.js": "^5.4.1",
     "bignumber.js": "^9.1.1",
@@ -38,10 +32,7 @@
     "@typescript-eslint/eslint-plugin": "^7.4.0",
     "@typescript-eslint/parser": "^7.4.0",
     "chai": "4.5.0",
-<<<<<<< HEAD
     "chai-as-promised": "8.0.0",
-=======
->>>>>>> 35d4503b
     "eslint": "^8.57.0",
     "eslint-config-prettier": "^9.1.0",
     "mocha": "^10.2.0",

anvil2:
  submitter:
    chain: anvil2
    type: jsonRpc
anvil3:
  submitter:
<<<<<<< HEAD
    type: jsonRpc
zksync1:
  submitter:
    type: jsonRpc
zksync2:
  submitter:
=======
    chain: anvil3
>>>>>>> e6f9d5c4
    type: jsonRpc<|MERGE_RESOLUTION|>--- conflicted
+++ resolved
@@ -4,14 +4,11 @@
     type: jsonRpc
 anvil3:
   submitter:
-<<<<<<< HEAD
+    chain: anvil3
     type: jsonRpc
 zksync1:
   submitter:
     type: jsonRpc
 zksync2:
   submitter:
-=======
-    chain: anvil3
->>>>>>> e6f9d5c4
     type: jsonRpc
--- conflicted
+++ resolved
@@ -125,15 +125,10 @@
     name,
     displayName,
     chainId,
-<<<<<<< HEAD
     domainId:
       typeof chainId === 'string' ? stringChainIdToDomainId(chainId) : chainId,
     protocol: protocol,
-=======
-    domainId: chainId,
-    protocol: ProtocolType.Ethereum,
     technicalStack,
->>>>>>> d35502fa
     rpcUrls: [{ http: rpcUrl }],
     isTestnet,
     ...arbitrumNitroMetadata,

--- conflicted
+++ resolved
@@ -103,9 +103,6 @@
   }
 
   return warpCoreConfig;
-<<<<<<< HEAD
-}
-=======
 }
 
 /**
@@ -595,5 +592,4 @@
       message: theme.style.message(config.message),
     });
   },
-);
->>>>>>> 32d0a67c
+);
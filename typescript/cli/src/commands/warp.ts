import { stringify as yamlStringify } from 'yaml';
import { CommandModule } from 'yargs';

<<<<<<< HEAD
=======
import { ChainSubmissionStrategySchema } from '@hyperlane-xyz/sdk';

>>>>>>> 32d0a67c
import { runWarpRouteCheck } from '../check/warp.js';
import {
  createWarpRouteDeployConfig,
  readWarpRouteDeployConfig,
} from '../config/warp.js';
import {
  CommandModuleWithContext,
  CommandModuleWithWriteContext,
} from '../context/types.js';
import { evaluateIfDryRunFailure } from '../deploy/dry-run.js';
import { runWarpRouteApply, runWarpRouteDeploy } from '../deploy/warp.js';
import { log, logCommandHeader, logGreen } from '../logger.js';
import { runWarpRouteRead } from '../read/warp.js';
import { sendTestTransfer } from '../send/transfer.js';
import {
  indentYamlOrJson,
  readYamlOrJson,
  removeEndingSlash,
  writeYamlOrJson,
} from '../utils/files.js';
import { getWarpCoreConfigOrExit } from '../utils/input.js';

import {
  DEFAULT_WARP_ROUTE_DEPLOYMENT_CONFIG_PATH,
  addressCommandOption,
  chainCommandOption,
  dryRunCommandOption,
  fromAddressCommandOption,
  inputFileCommandOption,
  outputFileCommandOption,
  strategyCommandOption,
  symbolCommandOption,
  warpCoreConfigCommandOption,
  warpDeploymentConfigCommandOption,
} from './options.js';
import { MessageOptionsArgTypes, messageOptions } from './send.js';

/**
 * Parent command
 */
export const warpCommand: CommandModule = {
  command: 'warp',
  describe: 'Manage Hyperlane warp routes',
  builder: (yargs) =>
    yargs
      .command(apply)
      .command(check)
      .command(deploy)
      .command(init)
      .command(read)
      .command(send)
      .version(false)
      .demandCommand(),

  handler: () => log('Command required'),
};

export const apply: CommandModuleWithWriteContext<{
  config: string;
  symbol?: string;
  warp: string;
  strategy?: string;
  receiptsDir: string;
}> = {
  command: 'apply',
  describe: 'Update Warp Route contracts',
  builder: {
    config: warpDeploymentConfigCommandOption,
    symbol: {
      ...symbolCommandOption,
      demandOption: false,
    },
    warp: {
      ...warpCoreConfigCommandOption,
      demandOption: false,
    },
    strategy: { ...strategyCommandOption, demandOption: false },
    'receipts-dir': {
      type: 'string',
      description: 'The directory to output transaction receipts.',
      default: './generated/transactions',
      coerce: (dir) => removeEndingSlash(dir),
    },
  },
  handler: async ({
    context,
    config,
    symbol,
    warp,
    strategy: strategyUrl,
    receiptsDir,
  }) => {
    logCommandHeader('Hyperlane Warp Apply');

    const warpCoreConfig = await getWarpCoreConfigOrExit({
      symbol,
      warp,
      context,
    });
<<<<<<< HEAD
=======

    if (strategyUrl)
      ChainSubmissionStrategySchema.parse(readYamlOrJson(strategyUrl));
>>>>>>> 32d0a67c
    const warpDeployConfig = await readWarpRouteDeployConfig(config);

    await runWarpRouteApply({
      context,
      warpDeployConfig,
      warpCoreConfig,
      strategyUrl,
      receiptsDir,
    });
    process.exit(0);
  },
};

export const deploy: CommandModuleWithWriteContext<{
  config: string;
  'dry-run': string;
  'from-address': string;
}> = {
  command: 'deploy',
  describe: 'Deploy Warp Route contracts',
  builder: {
    config: warpDeploymentConfigCommandOption,
    'dry-run': dryRunCommandOption,
    'from-address': fromAddressCommandOption,
  },
  handler: async ({ context, config, dryRun }) => {
    logCommandHeader(
      `Hyperlane Warp Route Deployment${dryRun ? ' Dry-Run' : ''}`,
    );

    try {
      await runWarpRouteDeploy({
        context,
        warpRouteDeploymentConfigPath: config,
      });
    } catch (error: any) {
      evaluateIfDryRunFailure(error, dryRun);
      throw error;
    }
    process.exit(0);
  },
};

export const init: CommandModuleWithContext<{
  advanced: boolean;
  out: string;
}> = {
  command: 'init',
  describe: 'Create a warp route configuration.',
  builder: {
    advanced: {
      type: 'boolean',
      describe: 'Create an advanced ISM',
      default: false,
    },
    out: outputFileCommandOption(DEFAULT_WARP_ROUTE_DEPLOYMENT_CONFIG_PATH),
  },
  handler: async ({ context, advanced, out }) => {
    logCommandHeader('Hyperlane Warp Configure');

    await createWarpRouteDeployConfig({
      context,
      outPath: out,
      advanced,
    });
    process.exit(0);
  },
};

export const read: CommandModuleWithContext<{
  chain?: string;
  address?: string;
  config?: string;
  symbol?: string;
}> = {
  command: 'read',
  describe: 'Derive the warp route config from onchain artifacts',
  builder: {
    symbol: {
      ...symbolCommandOption,
      demandOption: false,
    },
    chain: {
      ...chainCommandOption,
      demandOption: false,
    },
    address: addressCommandOption(
      'Address of the router contract to read.',
      false,
    ),
    config: outputFileCommandOption(
      DEFAULT_WARP_ROUTE_DEPLOYMENT_CONFIG_PATH,
      false,
      'The path to output a Warp Config JSON or YAML file.',
    ),
  },
  handler: async ({
    context,
    chain,
    address,
    config: configFilePath,
    symbol,
  }) => {
    logCommandHeader('Hyperlane Warp Reader');

    const config = await runWarpRouteRead({
      context,
      chain,
      address,
      symbol,
    });

    if (configFilePath) {
      writeYamlOrJson(configFilePath, config, 'yaml');
      logGreen(
        `✅ Warp route config written successfully to ${configFilePath}:\n`,
      );
    } else {
      logGreen(`✅ Warp route config read successfully:\n`);
    }
    log(indentYamlOrJson(yamlStringify(config, null, 2), 4));
    process.exit(0);
  },
};

const send: CommandModuleWithWriteContext<
  MessageOptionsArgTypes & {
    warp?: string;
    symbol?: string;
    router?: string;
    amount: string;
    recipient?: string;
  }
> = {
  command: 'send',
  describe: 'Send a test token transfer on a warp route',
  builder: {
    ...messageOptions,
    symbol: {
      ...symbolCommandOption,
      demandOption: false,
    },
    warp: {
      ...warpCoreConfigCommandOption,
      demandOption: false,
    },
    amount: {
      type: 'string',
      description: 'Amount to send (in smallest unit)',
      default: 1,
    },
    recipient: {
      type: 'string',
      description: 'Token recipient address (defaults to sender)',
    },
  },
  handler: async ({
    context,
    origin,
    destination,
    timeout,
    quick,
    relay,
    symbol,
    warp,
    amount,
    recipient,
  }) => {
    const warpCoreConfig = await getWarpCoreConfigOrExit({
      symbol,
      warp,
      context,
    });

    await sendTestTransfer({
      context,
      warpCoreConfig,
      origin,
      destination,
      amount,
      recipient,
      timeoutSec: timeout,
      skipWaitForDelivery: quick,
      selfRelay: relay,
    });
    process.exit(0);
  },
};

export const check: CommandModuleWithContext<{
  config: string;
  symbol?: string;
  warp?: string;
}> = {
  command: 'check',
  describe:
    'Verifies that a warp route configuration matches the on chain configuration.',
  builder: {
    symbol: {
      ...symbolCommandOption,
      demandOption: false,
    },
    warp: {
      ...warpCoreConfigCommandOption,
      demandOption: false,
    },
    config: inputFileCommandOption({
      defaultPath: DEFAULT_WARP_ROUTE_DEPLOYMENT_CONFIG_PATH,
      description: 'The path to a warp route deployment configuration file',
    }),
  },
  handler: async ({ context, config, symbol, warp }) => {
    logCommandHeader('Hyperlane Warp Check');

    const warpRouteConfig = await readWarpRouteDeployConfig(config, context);
    const onChainWarpConfig = await runWarpRouteRead({
      context,
      warp,
      symbol,
    });

    await runWarpRouteCheck({
      onChainWarpConfig,
      warpRouteConfig,
    });

    process.exit(0);
  },
};<|MERGE_RESOLUTION|>--- conflicted
+++ resolved
@@ -1,11 +1,8 @@
 import { stringify as yamlStringify } from 'yaml';
 import { CommandModule } from 'yargs';
 
-<<<<<<< HEAD
-=======
 import { ChainSubmissionStrategySchema } from '@hyperlane-xyz/sdk';
 
->>>>>>> 32d0a67c
 import { runWarpRouteCheck } from '../check/warp.js';
 import {
   createWarpRouteDeployConfig,
@@ -105,12 +102,9 @@
       warp,
       context,
     });
-<<<<<<< HEAD
-=======
 
     if (strategyUrl)
       ChainSubmissionStrategySchema.parse(readYamlOrJson(strategyUrl));
->>>>>>> 32d0a67c
     const warpDeployConfig = await readWarpRouteDeployConfig(config);
 
     await runWarpRouteApply({

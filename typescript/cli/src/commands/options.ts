--- conflicted
+++ resolved
@@ -97,19 +97,7 @@
   description: 'File path to agent configuration artifacts',
 };
 
-<<<<<<< HEAD
 export const outputFileOption = (defaultPath: string): Options => ({
-=======
-export const fileFormatOption: Options = {
-  type: 'string',
-  description: 'Output file format',
-  choices: ['json', 'yaml'],
-  default: 'yaml',
-  alias: 'f',
-};
-
-export const outputFileOption = (defaultPath?: string): Options => ({
->>>>>>> 7dd4ec89
   type: 'string',
   description: 'Output file path',
   default: defaultPath,

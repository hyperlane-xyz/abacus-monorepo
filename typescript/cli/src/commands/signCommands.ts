--- conflicted
+++ resolved
@@ -26,17 +26,11 @@
   WARP_SEND = 'warp:send',
   WARP_APPLY = 'warp:apply',
   WARP_READ = 'warp:read',
-<<<<<<< HEAD
-=======
   WARP_CHECK = 'warp:check',
->>>>>>> 16501ca0
   SEND_MESSAGE = 'send:message',
   AGENT_KURTOSIS = 'deploy:kurtosis-agents',
   STATUS = 'status:',
   SUBMIT = 'submit:',
   RELAYER = 'relayer:',
-<<<<<<< HEAD
-=======
   CORE_APPLY = 'core:apply',
->>>>>>> 16501ca0
 }
import { confirm } from '@inquirer/prompts';
import { ethers } from 'ethers';

import {
  ChainMap,
  ChainName,
  CoreConfig,
  DeployedIsm,
  GasOracleContractType,
  HookType,
  HyperlaneAddresses,
  HyperlaneAddressesMap,
  HyperlaneContractsMap,
  HyperlaneCoreDeployer,
  HyperlaneDeploymentArtifacts,
  HyperlaneIsmFactory,
  HyperlaneProxyFactoryDeployer,
  IgpConfig,
  IsmConfig,
  IsmType,
  MultiProvider,
  MultisigConfig,
  RoutingIsmConfig,
  agentStartBlocks,
  buildAgentConfig,
  buildAggregationIsmConfigs,
  defaultMultisigConfigs,
  multisigIsmVerificationCost,
  serializeContractsMap,
} from '@hyperlane-xyz/sdk';
import { Address, objFilter, objMerge } from '@hyperlane-xyz/utils';

import { log, logBlue, logGray, logGreen, logRed } from '../../logger.js';
import { readDeploymentArtifacts } from '../config/artifacts.js';
import { readHookConfig } from '../config/hooks.js';
import { readIsmConfig } from '../config/ism.js';
import { readMultisigConfig } from '../config/multisig.js';
import { MINIMUM_CORE_DEPLOY_GAS } from '../consts.js';
import {
  getContextWithSigner,
  getMergedContractAddresses,
  sdkContractAddressesMap,
} from '../context.js';
import { runMultiChainSelectionStep } from '../utils/chains.js';
import {
  prepNewArtifactsFiles,
  runFileSelectionStep,
  writeJson,
} from '../utils/files.js';

import {
  TestRecipientConfig,
  TestRecipientDeployer,
} from './TestRecipientDeployer.js';
import {
  isAdvancedISMConfig,
  isAdvancedZODISMConfig,
  runPreflightChecksForChains,
} from './utils.js';

export async function runCoreDeploy({
  key,
  chainConfigPath,
  chains,
  ismConfigPath,
  hookConfigPath,
  artifactsPath,
  outPath,
  skipConfirmation,
}: {
  key: string;
  chainConfigPath: string;
  chains?: ChainName[];
  ismConfigPath?: string;
  hookConfigPath?: string;
  artifactsPath?: string;
  outPath: string;
  skipConfirmation: boolean;
}) {
  const { customChains, multiProvider, signer } = getContextWithSigner(
    key,
    chainConfigPath,
  );

  if (!chains?.length) {
    chains = await runMultiChainSelectionStep(
      customChains,
<<<<<<< HEAD
      'Select chains to which core contacts will be deployed',
      [],
=======
      'Select chains to connect',
>>>>>>> 31cbf6f4
    );
  }
  const artifacts = await runArtifactStep(chains, artifactsPath);
  const result = await runIsmStep(chains, ismConfigPath);
  // we can either specify the full ISM config or just the multisig config
  const isAdvancedIsm = isAdvancedISMConfig(result);
  const ismConfigs = isAdvancedIsm
    ? (result as ChainMap<IsmConfig>)
    : undefined;
  const multisigConfigs = isAdvancedIsm
    ? defaultMultisigConfigs
    : (result as ChainMap<MultisigConfig>);
  // TODO re-enable when hook config is actually used
  await runHookStep(chains, hookConfigPath);

  const deploymentParams: DeployParams = {
    chains,
    signer,
    multiProvider,
    artifacts,
    ismConfigs,
    multisigConfigs,
    outPath,
    skipConfirmation,
  };

  await runDeployPlanStep(deploymentParams);
  await runPreflightChecksForChains({
    ...deploymentParams,
    minGas: MINIMUM_CORE_DEPLOY_GAS,
  });
  await executeDeploy(deploymentParams);
}

async function runArtifactStep(
  selectedChains: ChainName[],
  artifactsPath?: string,
) {
  if (!artifactsPath) {
    logBlue(
      '\n',
      'Deployments can be totally new or can use some existing contract addresses.',
    );
    const isResume = await confirm({
      message: 'Do you want use some existing contract addresses?',
    });
    if (!isResume) return undefined;

    artifactsPath = await runFileSelectionStep(
      './artifacts',
      'contract artifacts',
      'core-deployment',
    );
  }
  const artifacts = readDeploymentArtifacts(artifactsPath);
  const artifactChains = Object.keys(artifacts).filter((c) =>
    selectedChains.includes(c),
  );
  if (artifactChains.length === 0) {
    logGray('No artifacts found for selected chains');
  } else {
    log(`Found existing artifacts for chains: ${artifactChains.join(', ')}`);
  }
  return artifacts;
}

async function runIsmStep(selectedChains: ChainName[], ismConfigPath?: string) {
  if (!ismConfigPath) {
    logBlue(
      '\n',
      'Hyperlane instances requires an Interchain Security Module (ISM).',
    );
    logGray(
      'Example config: https://github.com/hyperlane-xyz/hyperlane-monorepo/blob/main/cli/typescript/cli/examples/ism.yaml',
    );
    ismConfigPath = await runFileSelectionStep(
      './configs',
      'ISM config',
      'ism',
    );
  }
  const isAdvancedIsm = isAdvancedZODISMConfig(ismConfigPath);
  // separate flow for 'ism' and 'ism-advanced' options
  if (isAdvancedIsm) {
    const ismConfig = readIsmConfig(ismConfigPath);
    const requiredIsms = objFilter(
      ismConfig,
      (chain, config): config is IsmConfig => selectedChains.includes(chain),
    );
    // selected chains - (user configs + default configs) = missing config
    const missingConfigs = selectedChains.filter(
      (c) => !Object.keys(ismConfig).includes(c),
    );
    if (missingConfigs.length > 0) {
      throw new Error(
        `Missing advanced ISM config for one or more chains: ${missingConfigs.join(
          ', ',
        )}`,
      );
    }

    log(`Found configs for chains: ${selectedChains.join(', ')}`);
    return requiredIsms as ChainMap<IsmConfig>;
  } else {
    const multisigConfigs = {
      ...defaultMultisigConfigs,
      ...readMultisigConfig(ismConfigPath),
    } as ChainMap<MultisigConfig>;
    const requiredMultisigs = objFilter(
      multisigConfigs,
      (chain, config): config is MultisigConfig =>
        selectedChains.includes(chain),
    );
    // selected chains - (user configs + default configs) = missing config
    const missingConfigs = selectedChains.filter(
      (c) => !Object.keys(requiredMultisigs).includes(c),
    );
    if (missingConfigs.length > 0) {
      throw new Error(
        `Missing ISM config for one or more chains: ${missingConfigs.join(
          ', ',
        )}`,
      );
    }

    log(`Found configs for chains: ${selectedChains.join(', ')}`);
    return requiredMultisigs as ChainMap<MultisigConfig>;
  }
}

async function runHookStep(
  _selectedChains: ChainName[],
  hookConfigPath?: string,
) {
  if ('TODO: Skip this step for now as values are unused') return;

  // const presetConfigChains = Object.keys(presetHookConfigs);

  if (!hookConfigPath) {
    logBlue(
      '\n',
      'Hyperlane instances can take an Interchain Security Module (ISM).',
    );
    hookConfigPath = await runFileSelectionStep(
      './configs/',
      'Hook config',
      'hook',
    );
  }
  const configs = readHookConfig(hookConfigPath);
  if (!configs) return;
  log(`Found hook configs for chains: ${Object.keys(configs).join(', ')}`);
}

interface DeployParams {
  chains: string[];
  signer: ethers.Signer;
  multiProvider: MultiProvider;
  artifacts?: HyperlaneAddressesMap<any>;
  ismConfigs?: ChainMap<IsmConfig>;
  multisigConfigs?: ChainMap<MultisigConfig>;
  outPath: string;
  skipConfirmation: boolean;
}

async function runDeployPlanStep({
  chains,
  signer,
  artifacts,
  skipConfirmation,
}: DeployParams) {
  const address = await signer.getAddress();

  logBlue('\nDeployment plan');
  logGray('===============');
  log(`Transaction signer and owner of new contracts will be ${address}`);
  log(`Deploying to ${chains.join(', ')}`);
  log(
    `There are several contracts required for each chain but contracts in the Hyperlane SDK ${
      artifacts ? 'or your artifacts ' : ''
    }will be skipped`,
  );

  if (skipConfirmation) return;
  const isConfirmed = await confirm({
    message: 'Is this deployment plan correct?',
  });
  if (!isConfirmed) throw new Error('Deployment cancelled');
}

async function executeDeploy({
  chains,
  signer,
  multiProvider,
  outPath,
  artifacts = {},
  ismConfigs = {},
  multisigConfigs = {},
}: DeployParams) {
  logBlue('All systems ready, captain! Beginning deployment...');

  const [contractsFilePath, agentFilePath] = prepNewArtifactsFiles(outPath, [
    { filename: 'core-deployment', description: 'Contract addresses' },
    { filename: 'agent-config', description: 'Agent configs' },
  ]);

  const owner = await signer.getAddress();
  const mergedContractAddrs = getMergedContractAddresses(artifacts);

  // 1. Deploy ISM factories to all deployable chains that don't have them.
  logBlue('Deploying ISM factory contracts');
  const ismFactoryDeployer = new HyperlaneProxyFactoryDeployer(multiProvider);
  ismFactoryDeployer.cacheAddressesMap(mergedContractAddrs);

  const ismFactoryConfig = chains.reduce((chainMap, curr) => {
    chainMap[curr] = {};
    return chainMap;
  }, {} as ChainMap<{}>);
  const ismFactoryContracts = await ismFactoryDeployer.deploy(ismFactoryConfig);

  artifacts = writeMergedAddresses(
    contractsFilePath,
    artifacts,
    ismFactoryContracts,
  );
  logGreen('ISM factory contracts deployed');

  // Build an IsmFactory that covers all chains so that we can
  // use it to deploy ISMs to remote chains.
  const ismFactory = HyperlaneIsmFactory.fromAddressesMap(
    mergedContractAddrs,
    multiProvider,
  );

  // 3. Deploy ISM contracts to remote deployable chains
  logBlue('Deploying ISMs');
  const ismContracts: ChainMap<{ multisigIsm: DeployedIsm }> = {};
  const defaultIsms: ChainMap<Address> = {};
  for (const ismOrigin of chains) {
    logBlue(`Deploying ISM to ${ismOrigin}`);
    const ismConfig =
      ismConfigs[ismOrigin] ??
      buildIsmConfig(owner, ismOrigin, chains, multisigConfigs);
    ismContracts[ismOrigin] = {
      multisigIsm: await ismFactory.deploy(ismOrigin, ismConfig),
    };
    defaultIsms[ismOrigin] = ismContracts[ismOrigin].multisigIsm.address;
  }
  artifacts = writeMergedAddresses(contractsFilePath, artifacts, ismContracts);
  logGreen('ISM contracts deployed');

  // 4. Deploy core contracts to chains
  logBlue(`Deploying core contracts to ${chains.join(', ')}`);
  const coreDeployer = new HyperlaneCoreDeployer(multiProvider, ismFactory);
  coreDeployer.cacheAddressesMap(mergedContractAddrs as any);
  const coreConfigs = buildCoreConfigMap(
    owner,
    chains,
    defaultIsms,
    multisigConfigs ?? defaultMultisigConfigs, // TODO: fix https://github.com/hyperlane-xyz/issues/issues/773
  );
  const coreContracts = await coreDeployer.deploy(coreConfigs);
  artifacts = writeMergedAddresses(contractsFilePath, artifacts, coreContracts);
  logGreen('Core contracts deployed');

  // 5. Deploy TestRecipients to all deployable chains
  log('Deploying test recipient contracts');
  const testRecipientConfig = buildTestRecipientConfigMap(chains, artifacts);
  const testRecipientDeployer = new TestRecipientDeployer(multiProvider);
  testRecipientDeployer.cacheAddressesMap(mergedContractAddrs);
  const testRecipients = await testRecipientDeployer.deploy(
    testRecipientConfig,
  );
  artifacts = writeMergedAddresses(
    contractsFilePath,
    artifacts,
    testRecipients,
  );
  logGreen('Test recipient contracts deployed');

  log('Writing agent configs');
  await writeAgentConfig(agentFilePath, artifacts, chains, multiProvider);
  logGreen('Agent configs written');

  logBlue('Deployment is complete!');
  logBlue(`Contract address artifacts are in ${contractsFilePath}`);
  logBlue(`Agent configs are in ${agentFilePath}`);
}

function buildIsmConfig(
  owner: Address,
  local: ChainName,
  chains: ChainName[],
  multisigIsmConfigs: ChainMap<MultisigConfig>,
): RoutingIsmConfig {
  const aggregationIsmConfigs = buildAggregationIsmConfigs(
    local,
    chains,
    multisigIsmConfigs,
  );
  return {
    owner,
    type: IsmType.ROUTING,
    domains: aggregationIsmConfigs,
  };
}

function buildCoreConfigMap(
  owner: Address,
  chains: ChainName[],
  defaultIsms: ChainMap<Address>,
  multisigConfig: ChainMap<MultisigConfig>,
): ChainMap<CoreConfig> {
  return chains.reduce<ChainMap<CoreConfig>>((config, chain) => {
    const igpConfig = buildIgpConfigMap(owner, chains, multisigConfig);
    config[chain] = {
      owner,
      defaultIsm: defaultIsms[chain],
      defaultHook: {
        type: HookType.AGGREGATION,
        hooks: [
          {
            type: HookType.MERKLE_TREE,
          },
          {
            type: HookType.INTERCHAIN_GAS_PAYMASTER,
            ...igpConfig[chain],
          },
        ],
      },
      requiredHook: {
        type: HookType.PROTOCOL_FEE,
        maxProtocolFee: ethers.utils.parseUnits('1', 'gwei'), // 1 gwei of native token
        protocolFee: ethers.utils.parseUnits('0', 'wei'), // 1 wei
        beneficiary: owner,
        owner,
      },
    };
    return config;
  }, {});
}

function buildTestRecipientConfigMap(
  chains: ChainName[],
  addressesMap: HyperlaneAddressesMap<any>,
): ChainMap<TestRecipientConfig> {
  return chains.reduce<ChainMap<TestRecipientConfig>>((config, chain) => {
    const interchainSecurityModule =
      // TODO revisit assumption that multisigIsm is always the ISM
      addressesMap[chain].multisigIsm ??
      addressesMap[chain].interchainSecurityModule ??
      ethers.constants.AddressZero;
    if (interchainSecurityModule === ethers.constants.AddressZero) {
      logRed('Error: No ISM for TestRecipient, deploying with zero address');
    }
    config[chain] = { interchainSecurityModule };
    return config;
  }, {});
}

function buildIgpConfigMap(
  owner: Address,
  chains: ChainName[],
  multisigConfigs: ChainMap<MultisigConfig>,
): ChainMap<IgpConfig> {
  const configMap: ChainMap<IgpConfig> = {};
  for (const chain of chains) {
    const overhead: ChainMap<number> = {};
    const gasOracleType: ChainMap<GasOracleContractType> = {};
    for (const remote of chains) {
      if (chain === remote) continue;
      // TODO: accurate estimate of gas from ChainMap<ISMConfig>
      const threshold = multisigConfigs[remote]
        ? multisigConfigs[remote].threshold
        : 2;
      const validatorsLength = multisigConfigs[remote]
        ? multisigConfigs[remote].validators.length
        : 3;
      overhead[remote] = multisigIsmVerificationCost(
        threshold,
        validatorsLength,
      );
      gasOracleType[remote] = GasOracleContractType.StorageGasOracle;
    }
    configMap[chain] = {
      owner,
      beneficiary: owner,
      gasOracleType,
      overhead,
      oracleKey: owner,
    };
  }
  return configMap;
}

function writeMergedAddresses(
  filePath: string,
  aAddresses: HyperlaneAddressesMap<any>,
  bContracts: HyperlaneContractsMap<any>,
): HyperlaneAddressesMap<any> {
  const bAddresses = serializeContractsMap(bContracts);
  const mergedAddresses = objMerge(aAddresses, bAddresses);
  writeJson(filePath, mergedAddresses);
  return mergedAddresses;
}

async function writeAgentConfig(
  filePath: string,
  artifacts: HyperlaneAddressesMap<any>,
  chains: ChainName[],
  multiProvider: MultiProvider,
) {
  // TODO: share with rust/config/*
  const startBlocks: ChainMap<number> = { ...agentStartBlocks };

  for (const chain of chains) {
    if (startBlocks[chain]) continue;
    startBlocks[chain] = await multiProvider
      .getProvider(chain)
      .getBlockNumber();
  }

  const mergedAddressesMap: HyperlaneAddressesMap<any> = objMerge(
    sdkContractAddressesMap,
    artifacts,
  );
  const filteredAddressesMap = objFilter(
    mergedAddressesMap,
    (chain, v): v is HyperlaneAddresses<any> =>
      chains.includes(chain) &&
      !!v.mailbox &&
      !!v.interchainGasPaymaster &&
      !!v.validatorAnnounce,
  ) as ChainMap<HyperlaneDeploymentArtifacts>;

  const agentConfig = buildAgentConfig(
    Object.keys(filteredAddressesMap),
    multiProvider,
    filteredAddressesMap,
    startBlocks,
  );
  writeJson(filePath, agentConfig);
}<|MERGE_RESOLUTION|>--- conflicted
+++ resolved
@@ -85,12 +85,7 @@
   if (!chains?.length) {
     chains = await runMultiChainSelectionStep(
       customChains,
-<<<<<<< HEAD
-      'Select chains to which core contacts will be deployed',
-      [],
-=======
       'Select chains to connect',
->>>>>>> 31cbf6f4
     );
   }
   const artifacts = await runArtifactStep(chains, artifactsPath);

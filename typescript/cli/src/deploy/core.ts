import { confirm } from '@inquirer/prompts';
import { ethers } from 'ethers';

import {
  ChainMap,
  ChainName,
  CoreConfig,
  DeployedIsm,
  GasOracleContractType,
  HookType,
  HyperlaneAddresses,
  HyperlaneAddressesMap,
  HyperlaneContractsMap,
  HyperlaneCoreDeployer,
  HyperlaneDeploymentArtifacts,
  HyperlaneIsmFactory,
  HyperlaneProxyFactoryDeployer,
  IgpConfig,
  IsmConfig,
  IsmType,
  MultiProvider,
  MultisigConfig,
  RoutingIsmConfig,
  agentStartBlocks,
  buildAgentConfig,
  buildAggregationIsmConfigs,
  defaultMultisigConfigs,
  multisigIsmVerificationCost,
  serializeContractsMap,
} from '@hyperlane-xyz/sdk';
import { Address, objFilter, objMerge } from '@hyperlane-xyz/utils';

import { log, logBlue, logGray, logGreen, logRed } from '../../logger.js';
import { readDeploymentArtifacts } from '../config/artifacts.js';
import { readHookConfig } from '../config/hooks.js';
import { readIsmConfig } from '../config/ism.js';
import { readMultisigConfig } from '../config/multisig.js';
import { MINIMUM_CORE_DEPLOY_GAS } from '../consts.js';
import {
  getContextWithSigner,
  getMergedContractAddresses,
  sdkContractAddressesMap,
} from '../context.js';
import { runMultiChainSelectionStep } from '../utils/chains.js';
import {
  prepNewArtifactsFiles,
  runFileSelectionStep,
  writeJson,
} from '../utils/files.js';

import {
  TestRecipientConfig,
  TestRecipientDeployer,
} from './TestRecipientDeployer.js';
<<<<<<< HEAD
import {
  isAdvancedISMConfig,
  isAdvancedZODISMConfig,
  runPreflightChecksForChains,
} from './utils.js';
=======
import { isISMConfig, isZODISMConfig } from './utils.js';
import { runPreflightChecksForChains } from './utils.js';
>>>>>>> df693708

export async function runCoreDeploy({
  key,
  chainConfigPath,
  chains,
  ismConfigPath,
  hookConfigPath,
  artifactsPath,
  outPath,
  skipConfirmation,
}: {
  key: string;
  chainConfigPath: string;
  chains?: ChainName[];
  ismConfigPath?: string;
  hookConfigPath?: string;
  artifactsPath?: string;
  outPath: string;
  skipConfirmation: boolean;
}) {
  const { customChains, multiProvider, signer } = getContextWithSigner(
    key,
    chainConfigPath,
  );

  if (!chains?.length) {
    chains = await runMultiChainSelectionStep(
      customChains,
      'Select chains to connect',
    );
  }
  const artifacts = await runArtifactStep(chains, artifactsPath);
  const result = await runIsmStep(chains, ismConfigPath);
  // we can either specify the full ISM config or just the multisig config
<<<<<<< HEAD
  const isAdvancedIsm = isAdvancedISMConfig(result);
=======
  const isAdvancedIsm = isISMConfig(result);
>>>>>>> df693708
  const ismConfigs = isAdvancedIsm
    ? (result as ChainMap<IsmConfig>)
    : undefined;
  const multisigConfigs = isAdvancedIsm
    ? defaultMultisigConfigs
    : (result as ChainMap<MultisigConfig>);
  // TODO re-enable when hook config is actually used
  await runHookStep(chains, hookConfigPath);

  const deploymentParams: DeployParams = {
    chains,
    signer,
    multiProvider,
    artifacts,
    ismConfigs,
    multisigConfigs,
    outPath,
    skipConfirmation,
  };

  await runDeployPlanStep(deploymentParams);
  await runPreflightChecksForChains({
    ...deploymentParams,
    minGas: MINIMUM_CORE_DEPLOY_GAS,
  });
  await executeDeploy(deploymentParams);
}

async function runArtifactStep(
  selectedChains: ChainName[],
  artifactsPath?: string,
) {
  if (!artifactsPath) {
    logBlue(
      '\n',
      'Deployments can be totally new or can use some existing contract addresses.',
    );
    const isResume = await confirm({
      message: 'Do you want use some existing contract addresses?',
    });
    if (!isResume) return undefined;

    artifactsPath = await runFileSelectionStep(
      './artifacts',
      'contract artifacts',
      'core-deployment',
    );
  }
  const artifacts = readDeploymentArtifacts(artifactsPath);
  const artifactChains = Object.keys(artifacts).filter((c) =>
    selectedChains.includes(c),
  );
  if (artifactChains.length === 0) {
    logGray('No artifacts found for selected chains');
  } else {
    log(`Found existing artifacts for chains: ${artifactChains.join(', ')}`);
  }
  return artifacts;
}

async function runIsmStep(selectedChains: ChainName[], ismConfigPath?: string) {
  if (!ismConfigPath) {
    logBlue(
      '\n',
      'Hyperlane instances requires an Interchain Security Module (ISM).',
    );
    logGray(
      'Example config: https://github.com/hyperlane-xyz/hyperlane-monorepo/blob/main/cli/typescript/cli/examples/ism.yaml',
    );
    ismConfigPath = await runFileSelectionStep(
      './configs',
      'ISM config',
      'ism',
    );
  }
<<<<<<< HEAD
  const isAdvancedIsm = isAdvancedZODISMConfig(ismConfigPath);
=======
  const isAdvancedIsm = isZODISMConfig(ismConfigPath);
>>>>>>> df693708
  // separate flow for 'ism' and 'ism-advanced' options
  if (isAdvancedIsm) {
    const ismConfig = readIsmConfig(ismConfigPath);
    const requiredIsms = objFilter(
      ismConfig,
      (chain, config): config is IsmConfig => selectedChains.includes(chain),
    );
    // selected chains - (user configs + default configs) = missing config
    const missingConfigs = selectedChains.filter(
      (c) => !Object.keys(ismConfig).includes(c),
    );
    if (missingConfigs.length > 0) {
      throw new Error(
        `Missing advanced ISM config for one or more chains: ${missingConfigs.join(
          ', ',
        )}`,
      );
    }
<<<<<<< HEAD

    log(`Found configs for chains: ${selectedChains.join(', ')}`);
    return requiredIsms as ChainMap<IsmConfig>;
  } else {
    const multisigConfigs = {
      ...defaultMultisigConfigs,
      ...readMultisigConfig(ismConfigPath),
    } as ChainMap<MultisigConfig>;
    const requiredMultisigs = objFilter(
      multisigConfigs,
      (chain, config): config is MultisigConfig =>
        selectedChains.includes(chain),
    );
    // selected chains - (user configs + default configs) = missing config
    const missingConfigs = selectedChains.filter(
      (c) => !Object.keys(requiredMultisigs).includes(c),
    );
    if (missingConfigs.length > 0) {
      throw new Error(
        `Missing ISM config for one or more chains: ${missingConfigs.join(
          ', ',
        )}`,
      );
    }

    log(`Found configs for chains: ${selectedChains.join(', ')}`);
=======

    log(`Found configs for chains: ${selectedChains.join(', ')}`);
    return requiredIsms as ChainMap<IsmConfig>;
  } else {
    const multisigConfigs = {
      ...defaultMultisigConfigs,
      ...readMultisigConfig(ismConfigPath),
    } as ChainMap<MultisigConfig>;
    const requiredMultisigs = objFilter(
      multisigConfigs,
      (chain, config): config is MultisigConfig =>
        selectedChains.includes(chain),
    );
    // selected chains - (user configs + default configs) = missing config
    const missingConfigs = selectedChains.filter(
      (c) => !Object.keys(requiredMultisigs).includes(c),
    );
    if (missingConfigs.length > 0) {
      throw new Error(
        `Missing ISM config for one or more chains: ${missingConfigs.join(
          ', ',
        )}`,
      );
    }

    log(`Found configs for chains: ${selectedChains.join(', ')}`);
>>>>>>> df693708
    return requiredMultisigs as ChainMap<MultisigConfig>;
  }
}

async function runHookStep(
  _selectedChains: ChainName[],
  hookConfigPath?: string,
) {
  if ('TODO: Skip this step for now as values are unused') return;

  // const presetConfigChains = Object.keys(presetHookConfigs);

  if (!hookConfigPath) {
    logBlue(
      '\n',
      'Hyperlane instances can take an Interchain Security Module (ISM).',
    );
    hookConfigPath = await runFileSelectionStep(
      './configs/',
      'Hook config',
      'hook',
    );
  }
  const configs = readHookConfig(hookConfigPath);
  if (!configs) return;
  log(`Found hook configs for chains: ${Object.keys(configs).join(', ')}`);
}

interface DeployParams {
  chains: string[];
  signer: ethers.Signer;
  multiProvider: MultiProvider;
  artifacts?: HyperlaneAddressesMap<any>;
  ismConfigs?: ChainMap<IsmConfig>;
  multisigConfigs?: ChainMap<MultisigConfig>;
  outPath: string;
  skipConfirmation: boolean;
}

async function runDeployPlanStep({
  chains,
  signer,
  artifacts,
  skipConfirmation,
}: DeployParams) {
  const address = await signer.getAddress();

  logBlue('\nDeployment plan');
  logGray('===============');
  log(`Transaction signer and owner of new contracts will be ${address}`);
  log(`Deploying to ${chains.join(', ')}`);
  log(
    `There are several contracts required for each chain but contracts in the Hyperlane SDK ${
      artifacts ? 'or your artifacts ' : ''
    }will be skipped`,
  );

  if (skipConfirmation) return;
  const isConfirmed = await confirm({
    message: 'Is this deployment plan correct?',
  });
  if (!isConfirmed) throw new Error('Deployment cancelled');
}

async function executeDeploy({
  chains,
  signer,
  multiProvider,
  outPath,
  artifacts = {},
  ismConfigs = {},
  multisigConfigs = {},
}: DeployParams) {
  logBlue('All systems ready, captain! Beginning deployment...');

  const [contractsFilePath, agentFilePath] = prepNewArtifactsFiles(outPath, [
    { filename: 'core-deployment', description: 'Contract addresses' },
    { filename: 'agent-config', description: 'Agent configs' },
  ]);

  const owner = await signer.getAddress();
  const mergedContractAddrs = getMergedContractAddresses(artifacts);

  // 1. Deploy ISM factories to all deployable chains that don't have them.
  logBlue('Deploying ISM factory contracts');
  const ismFactoryDeployer = new HyperlaneProxyFactoryDeployer(multiProvider);
  ismFactoryDeployer.cacheAddressesMap(mergedContractAddrs);

  const ismFactoryConfig = chains.reduce((chainMap, curr) => {
    chainMap[curr] = {};
    return chainMap;
  }, {} as ChainMap<{}>);
  const ismFactoryContracts = await ismFactoryDeployer.deploy(ismFactoryConfig);

  artifacts = writeMergedAddresses(
    contractsFilePath,
    artifacts,
    ismFactoryContracts,
  );
  logGreen('ISM factory contracts deployed');

  // Build an IsmFactory that covers all chains so that we can
  // use it to deploy ISMs to remote chains.
  const ismFactory = HyperlaneIsmFactory.fromAddressesMap(
    mergedContractAddrs,
    multiProvider,
  );

  // 3. Deploy ISM contracts to remote deployable chains
  logBlue('Deploying ISMs');
  const ismContracts: ChainMap<{ multisigIsm: DeployedIsm }> = {};
  const defaultIsms: ChainMap<Address> = {};
  for (const ismOrigin of chains) {
    logBlue(`Deploying ISM to ${ismOrigin}`);
    const ismConfig =
      ismConfigs[ismOrigin] ??
      buildIsmConfig(owner, ismOrigin, chains, multisigConfigs);
    ismContracts[ismOrigin] = {
      multisigIsm: await ismFactory.deploy(ismOrigin, ismConfig),
    };
    defaultIsms[ismOrigin] = ismContracts[ismOrigin].multisigIsm.address;
  }
  artifacts = writeMergedAddresses(contractsFilePath, artifacts, ismContracts);
  logGreen('ISM contracts deployed');

  // 4. Deploy core contracts to chains
  logBlue(`Deploying core contracts to ${chains.join(', ')}`);
  const coreDeployer = new HyperlaneCoreDeployer(multiProvider, ismFactory);
  coreDeployer.cacheAddressesMap(mergedContractAddrs as any);
  const coreConfigs = buildCoreConfigMap(
    owner,
    chains,
    defaultIsms,
    multisigConfigs ?? defaultMultisigConfigs, // TODO: fix https://github.com/hyperlane-xyz/issues/issues/773
  );
  const coreContracts = await coreDeployer.deploy(coreConfigs);
  artifacts = writeMergedAddresses(contractsFilePath, artifacts, coreContracts);
  logGreen('Core contracts deployed');

  // 5. Deploy TestRecipients to all deployable chains
  log('Deploying test recipient contracts');
  const testRecipientConfig = buildTestRecipientConfigMap(chains, artifacts);
  const testRecipientDeployer = new TestRecipientDeployer(multiProvider);
  testRecipientDeployer.cacheAddressesMap(mergedContractAddrs);
  const testRecipients = await testRecipientDeployer.deploy(
    testRecipientConfig,
  );
  artifacts = writeMergedAddresses(
    contractsFilePath,
    artifacts,
    testRecipients,
  );
  logGreen('Test recipient contracts deployed');

  log('Writing agent configs');
  await writeAgentConfig(agentFilePath, artifacts, chains, multiProvider);
  logGreen('Agent configs written');

  logBlue('Deployment is complete!');
  logBlue(`Contract address artifacts are in ${contractsFilePath}`);
  logBlue(`Agent configs are in ${agentFilePath}`);
}

function buildIsmConfig(
  owner: Address,
  local: ChainName,
  chains: ChainName[],
  multisigIsmConfigs: ChainMap<MultisigConfig>,
): RoutingIsmConfig {
  const aggregationIsmConfigs = buildAggregationIsmConfigs(
    local,
    chains,
    multisigIsmConfigs,
  );
  return {
    owner,
    type: IsmType.ROUTING,
    domains: aggregationIsmConfigs,
  };
}

function buildCoreConfigMap(
  owner: Address,
  chains: ChainName[],
  defaultIsms: ChainMap<Address>,
  multisigConfig: ChainMap<MultisigConfig>,
): ChainMap<CoreConfig> {
  return chains.reduce<ChainMap<CoreConfig>>((config, chain) => {
    const igpConfig = buildIgpConfigMap(owner, chains, multisigConfig);
    config[chain] = {
      owner,
      defaultIsm: defaultIsms[chain],
      defaultHook: {
        type: HookType.AGGREGATION,
        hooks: [
          {
            type: HookType.MERKLE_TREE,
          },
          {
            type: HookType.INTERCHAIN_GAS_PAYMASTER,
            ...igpConfig[chain],
          },
        ],
      },
      requiredHook: {
        type: HookType.PROTOCOL_FEE,
        maxProtocolFee: ethers.utils.parseUnits('1', 'gwei'), // 1 gwei of native token
        protocolFee: ethers.utils.parseUnits('0', 'wei'), // 1 wei
        beneficiary: owner,
        owner,
      },
    };
    return config;
  }, {});
}

function buildTestRecipientConfigMap(
  chains: ChainName[],
  addressesMap: HyperlaneAddressesMap<any>,
): ChainMap<TestRecipientConfig> {
  return chains.reduce<ChainMap<TestRecipientConfig>>((config, chain) => {
    const interchainSecurityModule =
      // TODO revisit assumption that multisigIsm is always the ISM
      addressesMap[chain].multisigIsm ??
      addressesMap[chain].interchainSecurityModule ??
      ethers.constants.AddressZero;
    if (interchainSecurityModule === ethers.constants.AddressZero) {
      logRed('Error: No ISM for TestRecipient, deploying with zero address');
    }
    config[chain] = { interchainSecurityModule };
    return config;
  }, {});
}

function buildIgpConfigMap(
  owner: Address,
  chains: ChainName[],
  multisigConfigs: ChainMap<MultisigConfig>,
): ChainMap<IgpConfig> {
  const configMap: ChainMap<IgpConfig> = {};
  for (const chain of chains) {
    const overhead: ChainMap<number> = {};
    const gasOracleType: ChainMap<GasOracleContractType> = {};
    for (const remote of chains) {
      if (chain === remote) continue;
      // TODO: accurate estimate of gas from ChainMap<ISMConfig>
      const threshold = multisigConfigs[remote]
        ? multisigConfigs[remote].threshold
        : 2;
      const validatorsLength = multisigConfigs[remote]
        ? multisigConfigs[remote].validators.length
        : 3;
      overhead[remote] = multisigIsmVerificationCost(
        threshold,
        validatorsLength,
      );
      gasOracleType[remote] = GasOracleContractType.StorageGasOracle;
    }
    configMap[chain] = {
      owner,
      beneficiary: owner,
      gasOracleType,
      overhead,
      oracleKey: owner,
    };
  }
  return configMap;
}

function writeMergedAddresses(
  filePath: string,
  aAddresses: HyperlaneAddressesMap<any>,
  bContracts: HyperlaneContractsMap<any>,
): HyperlaneAddressesMap<any> {
  const bAddresses = serializeContractsMap(bContracts);
  const mergedAddresses = objMerge(aAddresses, bAddresses);
  writeJson(filePath, mergedAddresses);
  return mergedAddresses;
}

async function writeAgentConfig(
  filePath: string,
  artifacts: HyperlaneAddressesMap<any>,
  chains: ChainName[],
  multiProvider: MultiProvider,
) {
  // TODO: share with rust/config/*
  const startBlocks: ChainMap<number> = { ...agentStartBlocks };

  for (const chain of chains) {
    if (startBlocks[chain]) continue;
    startBlocks[chain] = await multiProvider
      .getProvider(chain)
      .getBlockNumber();
  }

  const mergedAddressesMap: HyperlaneAddressesMap<any> = objMerge(
    sdkContractAddressesMap,
    artifacts,
  );
  const filteredAddressesMap = objFilter(
    mergedAddressesMap,
    (chain, v): v is HyperlaneAddresses<any> =>
      chains.includes(chain) &&
      !!v.mailbox &&
      !!v.interchainGasPaymaster &&
      !!v.validatorAnnounce,
  ) as ChainMap<HyperlaneDeploymentArtifacts>;

  const agentConfig = buildAgentConfig(
    Object.keys(filteredAddressesMap),
    multiProvider,
    filteredAddressesMap,
    startBlocks,
  );
  writeJson(filePath, agentConfig);
}<|MERGE_RESOLUTION|>--- conflicted
+++ resolved
@@ -52,16 +52,11 @@
   TestRecipientConfig,
   TestRecipientDeployer,
 } from './TestRecipientDeployer.js';
-<<<<<<< HEAD
 import {
-  isAdvancedISMConfig,
-  isAdvancedZODISMConfig,
+  isISMConfig,
+  isZODISMConfig,
   runPreflightChecksForChains,
 } from './utils.js';
-=======
-import { isISMConfig, isZODISMConfig } from './utils.js';
-import { runPreflightChecksForChains } from './utils.js';
->>>>>>> df693708
 
 export async function runCoreDeploy({
   key,
@@ -96,15 +91,9 @@
   const artifacts = await runArtifactStep(chains, artifactsPath);
   const result = await runIsmStep(chains, ismConfigPath);
   // we can either specify the full ISM config or just the multisig config
-<<<<<<< HEAD
-  const isAdvancedIsm = isAdvancedISMConfig(result);
-=======
-  const isAdvancedIsm = isISMConfig(result);
->>>>>>> df693708
-  const ismConfigs = isAdvancedIsm
-    ? (result as ChainMap<IsmConfig>)
-    : undefined;
-  const multisigConfigs = isAdvancedIsm
+  const isIsmConfig = isISMConfig(result);
+  const ismConfigs = isIsmConfig ? (result as ChainMap<IsmConfig>) : undefined;
+  const multisigConfigs = isIsmConfig
     ? defaultMultisigConfigs
     : (result as ChainMap<MultisigConfig>);
   // TODO re-enable when hook config is actually used
@@ -176,13 +165,10 @@
       'ism',
     );
   }
-<<<<<<< HEAD
-  const isAdvancedIsm = isAdvancedZODISMConfig(ismConfigPath);
-=======
-  const isAdvancedIsm = isZODISMConfig(ismConfigPath);
->>>>>>> df693708
+
+  const isIsm = isZODISMConfig(ismConfigPath);
   // separate flow for 'ism' and 'ism-advanced' options
-  if (isAdvancedIsm) {
+  if (isIsm) {
     const ismConfig = readIsmConfig(ismConfigPath);
     const requiredIsms = objFilter(
       ismConfig,
@@ -199,7 +185,6 @@
         )}`,
       );
     }
-<<<<<<< HEAD
 
     log(`Found configs for chains: ${selectedChains.join(', ')}`);
     return requiredIsms as ChainMap<IsmConfig>;
@@ -226,34 +211,6 @@
     }
 
     log(`Found configs for chains: ${selectedChains.join(', ')}`);
-=======
-
-    log(`Found configs for chains: ${selectedChains.join(', ')}`);
-    return requiredIsms as ChainMap<IsmConfig>;
-  } else {
-    const multisigConfigs = {
-      ...defaultMultisigConfigs,
-      ...readMultisigConfig(ismConfigPath),
-    } as ChainMap<MultisigConfig>;
-    const requiredMultisigs = objFilter(
-      multisigConfigs,
-      (chain, config): config is MultisigConfig =>
-        selectedChains.includes(chain),
-    );
-    // selected chains - (user configs + default configs) = missing config
-    const missingConfigs = selectedChains.filter(
-      (c) => !Object.keys(requiredMultisigs).includes(c),
-    );
-    if (missingConfigs.length > 0) {
-      throw new Error(
-        `Missing ISM config for one or more chains: ${missingConfigs.join(
-          ', ',
-        )}`,
-      );
-    }
-
-    log(`Found configs for chains: ${selectedChains.join(', ')}`);
->>>>>>> df693708
     return requiredMultisigs as ChainMap<MultisigConfig>;
   }
 }

import { confirm } from '@inquirer/prompts';
import { ethers } from 'ethers';

import {
  ChainMap,
  ChainName,
  CoreConfig,
  DeployedIsm,
  GasOracleContractType,
  HooksConfig,
  HyperlaneAddressesMap,
  HyperlaneContractsMap,
  HyperlaneCore,
  HyperlaneCoreDeployer,
  HyperlaneDeploymentArtifacts,
  HyperlaneIsmFactory,
  HyperlaneProxyFactoryDeployer,
  IgpConfig,
  IsmConfig,
  IsmType,
  MultiProvider,
  MultisigConfig,
  RoutingIsmConfig,
  buildAgentConfig,
  buildAggregationIsmConfigs,
  defaultMultisigConfigs,
  multisigIsmVerificationCost,
  serializeContractsMap,
} from '@hyperlane-xyz/sdk';
import { Address, objFilter, objMerge } from '@hyperlane-xyz/utils';

import { log, logBlue, logGray, logGreen, logRed } from '../../logger.js';
import { runDeploymentArtifactStep } from '../config/artifacts.js';
import { presetHookConfigs, readHooksConfigMap } from '../config/hooks.js';
import { readIsmConfig } from '../config/ism.js';
import { readMultisigConfig } from '../config/multisig.js';
import { MINIMUM_CORE_DEPLOY_GAS } from '../consts.js';
import {
  getContextWithSigner,
  getMergedContractAddresses,
  sdkContractAddressesMap,
} from '../context.js';
import { runMultiChainSelectionStep } from '../utils/chains.js';
import {
  prepNewArtifactsFiles,
  runFileSelectionStep,
  writeJson,
} from '../utils/files.js';

import {
  TestRecipientConfig,
  TestRecipientDeployer,
} from './TestRecipientDeployer.js';
import {
  isISMConfig,
  isZODISMConfig,
  runPreflightChecksForChains,
} from './utils.js';

export async function runCoreDeploy({
  key,
  chainConfigPath,
  chains,
  ismConfigPath,
  hookConfigPath,
  artifactsPath,
  outPath,
  skipConfirmation,
}: {
  key: string;
  chainConfigPath: string;
  chains?: ChainName[];
  ismConfigPath?: string;
  hookConfigPath?: string;
  artifactsPath?: string;
  outPath: string;
  skipConfirmation: boolean;
}) {
  const { customChains, multiProvider, signer } = getContextWithSigner(
    key,
    chainConfigPath,
  );

  if (!chains?.length) {
    chains = await runMultiChainSelectionStep(
      customChains,
      'Select chains to connect',
    );
  }
  const artifacts = await runArtifactStep(chains, artifactsPath);
  const result = await runIsmStep(chains, ismConfigPath);
  // we can either specify the full ISM config or just the multisig config
  const isIsmConfig = isISMConfig(result);
  const ismConfigs = isIsmConfig ? (result as ChainMap<IsmConfig>) : undefined;
  const multisigConfigs = isIsmConfig
    ? defaultMultisigConfigs
    : (result as ChainMap<MultisigConfig>);
  const hooksConfig = await runHookStep(chains, hookConfigPath);

  const deploymentParams: DeployParams = {
    chains,
    signer,
    multiProvider,
    artifacts,
    ismConfigs,
    multisigConfigs,
    hooksConfig,
    outPath,
    skipConfirmation,
  };

  await runDeployPlanStep(deploymentParams);
  await runPreflightChecksForChains({
    ...deploymentParams,
    minGas: MINIMUM_CORE_DEPLOY_GAS,
  });
  await executeDeploy(deploymentParams);
}

function runArtifactStep(selectedChains: ChainName[], artifactsPath?: string) {
  logBlue(
    '\n',
    'Deployments can be totally new or can use some existing contract addresses.',
  );
  return runDeploymentArtifactStep(artifactsPath, undefined, selectedChains);
}

async function runIsmStep(selectedChains: ChainName[], ismConfigPath?: string) {
  if (!ismConfigPath) {
    logBlue(
      '\n',
      'Hyperlane instances requires an Interchain Security Module (ISM).',
    );
    logGray(
      'Example config: https://github.com/hyperlane-xyz/hyperlane-monorepo/blob/main/cli/typescript/cli/examples/ism.yaml',
    );
    ismConfigPath = await runFileSelectionStep(
      './configs',
      'ISM config',
      'ism',
    );
  }

  const isIsm = isZODISMConfig(ismConfigPath);
  // separate flow for 'ism' and 'ism-advanced' options
  if (isIsm) {
    const ismConfig = readIsmConfig(ismConfigPath);
    const requiredIsms = objFilter(
      ismConfig,
      (chain, config): config is IsmConfig => selectedChains.includes(chain),
    );
    // selected chains - (user configs + default configs) = missing config
    const missingConfigs = selectedChains.filter(
      (c) => !Object.keys(ismConfig).includes(c),
    );
    if (missingConfigs.length > 0) {
      throw new Error(
        `Missing advanced ISM config for one or more chains: ${missingConfigs.join(
          ', ',
        )}`,
      );
    }

    log(`Found configs for chains: ${selectedChains.join(', ')}`);
    return requiredIsms as ChainMap<IsmConfig>;
  } else {
    const multisigConfigs = {
      ...defaultMultisigConfigs,
      ...readMultisigConfig(ismConfigPath),
    } as ChainMap<MultisigConfig>;
    const requiredMultisigs = objFilter(
      multisigConfigs,
      (chain, config): config is MultisigConfig =>
        selectedChains.includes(chain),
    );
    // selected chains - (user configs + default configs) = missing config
    const missingConfigs = selectedChains.filter(
      (c) => !Object.keys(requiredMultisigs).includes(c),
    );
    if (missingConfigs.length > 0) {
      throw new Error(
        `Missing ISM config for one or more chains: ${missingConfigs.join(
          ', ',
        )}`,
      );
    }

    log(`Found configs for chains: ${selectedChains.join(', ')}`);
    return requiredMultisigs as ChainMap<MultisigConfig>;
  }
}

async function runHookStep(
  _selectedChains: ChainName[],
  hookConfigPath?: string,
) {
  if (!hookConfigPath) return {};
  return readHooksConfigMap(hookConfigPath);
}

export interface DeployParams {
  chains: string[];
  signer: ethers.Signer;
  multiProvider: MultiProvider;
  artifacts?: HyperlaneAddressesMap<any>;
  ismConfigs?: ChainMap<IsmConfig>;
  multisigConfigs?: ChainMap<MultisigConfig>;
  hooksConfig?: ChainMap<HooksConfig>;
  outPath: string;
  skipConfirmation: boolean;
}

async function runDeployPlanStep({
  chains,
  signer,
  artifacts,
  skipConfirmation,
}: DeployParams) {
  const address = await signer.getAddress();

  logBlue('\nDeployment plan');
  logGray('===============');
  log(`Transaction signer and owner of new contracts will be ${address}`);
  log(`Deploying to ${chains.join(', ')}`);
  log(
    `There are several contracts required for each chain but contracts in the Hyperlane SDK ${
      artifacts ? 'or your artifacts ' : ''
    }will be skipped`,
  );

  if (skipConfirmation) return;
  const isConfirmed = await confirm({
    message: 'Is this deployment plan correct?',
  });
  if (!isConfirmed) throw new Error('Deployment cancelled');
}

export async function executeDeploy({
  chains,
  signer,
  multiProvider,
  outPath,
  artifacts = {},
  ismConfigs = {},
  multisigConfigs = {},
  hooksConfig = {},
}: DeployParams) {
  logBlue('All systems ready, captain! Beginning deployment...');

  const [contractsFilePath, agentFilePath] = prepNewArtifactsFiles(outPath, [
    { filename: 'core-deployment', description: 'Contract addresses' },
    { filename: 'agent-config', description: 'Agent configs' },
  ]);

  const owner = await signer.getAddress();
  const mergedContractAddrs = getMergedContractAddresses(artifacts, chains);

  // 1. Deploy ISM factories to all deployable chains that don't have them.
  logBlue('Deploying ISM factory contracts');
  const ismFactoryDeployer = new HyperlaneProxyFactoryDeployer(multiProvider);
  ismFactoryDeployer.cacheAddressesMap(mergedContractAddrs);

  const ismFactoryConfig = chains.reduce((chainMap, curr) => {
    chainMap[curr] = {};
    return chainMap;
  }, {} as ChainMap<{}>);
  const ismFactoryContracts = await ismFactoryDeployer.deploy(ismFactoryConfig);

  artifacts = writeMergedAddresses(
    contractsFilePath,
    artifacts,
    ismFactoryContracts,
  );
  logGreen('ISM factory contracts deployed');

  // Build an IsmFactory that covers all chains so that we can
  // use it to deploy ISMs to remote chains.
  const ismFactory = HyperlaneIsmFactory.fromAddressesMap(
    mergedContractAddrs,
    multiProvider,
  );
  // 3. Construct ISM configs for all deployable chains
  const ismContracts: ChainMap<{ interchainSecurityModule: DeployedIsm }> = {};
  const defaultIsms: ChainMap<IsmConfig> = {};
  for (const ismOrigin of chains) {
    defaultIsms[ismOrigin] =
      ismConfigs[ismOrigin] ??
      buildIsmConfig(owner, ismOrigin, chains, multisigConfigs);
  }
  artifacts = writeMergedAddresses(contractsFilePath, artifacts, ismContracts);

  // 4. Deploy core contracts to chains
  logBlue(`Deploying core contracts to ${chains.join(', ')}`);
  const coreDeployer = new HyperlaneCoreDeployer(multiProvider, ismFactory);
  coreDeployer.cacheAddressesMap(mergedContractAddrs as any);
  const coreConfigs = buildCoreConfigMap(
    owner,
    chains,
    defaultIsms,
    hooksConfig,
    multisigConfigs,
  );
  const coreContracts = await coreDeployer.deploy(coreConfigs);

  // 4.5 recover the toplevel ISM address
  const isms: HyperlaneAddressesMap<any> = {};
  for (const chain of chains) {
    isms[chain] = {
      interchainSecurityModule:
        coreDeployer.cachedAddresses[chain].interchainSecurityModule,
    };
  }
  artifacts = objMerge(artifacts, isms);
  artifacts = writeMergedAddresses(contractsFilePath, artifacts, coreContracts);
  logGreen('Core contracts deployed');

  // 5. Deploy TestRecipients to all deployable chains
  log('Deploying test recipient contracts');
  const testRecipientConfig = buildTestRecipientConfigMap(chains, artifacts);
  const testRecipientDeployer = new TestRecipientDeployer(multiProvider);
  testRecipientDeployer.cacheAddressesMap(mergedContractAddrs);
  const testRecipients = await testRecipientDeployer.deploy(
    testRecipientConfig,
  );
  artifacts = writeMergedAddresses(
    contractsFilePath,
    artifacts,
    testRecipients,
  );
  logGreen('Test recipient contracts deployed');

  log('Writing agent configs');
  await writeAgentConfig(agentFilePath, artifacts, chains, multiProvider);
  logGreen('Agent configs written');

  logBlue('Deployment is complete!');
  logBlue(`Contract address artifacts are in ${contractsFilePath}`);
  logBlue(`Agent configs are in ${agentFilePath}`);

  return artifacts;
}

function buildIsmConfig(
  owner: Address,
  local: ChainName,
  chains: ChainName[],
  multisigIsmConfigs: ChainMap<MultisigConfig>,
): RoutingIsmConfig {
  const aggregationIsmConfigs = buildAggregationIsmConfigs(
    local,
    chains,
    multisigIsmConfigs,
  );
  return {
    owner,
    type: IsmType.ROUTING,
    domains: aggregationIsmConfigs,
  };
}

function buildCoreConfigMap(
  owner: Address,
  chains: ChainName[],
<<<<<<< HEAD
  defaultIsms: ChainMap<IsmConfig>,
  multisigConfig: ChainMap<MultisigConfig>,
=======
  defaultIsms: ChainMap<Address>,
  hooksConfig: ChainMap<HooksConfig>,
  multisigConfigs: ChainMap<MultisigConfig>,
>>>>>>> d0c1f8f1
): ChainMap<CoreConfig> {
  return chains.reduce<ChainMap<CoreConfig>>((config, chain) => {
    const hooks =
      hooksConfig[chain] ??
      presetHookConfigs(
        owner,
        chain,
        chains.filter((c) => c !== chain),
        multisigConfigs[chain], // if no multisig config, uses default 2/3
      );
    config[chain] = {
      owner,
      defaultIsm: defaultIsms[chain],
      defaultHook: hooks.default,
      requiredHook: hooks.required,
    };
    return config;
  }, {});
}

export function buildTestRecipientConfigMap(
  chains: ChainName[],
  addressesMap: HyperlaneAddressesMap<any>,
): ChainMap<TestRecipientConfig> {
  return chains.reduce<ChainMap<TestRecipientConfig>>((config, chain) => {
    const interchainSecurityModule =
      addressesMap[chain].interchainSecurityModule ??
      ethers.constants.AddressZero;
    if (interchainSecurityModule === ethers.constants.AddressZero) {
      logRed('Error: No ISM for TestRecipient, deploying with zero address');
    }
    config[chain] = { interchainSecurityModule };
    return config;
  }, {});
}

export function buildIgpConfigMap(
  owner: Address,
  chains: ChainName[],
  multisigConfigs: ChainMap<MultisigConfig>,
): ChainMap<IgpConfig> {
  const configMap: ChainMap<IgpConfig> = {};
  for (const chain of chains) {
    const overhead: ChainMap<number> = {};
    const gasOracleType: ChainMap<GasOracleContractType> = {};
    for (const remote of chains) {
      if (chain === remote) continue;
      // TODO: accurate estimate of gas from ChainMap<ISMConfig>
      const threshold = multisigConfigs[remote]
        ? multisigConfigs[remote].threshold
        : 2;
      const validatorsLength = multisigConfigs[remote]
        ? multisigConfigs[remote].validators.length
        : 3;
      overhead[remote] = multisigIsmVerificationCost(
        threshold,
        validatorsLength,
      );
      gasOracleType[remote] = GasOracleContractType.StorageGasOracle;
    }
    configMap[chain] = {
      owner,
      beneficiary: owner,
      gasOracleType,
      overhead,
      oracleKey: owner,
    };
  }
  return configMap;
}

function writeMergedAddresses(
  filePath: string,
  aAddresses: HyperlaneAddressesMap<any>,
  bContracts: HyperlaneContractsMap<any>,
): HyperlaneAddressesMap<any> {
  const bAddresses = serializeContractsMap(bContracts);
  const mergedAddresses = objMerge(aAddresses, bAddresses);
  writeJson(filePath, mergedAddresses);
  return mergedAddresses;
}

async function writeAgentConfig(
  filePath: string,
  artifacts: HyperlaneAddressesMap<any>,
  chains: ChainName[],
  multiProvider: MultiProvider,
) {
  const startBlocks: ChainMap<number> = {};
  for (const chain of chains) {
    const core = HyperlaneCore.fromAddressesMap(artifacts, multiProvider);
    const mailbox = core.getContracts(chain).mailbox;
    startBlocks[chain] = (await mailbox.deployedBlock()).toNumber();
  }
  const mergedAddressesMap = objMerge(
    sdkContractAddressesMap,
    artifacts,
  ) as ChainMap<HyperlaneDeploymentArtifacts>;

  const agentConfig = buildAgentConfig(
    Object.keys(mergedAddressesMap),
    multiProvider,
    mergedAddressesMap,
    startBlocks,
  );
  writeJson(filePath, agentConfig);
}<|MERGE_RESOLUTION|>--- conflicted
+++ resolved
@@ -361,14 +361,9 @@
 function buildCoreConfigMap(
   owner: Address,
   chains: ChainName[],
-<<<<<<< HEAD
   defaultIsms: ChainMap<IsmConfig>,
-  multisigConfig: ChainMap<MultisigConfig>,
-=======
-  defaultIsms: ChainMap<Address>,
   hooksConfig: ChainMap<HooksConfig>,
   multisigConfigs: ChainMap<MultisigConfig>,
->>>>>>> d0c1f8f1
 ): ChainMap<CoreConfig> {
   return chains.reduce<ChainMap<CoreConfig>>((config, chain) => {
     const hooks =

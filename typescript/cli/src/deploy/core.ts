import { confirm } from '@inquirer/prompts';
import { ethers } from 'ethers';

import {
  ChainMap,
  ChainName,
  CoreConfig,
  DeployedIsm,
  GasOracleContractType,
  HooksConfig,
  HyperlaneAddressesMap,
  HyperlaneContractsMap,
  HyperlaneCore,
  HyperlaneCoreDeployer,
  HyperlaneDeploymentArtifacts,
  HyperlaneIsmFactory,
  HyperlaneProxyFactoryDeployer,
  IgpConfig,
  IsmConfig,
  IsmType,
  MultiProvider,
  MultisigConfig,
  RoutingIsmConfig,
  buildAgentConfig,
  buildAggregationIsmConfigs,
  defaultMultisigConfigs,
  multisigIsmVerificationCost,
  serializeContractsMap,
} from '@hyperlane-xyz/sdk';
import { Address, objFilter, objMerge } from '@hyperlane-xyz/utils';

import { log, logBlue, logGray, logGreen, logRed } from '../../logger.js';
import { runDeploymentArtifactStep } from '../config/artifacts.js';
import { presetHookConfigs, readHooksConfigMap } from '../config/hooks.js';
import { readIsmConfig } from '../config/ism.js';
import { readMultisigConfig } from '../config/multisig.js';
import { MINIMUM_CORE_DEPLOY_GAS } from '../consts.js';
import {
  getContextWithSigner,
  getMergedContractAddresses,
  sdkContractAddressesMap,
} from '../context.js';
import { runMultiChainSelectionStep } from '../utils/chains.js';
import {
  prepNewArtifactsFiles,
  runFileSelectionStep,
  writeJson,
} from '../utils/files.js';

import {
  TestRecipientConfig,
  TestRecipientDeployer,
} from './TestRecipientDeployer.js';
import {
  isISMConfig,
  isZODISMConfig,
  runPreflightChecksForChains,
} from './utils.js';

export async function runCoreDeploy({
  key,
  chainConfigPath,
  chains,
  ismConfigPath,
  hookConfigPath,
  artifactsPath,
  outPath,
  skipConfirmation,
}: {
  key: string;
  chainConfigPath: string;
  chains?: ChainName[];
  ismConfigPath?: string;
  hookConfigPath?: string;
  artifactsPath?: string;
  outPath: string;
  skipConfirmation: boolean;
}) {
  const { customChains, multiProvider, signer } = getContextWithSigner(
    key,
    chainConfigPath,
  );

  if (!chains?.length) {
    chains = await runMultiChainSelectionStep(
      customChains,
      'Select chains to connect',
    );
  }
  const artifacts = await runArtifactStep(chains, artifactsPath);
  const result = await runIsmStep(chains, ismConfigPath);
  // we can either specify the full ISM config or just the multisig config
  const isIsmConfig = isISMConfig(result);
  const ismConfigs = isIsmConfig ? (result as ChainMap<IsmConfig>) : undefined;
  const multisigConfigs = isIsmConfig
    ? defaultMultisigConfigs
    : (result as ChainMap<MultisigConfig>);
  const hooksConfig = await runHookStep(chains, hookConfigPath);

  const deploymentParams: DeployParams = {
    chains,
    signer,
    multiProvider,
    artifacts,
    ismConfigs,
    multisigConfigs,
    hooksConfig,
    outPath,
    skipConfirmation,
  };

  await runDeployPlanStep(deploymentParams);
  await runPreflightChecksForChains({
    ...deploymentParams,
    minGas: MINIMUM_CORE_DEPLOY_GAS,
  });
  await executeDeploy(deploymentParams);
}

function runArtifactStep(selectedChains: ChainName[], artifactsPath?: string) {
  logBlue(
    '\n',
    'Deployments can be totally new or can use some existing contract addresses.',
  );
  return runDeploymentArtifactStep(artifactsPath, undefined, selectedChains);
}

async function runIsmStep(selectedChains: ChainName[], ismConfigPath?: string) {
  if (!ismConfigPath) {
    logBlue(
      '\n',
      'Hyperlane instances requires an Interchain Security Module (ISM).',
    );
    logGray(
      'Example config: https://github.com/hyperlane-xyz/hyperlane-monorepo/blob/main/cli/typescript/cli/examples/ism.yaml',
    );
    ismConfigPath = await runFileSelectionStep(
      './configs',
      'ISM config',
      'ism',
    );
  }

  const isIsm = isZODISMConfig(ismConfigPath);
  // separate flow for 'ism' and 'ism-advanced' options
  if (isIsm) {
    const ismConfig = readIsmConfig(ismConfigPath);
    const requiredIsms = objFilter(
      ismConfig,
      (chain, config): config is IsmConfig => selectedChains.includes(chain),
    );
    // selected chains - (user configs + default configs) = missing config
    const missingConfigs = selectedChains.filter(
      (c) => !Object.keys(ismConfig).includes(c),
    );
    if (missingConfigs.length > 0) {
      throw new Error(
        `Missing advanced ISM config for one or more chains: ${missingConfigs.join(
          ', ',
        )}`,
      );
    }

    log(`Found configs for chains: ${selectedChains.join(', ')}`);
    return requiredIsms as ChainMap<IsmConfig>;
  } else {
    const multisigConfigs = {
      ...defaultMultisigConfigs,
      ...readMultisigConfig(ismConfigPath),
    } as ChainMap<MultisigConfig>;
    const requiredMultisigs = objFilter(
      multisigConfigs,
      (chain, config): config is MultisigConfig =>
        selectedChains.includes(chain),
    );
    // selected chains - (user configs + default configs) = missing config
    const missingConfigs = selectedChains.filter(
      (c) => !Object.keys(requiredMultisigs).includes(c),
    );
    if (missingConfigs.length > 0) {
      throw new Error(
        `Missing ISM config for one or more chains: ${missingConfigs.join(
          ', ',
        )}`,
      );
    }

    log(`Found configs for chains: ${selectedChains.join(', ')}`);
    return requiredMultisigs as ChainMap<MultisigConfig>;
  }
}

async function runHookStep(
  _selectedChains: ChainName[],
  hookConfigPath?: string,
) {
  if (!hookConfigPath) return {};
  return readHooksConfigMap(hookConfigPath);
}

interface DeployParams {
  chains: string[];
  signer: ethers.Signer;
  multiProvider: MultiProvider;
  artifacts?: HyperlaneAddressesMap<any>;
  ismConfigs?: ChainMap<IsmConfig>;
  multisigConfigs?: ChainMap<MultisigConfig>;
  hooksConfig?: ChainMap<HooksConfig>;
  outPath: string;
  skipConfirmation: boolean;
}

async function runDeployPlanStep({
  chains,
  signer,
  artifacts,
  skipConfirmation,
}: DeployParams) {
  const address = await signer.getAddress();

  logBlue('\nDeployment plan');
  logGray('===============');
  log(`Transaction signer and owner of new contracts will be ${address}`);
  log(`Deploying to ${chains.join(', ')}`);
  log(
    `There are several contracts required for each chain but contracts in the Hyperlane SDK ${
      artifacts ? 'or your artifacts ' : ''
    }will be skipped`,
  );

  if (skipConfirmation) return;
  const isConfirmed = await confirm({
    message: 'Is this deployment plan correct?',
  });
  if (!isConfirmed) throw new Error('Deployment cancelled');
}

async function executeDeploy({
  chains,
  signer,
  multiProvider,
  outPath,
  artifacts = {},
  ismConfigs = {},
  multisigConfigs = {},
  hooksConfig = {},
}: DeployParams) {
  logBlue('All systems ready, captain! Beginning deployment...');

  const [contractsFilePath, agentFilePath] = prepNewArtifactsFiles(outPath, [
    { filename: 'core-deployment', description: 'Contract addresses' },
    { filename: 'agent-config', description: 'Agent configs' },
  ]);

  const owner = await signer.getAddress();
  const mergedContractAddrs = getMergedContractAddresses(artifacts, chains);

  // 1. Deploy ISM factories to all deployable chains that don't have them.
  logBlue('Deploying ISM factory contracts');
  const ismFactoryDeployer = new HyperlaneProxyFactoryDeployer(multiProvider);
  ismFactoryDeployer.cacheAddressesMap(mergedContractAddrs);

  const ismFactoryConfig = chains.reduce((chainMap, curr) => {
    chainMap[curr] = {};
    return chainMap;
  }, {} as ChainMap<{}>);
  const ismFactoryContracts = await ismFactoryDeployer.deploy(ismFactoryConfig);

  artifacts = writeMergedAddresses(
    contractsFilePath,
    artifacts,
    ismFactoryContracts,
  );
  logGreen('ISM factory contracts deployed');

  // Build an IsmFactory that covers all chains so that we can
  // use it to deploy ISMs to remote chains.
  const ismFactory = HyperlaneIsmFactory.fromAddressesMap(
    mergedContractAddrs,
    multiProvider,
  );

  // 3. Deploy ISM contracts to remote deployable chains
  logBlue('Deploying ISMs');
  const ismContracts: ChainMap<{ interchainSecurityModule: DeployedIsm }> = {};
  const defaultIsms: ChainMap<Address> = {};
  for (const ismOrigin of chains) {
    logBlue(`Deploying ISM to ${ismOrigin}`);
    const ismConfig =
      ismConfigs[ismOrigin] ??
      buildIsmConfig(owner, ismOrigin, chains, multisigConfigs);
    ismContracts[ismOrigin] = {
      interchainSecurityModule: await ismFactory.deploy(ismOrigin, ismConfig),
    };
    defaultIsms[ismOrigin] =
      ismContracts[ismOrigin].interchainSecurityModule.address;
  }
  artifacts = writeMergedAddresses(contractsFilePath, artifacts, ismContracts);
  logGreen('ISM contracts deployed');

  // 4. Deploy core contracts to chains
  logBlue(`Deploying core contracts to ${chains.join(', ')}`);
  const coreDeployer = new HyperlaneCoreDeployer(multiProvider, ismFactory);
  coreDeployer.cacheAddressesMap(mergedContractAddrs as any);
  const coreConfigs = buildCoreConfigMap(
    owner,
    chains,
    defaultIsms,
    hooksConfig,
    multisigConfigs,
  );
  const coreContracts = await coreDeployer.deploy(coreConfigs);
  artifacts = writeMergedAddresses(contractsFilePath, artifacts, coreContracts);
  logGreen('Core contracts deployed');

  // 5. Deploy TestRecipients to all deployable chains
  log('Deploying test recipient contracts');
  const testRecipientConfig = buildTestRecipientConfigMap(chains, artifacts);
  const testRecipientDeployer = new TestRecipientDeployer(multiProvider);
  testRecipientDeployer.cacheAddressesMap(mergedContractAddrs);
  const testRecipients = await testRecipientDeployer.deploy(
    testRecipientConfig,
  );
  artifacts = writeMergedAddresses(
    contractsFilePath,
    artifacts,
    testRecipients,
  );
  logGreen('Test recipient contracts deployed');

  log('Writing agent configs');
  await writeAgentConfig(agentFilePath, artifacts, chains, multiProvider);
  logGreen('Agent configs written');

  logBlue('Deployment is complete!');
  logBlue(`Contract address artifacts are in ${contractsFilePath}`);
  logBlue(`Agent configs are in ${agentFilePath}`);
}

function buildIsmConfig(
  owner: Address,
  local: ChainName,
  chains: ChainName[],
  multisigIsmConfigs: ChainMap<MultisigConfig>,
): RoutingIsmConfig {
  const aggregationIsmConfigs = buildAggregationIsmConfigs(
    local,
    chains,
    multisigIsmConfigs,
  );
  return {
    owner,
    type: IsmType.ROUTING,
    domains: aggregationIsmConfigs,
  };
}

function buildCoreConfigMap(
  owner: Address,
  chains: ChainName[],
<<<<<<< HEAD
  defaultIsms: ChainMap<Address>,
=======
  defaultIsms: ChainMap<IsmConfig>,
>>>>>>> e0afaa15
  hooksConfig: ChainMap<HooksConfig>,
  multisigConfigs: ChainMap<MultisigConfig>,
): ChainMap<CoreConfig> {
  return chains.reduce<ChainMap<CoreConfig>>((config, chain) => {
    const hooks =
      hooksConfig[chain] ??
      presetHookConfigs(
        owner,
        chain,
        chains.filter((c) => c !== chain),
        multisigConfigs[chain], // if no multisig config, uses default 2/3
      );
    config[chain] = {
      owner,
      defaultIsm: defaultIsms[chain],
      defaultHook: hooks.default,
      requiredHook: hooks.required,
    };
    return config;
  }, {});
}

function buildTestRecipientConfigMap(
  chains: ChainName[],
  addressesMap: HyperlaneAddressesMap<any>,
): ChainMap<TestRecipientConfig> {
  return chains.reduce<ChainMap<TestRecipientConfig>>((config, chain) => {
    const interchainSecurityModule =
      addressesMap[chain].interchainSecurityModule ??
      ethers.constants.AddressZero;
    if (interchainSecurityModule === ethers.constants.AddressZero) {
      logRed('Error: No ISM for TestRecipient, deploying with zero address');
    }
    config[chain] = { interchainSecurityModule };
    return config;
  }, {});
}

export function buildIgpConfigMap(
  owner: Address,
  chains: ChainName[],
  multisigConfigs: ChainMap<MultisigConfig>,
): ChainMap<IgpConfig> {
  const configMap: ChainMap<IgpConfig> = {};
  for (const chain of chains) {
    const overhead: ChainMap<number> = {};
    const gasOracleType: ChainMap<GasOracleContractType> = {};
    for (const remote of chains) {
      if (chain === remote) continue;
      // TODO: accurate estimate of gas from ChainMap<ISMConfig>
      const threshold = multisigConfigs[remote]
        ? multisigConfigs[remote].threshold
        : 2;
      const validatorsLength = multisigConfigs[remote]
        ? multisigConfigs[remote].validators.length
        : 3;
      overhead[remote] = multisigIsmVerificationCost(
        threshold,
        validatorsLength,
      );
      gasOracleType[remote] = GasOracleContractType.StorageGasOracle;
    }
    configMap[chain] = {
      owner,
      beneficiary: owner,
      gasOracleType,
      overhead,
      oracleKey: owner,
    };
  }
  return configMap;
}

function writeMergedAddresses(
  filePath: string,
  aAddresses: HyperlaneAddressesMap<any>,
  bContracts: HyperlaneContractsMap<any>,
): HyperlaneAddressesMap<any> {
  const bAddresses = serializeContractsMap(bContracts);
  const mergedAddresses = objMerge(aAddresses, bAddresses);
  writeJson(filePath, mergedAddresses);
  return mergedAddresses;
}

async function writeAgentConfig(
  filePath: string,
  artifacts: HyperlaneAddressesMap<any>,
  chains: ChainName[],
  multiProvider: MultiProvider,
) {
  const startBlocks: ChainMap<number> = {};
  for (const chain of chains) {
    const core = HyperlaneCore.fromAddressesMap(artifacts, multiProvider);
    const mailbox = core.getContracts(chain).mailbox;
    startBlocks[chain] = (await mailbox.deployedBlock()).toNumber();
  }
  const mergedAddressesMap = objMerge(
    sdkContractAddressesMap,
    artifacts,
  ) as ChainMap<HyperlaneDeploymentArtifacts>;

  const agentConfig = buildAgentConfig(
    Object.keys(mergedAddressesMap),
    multiProvider,
    mergedAddressesMap,
    startBlocks,
  );
  writeJson(filePath, agentConfig);
}<|MERGE_RESOLUTION|>--- conflicted
+++ resolved
@@ -358,11 +358,7 @@
 function buildCoreConfigMap(
   owner: Address,
   chains: ChainName[],
-<<<<<<< HEAD
-  defaultIsms: ChainMap<Address>,
-=======
   defaultIsms: ChainMap<IsmConfig>,
->>>>>>> e0afaa15
   hooksConfig: ChainMap<HooksConfig>,
   multisigConfigs: ChainMap<MultisigConfig>,
 ): ChainMap<CoreConfig> {

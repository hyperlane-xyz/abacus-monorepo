--- conflicted
+++ resolved
@@ -30,22 +30,9 @@
 } from '@hyperlane-xyz/sdk';
 import { Address, objFilter, objMerge } from '@hyperlane-xyz/utils';
 
-<<<<<<< HEAD
-import {
-  log,
-  logBlue,
-  logGray,
-  logGreen,
-  logPink,
-  logRed,
-} from '../../logger.js';
-import { readDeploymentArtifacts } from '../config/artifacts.js';
-import { readHooksConfigMap } from '../config/hooks.js';
-=======
 import { log, logBlue, logGray, logGreen, logRed } from '../../logger.js';
 import { runDeploymentArtifactStep } from '../config/artifacts.js';
-import { readHookConfig } from '../config/hooks.js';
->>>>>>> f44589e4
+import { readHooksConfigMap } from '../config/hooks.js';
 import { readIsmConfig } from '../config/ism.js';
 import { readMultisigConfig } from '../config/multisig.js';
 import { MINIMUM_CORE_DEPLOY_GAS } from '../consts.js';
@@ -387,7 +374,6 @@
   hooksConfig: ChainMap<HooksConfig>,
 ): ChainMap<CoreConfig> {
   return chains.reduce<ChainMap<CoreConfig>>((config, chain) => {
-    logPink(JSON.stringify(hooksConfig[chain], null, 2));
     config[chain] = {
       owner,
       defaultIsm: defaultIsms[chain],

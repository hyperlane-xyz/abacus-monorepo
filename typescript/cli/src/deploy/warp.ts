--- conflicted
+++ resolved
@@ -165,15 +165,6 @@
       throw new Error('Missing decimals on token metadata');
     }
 
-<<<<<<< HEAD
-    const collateralAddressOrDenom =
-      // todo: merge this with CollateralExtensions when CLI 2.0 is out
-      // https://github.com/hyperlane-xyz/hyperlane-monorepo/pull/3838/files#diff-a1429ad1c3e9d3fe43d28f08333e95f6c79176b6d36873e42e455e5e806826aaR16
-      config.type === TokenType.collateral ||
-      config.type == TokenType.collateralFiat
-        ? config.token
-        : undefined;
-=======
     const collateralAddressOrDenom = await (async () => {
       if (config.type === TokenType.XERC20Lockbox) {
         const provider = context.multiProvider.tryGetProvider(chainName);
@@ -192,16 +183,18 @@
         return wrappedToken;
       }
 
+      // todo: merge this with CollateralExtensions when CLI 2.0 is out
+      // https://github.com/hyperlane-xyz/hyperlane-monorepo/pull/3838/files#diff-a1429ad1c3e9d3fe43d28f08333e95f6c79176b6d36873e42e455e5e806826aaR16
       if (
         config.type === TokenType.collateral ||
-        config.type === TokenType.XERC20
+        config.type === TokenType.XERC20 ||
+        config.type === TokenType.collateralFiat
       ) {
         return config.token;
       }
 
       return undefined;
     })();
->>>>>>> 51bfff68
     warpCoreConfig.tokens.push({
       chainName,
       standard: TOKEN_TYPE_TO_STANDARD[config.type],

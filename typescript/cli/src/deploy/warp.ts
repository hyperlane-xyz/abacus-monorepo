import { confirm } from '@inquirer/prompts';
import { groupBy } from 'lodash-es';
import { Account, RpcProvider } from 'starknet';
import { stringify as yamlStringify } from 'yaml';

import { ProxyAdmin__factory } from '@hyperlane-xyz/core';
import { buildArtifact as coreBuildArtifact } from '@hyperlane-xyz/core/buildArtifact.js';
import { ChainAddresses } from '@hyperlane-xyz/registry';
import {
  AggregationIsmConfig,
  AnnotatedEV5Transaction,
  ChainMap,
  ChainName,
  ChainSubmissionStrategy,
  ChainSubmissionStrategySchema,
  ContractVerifier,
  DestinationGas,
  EvmERC20WarpModule,
  EvmERC20WarpRouteReader,
  EvmHookModule,
  EvmIsmModule,
  ExplorerLicenseType,
  HookConfig,
  HypERC20Deployer,
  HypERC20Factories,
  HypERC721Deployer,
  HypERC721Factories,
  HypTokenRouterConfig,
  HyperlaneContracts,
  HyperlaneContractsMap,
  HyperlaneProxyFactoryDeployer,
  IsmConfig,
  IsmType,
  MultiProvider,
  MultisigIsmConfig,
  OpStackIsmConfig,
  PausableIsmConfig,
  RemoteRouters,
  RoutingIsmConfig,
  StarknetERC20WarpModule,
  SubmissionStrategy,
  TOKEN_TYPE_TO_STANDARD,
  TokenFactories,
  TrustedRelayerIsmConfig,
  TxSubmitterBuilder,
  TxSubmitterType,
  WarpCoreConfig,
  WarpCoreConfigSchema,
  WarpRouteDeployConfig,
  WarpRouteDeployConfigSchema,
  attachContractsMap,
  connectContractsMap,
  getTokenConnectionId,
  hypERC20factories,
  isCollateralTokenConfig,
  isTokenMetadata,
} from '@hyperlane-xyz/sdk';
import {
  Address,
  ProtocolType,
  assert,
  objFilter,
  objKeys,
  objMap,
  promiseObjAll,
  retryAsync,
} from '@hyperlane-xyz/utils';

import { readWarpRouteDeployConfig } from '../config/warp.js';
import { MINIMUM_WARP_DEPLOY_GAS } from '../consts.js';
import { requestAndSaveApiKeys } from '../context/context.js';
import { WriteCommandContext } from '../context/types.js';
import { log, logBlue, logGray, logGreen, logTable } from '../logger.js';
import { getSubmitterBuilder } from '../submit/submit.js';
import {
  indentYamlOrJson,
  isFile,
  readYamlOrJson,
  runFileSelectionStep,
  writeYamlOrJson,
} from '../utils/files.js';

import { prepareDeploy, runPreflightChecksForChains } from './utils.js';

interface DeployParams {
  context: WriteCommandContext;
  warpDeployConfig: WarpRouteDeployConfig;
}

interface WarpApplyParams extends DeployParams {
  warpCoreConfig: WarpCoreConfig;
  strategyUrl?: string;
  receiptsDir: string;
}

export async function runWarpRouteDeploy({
  context,
  warpRouteDeploymentConfigPath,
}: {
  context: WriteCommandContext;
  warpRouteDeploymentConfigPath?: string;
}) {
<<<<<<< HEAD
  const { signer, skipConfirmation, chainMetadata, registry, multiProvider } =
    context;
=======
  const { skipConfirmation, chainMetadata, registry } = context;
>>>>>>> 16501ca0

  if (
    !warpRouteDeploymentConfigPath ||
    !isFile(warpRouteDeploymentConfigPath)
  ) {
    if (skipConfirmation)
      throw new Error('Warp route deployment config required');
    warpRouteDeploymentConfigPath = await runFileSelectionStep(
      './configs',
      'Warp route deployment config',
      'warp',
    );
  } else {
    log(
      `Using warp route deployment config at ${warpRouteDeploymentConfigPath}`,
    );
  }
  const warpRouteConfig = await readWarpRouteDeployConfig(
    warpRouteDeploymentConfigPath,
    context,
  );

  const chains = Object.keys(warpRouteConfig);

  let apiKeys: ChainMap<string> = {};
  if (!skipConfirmation)
    apiKeys = await requestAndSaveApiKeys(chains, chainMetadata, registry);

  await runDeployPlanStep({
    context,
    warpDeployConfig: warpRouteConfig,
<<<<<<< HEAD
  });

  const chainsByProtocol = groupChainsByProtocol(chains, multiProvider);
  const deployments: WarpCoreConfig = { tokens: [] };
=======
  };

  await runDeployPlanStep(deploymentParams);

  // Some of the below functions throw if passed non-EVM chains
  const ethereumChains = chains.filter(
    (chain) => chainMetadata[chain].protocol === ProtocolType.Ethereum,
  );

  await runPreflightChecksForChains({
    context,
    chains: ethereumChains,
    minGas: MINIMUM_WARP_DEPLOY_GAS,
  });

  const initialBalances = await prepareDeploy(context, null, ethereumChains);
>>>>>>> 16501ca0

  // Execute deployments for each protocol
  for (const protocol of Object.keys(chainsByProtocol) as ProtocolType[]) {
    const protocolChains = chainsByProtocol[protocol];
    switch (protocol) {
      case ProtocolType.Ethereum:
        {
          const userAddress = await signer.getAddress();
          await runPreflightChecksForChains({
            context,
            chains: protocolChains,
            minGas: MINIMUM_WARP_DEPLOY_GAS,
          });
          await prepareDeploy(context, userAddress, protocolChains);
          const deployedContracts = await executeDeploy(
            { context, warpDeployConfig: warpRouteConfig },
            apiKeys,
          );

          const warpCoreConfig = await getWarpCoreConfig(
            { context, warpDeployConfig: warpRouteConfig },
            deployedContracts,
          );
          deployments.tokens = [
            ...deployments.tokens,
            ...warpCoreConfig.tokens,
          ];
          deployments.options = {
            ...deployments.options,
            ...warpCoreConfig.options,
          };
        }
        break;

      case ProtocolType.Starknet:
        const addresses = await executeStarknetDeployments({
          warpRouteConfig,
          context,
        });
        const warpCoreConfig = await getWarpCoreConfigForStarknet(
          { context, warpDeployConfig: warpRouteConfig },
          addresses,
        );
        deployments.tokens = [...deployments.tokens, ...warpCoreConfig.tokens];
        break;

<<<<<<< HEAD
      default:
        throw new Error(`Unsupported protocol type: ${protocol}`);
    }
  }
  await writeDeploymentArtifacts(deployments, context);
=======
  await completeDeploy(context, 'warp', initialBalances, null, ethereumChains!);
>>>>>>> 16501ca0
}

async function runDeployPlanStep({ context, warpDeployConfig }: DeployParams) {
  const { skipConfirmation } = context;

  displayWarpDeployPlan(warpDeployConfig);

  if (skipConfirmation || context.isDryRun) return;

  const isConfirmed = await confirm({
    message: 'Is this deployment plan correct?',
  });
  if (!isConfirmed) throw new Error('Deployment cancelled');
}

async function executeDeploy(
  params: DeployParams,
  apiKeys: ChainMap<string>,
): Promise<HyperlaneContractsMap<HypERC20Factories | HypERC721Factories>> {
  logBlue('🚀 All systems ready, captain! Beginning deployment...');

  const {
    warpDeployConfig,
    context: { multiProvider, isDryRun, dryRunChain },
  } = params;

  const deployer = warpDeployConfig.isNft
    ? new HypERC721Deployer(multiProvider)
    : new HypERC20Deployer(multiProvider); // TODO: replace with EvmERC20WarpModule

  const config: WarpRouteDeployConfig =
    isDryRun && dryRunChain
      ? { [dryRunChain]: warpDeployConfig[dryRunChain] }
      : warpDeployConfig;

  const contractVerifier = new ContractVerifier(
    multiProvider,
    apiKeys,
    coreBuildArtifact,
    ExplorerLicenseType.MIT,
  );

  const ismFactoryDeployer = new HyperlaneProxyFactoryDeployer(
    multiProvider,
    contractVerifier,
  );

  // For each chain in WarpRouteConfig, deploy each Ism Factory, if it's not in the registry
  // Then return a modified config with the ism and/or hook address as a string
  const modifiedConfig = await resolveWarpIsmAndHook(
    config,
    params.context,
    ismFactoryDeployer,
    contractVerifier,
  );

  const deployedContracts = await deployer.deploy(modifiedConfig);

  logGreen('✅ Warp contract deployments complete');
  return deployedContracts;
}

async function writeDeploymentArtifacts(
  warpCoreConfig: WarpCoreConfig,
  context: WriteCommandContext,
) {
  if (!context.isDryRun) {
    log('Writing deployment artifacts...');
    await context.registry.addWarpRoute(warpCoreConfig);
  }
  log(indentYamlOrJson(yamlStringify(warpCoreConfig, null, 2), 4));
}

async function resolveWarpIsmAndHook(
  warpConfig: WarpRouteDeployConfig,
  context: WriteCommandContext,
  ismFactoryDeployer: HyperlaneProxyFactoryDeployer,
  contractVerifier?: ContractVerifier,
): Promise<WarpRouteDeployConfig> {
  return promiseObjAll(
    objMap(warpConfig, async (chain, config) => {
<<<<<<< HEAD
      if (
        // for non-evm chains just return config as it is
        multiProvider.getChainMetadata(chain).protocol !==
          ProtocolType.Ethereum ||
        !config.interchainSecurityModule ||
        typeof config.interchainSecurityModule === 'string'
      ) {
        logGray(
          `Config Ism is ${
            !config.interchainSecurityModule
              ? 'empty'
              : config.interchainSecurityModule
          }, skipping deployment.`,
        );
        return config;
      }

      logBlue(`Loading registry factory addresses for ${chain}...`);
      let chainAddresses = await registry.getChainAddresses(chain);
=======
      const chainAddresses = await context.registry.getChainAddresses(chain);
>>>>>>> 16501ca0

      if (!chainAddresses) {
        throw `Registry factory addresses not found for ${chain}.`;
      }

      config.interchainSecurityModule = await createWarpIsm({
        chain,
        chainAddresses,
        context,
        contractVerifier,
        ismFactoryDeployer,
        warpConfig: config,
      }); // TODO write test

      config.hook = await createWarpHook({
        chain,
        chainAddresses,
        context,
        contractVerifier,
        ismFactoryDeployer,
        warpConfig: config,
      });
      return config;
    }),
  );
}

/**
 * Deploys the Warp ISM for a given config
 *
 * @returns The deployed ism address
 */
async function createWarpIsm({
  chain,
  chainAddresses,
  context,
  contractVerifier,
  warpConfig,
}: {
  chain: string;
  chainAddresses: Record<string, string>;
  context: WriteCommandContext;
  contractVerifier?: ContractVerifier;
  warpConfig: HypTokenRouterConfig;
  ismFactoryDeployer: HyperlaneProxyFactoryDeployer;
}): Promise<IsmConfig | undefined> {
  const { interchainSecurityModule } = warpConfig;
  if (
    !interchainSecurityModule ||
    typeof interchainSecurityModule === 'string'
  ) {
    logGray(
      `Config Ism is ${
        !interchainSecurityModule ? 'empty' : interchainSecurityModule
      }, skipping deployment.`,
    );
    return interchainSecurityModule;
  }

  logBlue(`Loading registry factory addresses for ${chain}...`);

  logGray(
    `Creating ${interchainSecurityModule.type} ISM for token on ${chain} chain...`,
  );

  logGreen(
    `Finished creating ${interchainSecurityModule.type} ISM for token on ${chain} chain.`,
  );

  const {
    mailbox,
    domainRoutingIsmFactory,
    staticAggregationHookFactory,
    staticAggregationIsmFactory,
    staticMerkleRootMultisigIsmFactory,
    staticMessageIdMultisigIsmFactory,
    staticMerkleRootWeightedMultisigIsmFactory,
    staticMessageIdWeightedMultisigIsmFactory,
  } = chainAddresses;
  const evmIsmModule = await EvmIsmModule.create({
    chain,
    mailbox,
    multiProvider: context.multiProvider,
    proxyFactoryFactories: {
      domainRoutingIsmFactory,
      staticAggregationHookFactory,
      staticAggregationIsmFactory,
      staticMerkleRootMultisigIsmFactory,
      staticMessageIdMultisigIsmFactory,
      staticMerkleRootWeightedMultisigIsmFactory,
      staticMessageIdWeightedMultisigIsmFactory,
    },
    config: interchainSecurityModule,
    contractVerifier,
  });
  const { deployedIsm } = evmIsmModule.serialize();
  return deployedIsm;
}

async function createWarpHook({
  chain,
  chainAddresses,
  context,
  contractVerifier,
  warpConfig,
}: {
  chain: string;
  chainAddresses: Record<string, string>;
  context: WriteCommandContext;
  contractVerifier?: ContractVerifier;
  warpConfig: HypTokenRouterConfig;
  ismFactoryDeployer: HyperlaneProxyFactoryDeployer;
}): Promise<HookConfig | undefined> {
  const { hook } = warpConfig;

  if (!hook || typeof hook === 'string') {
    logGray(`Config Hook is ${!hook ? 'empty' : hook}, skipping deployment.`);
    return hook;
  }

  logBlue(`Loading registry factory addresses for ${chain}...`);

  logGray(`Creating ${hook.type} Hook for token on ${chain} chain...`);

  const {
    mailbox,
    domainRoutingIsmFactory,
    staticAggregationHookFactory,
    staticAggregationIsmFactory,
    staticMerkleRootMultisigIsmFactory,
    staticMessageIdMultisigIsmFactory,
    staticMerkleRootWeightedMultisigIsmFactory,
    staticMessageIdWeightedMultisigIsmFactory,
  } = chainAddresses;
  const proxyFactoryFactories = {
    domainRoutingIsmFactory,
    staticAggregationHookFactory,
    staticAggregationIsmFactory,
    staticMerkleRootMultisigIsmFactory,
    staticMessageIdMultisigIsmFactory,
    staticMerkleRootWeightedMultisigIsmFactory,
    staticMessageIdWeightedMultisigIsmFactory,
  };

  // If config.proxyadmin.address exists, then use that. otherwise deploy a new proxyAdmin
  const proxyAdminAddress: Address =
    warpConfig.proxyAdmin?.address ??
    (
      await context.multiProvider.handleDeploy(
        chain,
        new ProxyAdmin__factory(),
        [],
      )
    ).address;

  const evmHookModule = await EvmHookModule.create({
    chain,
    multiProvider: context.multiProvider,
    coreAddresses: {
      mailbox,
      proxyAdmin: proxyAdminAddress,
    },
    config: hook,
    contractVerifier,
    proxyFactoryFactories,
  });
  logGreen(`Finished creating ${hook.type} Hook for token on ${chain} chain.`);
  const { deployedHook } = evmHookModule.serialize();
  return deployedHook;
}

async function getWarpCoreConfig(
  { warpDeployConfig, context }: DeployParams,
  contracts: HyperlaneContractsMap<TokenFactories>,
): Promise<WarpCoreConfig> {
  const warpCoreConfig: WarpCoreConfig = { tokens: [] };

  // TODO: replace with warp read
  const tokenMetadata = await HypERC20Deployer.deriveTokenMetadata(
    context.multiProvider,
    warpDeployConfig,
  );
  assert(
    tokenMetadata && isTokenMetadata(tokenMetadata),
    'Missing required token metadata',
  );
  const { decimals, symbol, name } = tokenMetadata;
  assert(decimals, 'Missing decimals on token metadata');

  generateTokenConfigs(
    warpCoreConfig,
    warpDeployConfig,
    contracts,
    symbol,
    name,
    decimals,
  );

  fullyConnectTokens(warpCoreConfig);

  return warpCoreConfig;
}

/**
 * Creates token configs.
 */
function generateTokenConfigs(
  warpCoreConfig: WarpCoreConfig,
  warpDeployConfig: WarpRouteDeployConfig,
  contracts: HyperlaneContractsMap<TokenFactories>,
  symbol: string,
  name: string,
  decimals: number,
): void {
  for (const [chainName, contract] of Object.entries(contracts)) {
    const config = warpDeployConfig[chainName];
    const collateralAddressOrDenom = isCollateralTokenConfig(config)
      ? config.token // gets set in the above deriveTokenMetadata()
      : undefined;

    warpCoreConfig.tokens.push({
      chainName,
      standard: TOKEN_TYPE_TO_STANDARD[config.type],
      decimals,
      symbol,
      name,
      addressOrDenom:
        contract[warpDeployConfig[chainName].type as keyof TokenFactories]
          .address,
      collateralAddressOrDenom,
    });
  }
}

/**
 * Adds connections between tokens.
 *
 * Assumes full interconnectivity between all tokens for now b.c. that's
 * what the deployers do by default.
 */
function fullyConnectTokens(warpCoreConfig: WarpCoreConfig): void {
  for (const token1 of warpCoreConfig.tokens) {
    for (const token2 of warpCoreConfig.tokens) {
      if (
        token1.chainName === token2.chainName &&
        token1.addressOrDenom === token2.addressOrDenom
      )
        continue;
      token1.connections ||= [];
      token1.connections.push({
        token: getTokenConnectionId(
          ProtocolType.Ethereum,
          token2.chainName,
          token2.addressOrDenom!,
        ),
      });
    }
  }
}

export async function runWarpRouteApply(
  params: WarpApplyParams,
): Promise<void> {
  const { warpDeployConfig, warpCoreConfig, context } = params;
  const { chainMetadata, skipConfirmation } = context;

  WarpRouteDeployConfigSchema.parse(warpDeployConfig);
  WarpCoreConfigSchema.parse(warpCoreConfig);

  const warpCoreConfigByChain = Object.fromEntries(
    warpCoreConfig.tokens.map((token) => [token.chainName, token]),
  );

  const chains = Object.keys(warpDeployConfig);

  let apiKeys: ChainMap<string> = {};
  if (!skipConfirmation)
    apiKeys = await requestAndSaveApiKeys(
      chains,
      chainMetadata,
      context.registry,
    );

  const transactions: AnnotatedEV5Transaction[] = [
    ...(await extendWarpRoute(
      params,
      apiKeys,
      warpDeployConfig,
      warpCoreConfigByChain,
    )),
    ...(await updateExistingWarpRoute(
      params,
      apiKeys,
      warpDeployConfig,
      warpCoreConfigByChain,
    )),
  ];
  if (transactions.length == 0)
    return logGreen(`Warp config is the same as target. No updates needed.`);

  await submitWarpApplyTransactions(params, groupBy(transactions, 'chainId'));
}

async function extendWarpRoute(
  params: WarpApplyParams,
  apiKeys: ChainMap<string>,
  warpDeployConfig: WarpRouteDeployConfig,
  warpCoreConfigByChain: ChainMap<WarpCoreConfig['tokens'][number]>,
) {
  const { multiProvider } = params.context;
  const warpCoreChains = Object.keys(warpCoreConfigByChain);

  // Split between the existing and additional config
  const existingConfigs: WarpRouteDeployConfig = objFilter(
    warpDeployConfig,
    (chain, _config): _config is any => warpCoreChains.includes(chain),
  );

  let extendedConfigs: WarpRouteDeployConfig = objFilter(
    warpDeployConfig,
    (chain, _config): _config is any => !warpCoreChains.includes(chain),
  );

  const extendedChains = Object.keys(extendedConfigs);
  if (extendedChains.length === 0) return [];

  logBlue(`Extending Warp Route to ${extendedChains.join(', ')}`);

  extendedConfigs = await deriveMetadataFromExisting(
    multiProvider,
    existingConfigs,
    extendedConfigs,
  );

  const newDeployedContracts = await executeDeploy(
    {
      context: params.context,
      warpDeployConfig: extendedConfigs,
    },
    apiKeys,
  );

  const mergedRouters = mergeAllRouters(
    multiProvider,
    existingConfigs,
    newDeployedContracts,
    warpCoreConfigByChain,
  );

  const updatedWarpCoreConfig = await getWarpCoreConfig(params, mergedRouters);
  WarpCoreConfigSchema.parse(updatedWarpCoreConfig);
  await writeDeploymentArtifacts(updatedWarpCoreConfig, params.context);

  return enrollRemoteRouters(params, mergedRouters);
}

async function updateExistingWarpRoute(
  params: WarpApplyParams,
  apiKeys: ChainMap<string>,
  warpDeployConfig: WarpRouteDeployConfig,
  warpCoreConfigByChain: ChainMap<WarpCoreConfig['tokens'][number]>,
) {
  logBlue('Updating deployed Warp Routes');
  const { multiProvider, registry } = params.context;
  const registryAddresses =
<<<<<<< HEAD
    (await registry.getAddresses()) as ChainMap<ProxyFactoryFactoriesAddresses>;
=======
    (await registry.getAddresses()) as ChainMap<ChainAddresses>;
>>>>>>> 16501ca0
  const contractVerifier = new ContractVerifier(
    multiProvider,
    apiKeys,
    coreBuildArtifact,
    ExplorerLicenseType.MIT,
  );
  const transactions: AnnotatedEV5Transaction[] = [];

  await promiseObjAll(
    objMap(warpDeployConfig, async (chain, config) => {
      await retryAsync(async () => {
        logGray(`Update existing warp route for chain ${chain}`);
        const deployedConfig = warpCoreConfigByChain[chain];
        if (!deployedConfig)
          return logGray(
            `Missing artifacts for ${chain}. Probably new deployment. Skipping update...`,
          );

<<<<<<< HEAD
=======
        const deployedTokenRoute = deployedConfig.addressOrDenom!;
        const {
          domainRoutingIsmFactory,
          staticMerkleRootMultisigIsmFactory,
          staticMessageIdMultisigIsmFactory,
          staticAggregationIsmFactory,
          staticAggregationHookFactory,
          staticMerkleRootWeightedMultisigIsmFactory,
          staticMessageIdWeightedMultisigIsmFactory,
        } = registryAddresses[chain];

>>>>>>> 16501ca0
        const evmERC20WarpModule = new EvmERC20WarpModule(
          multiProvider,
          {
            config,
            chain,
            addresses: {
<<<<<<< HEAD
              ...registryAddresses[chain],
              deployedTokenRoute: deployedConfig.addressOrDenom!,
=======
              deployedTokenRoute,
              staticMerkleRootMultisigIsmFactory,
              staticMessageIdMultisigIsmFactory,
              staticAggregationIsmFactory,
              staticAggregationHookFactory,
              domainRoutingIsmFactory,
              staticMerkleRootWeightedMultisigIsmFactory,
              staticMessageIdWeightedMultisigIsmFactory,
>>>>>>> 16501ca0
            },
          },
          contractVerifier,
        );
        transactions.push(...(await evmERC20WarpModule.update(config)));
      });
    }),
  );
  return transactions;
}

/**
 * Retrieves a chain submission strategy from the provided filepath.
 * @param submissionStrategyFilepath a filepath to the submission strategy file
 * @returns a formatted submission strategy
 */
export function readChainSubmissionStrategy(
  submissionStrategyFilepath: string,
): ChainSubmissionStrategy {
  const submissionStrategyFileContent = readYamlOrJson(
    submissionStrategyFilepath.trim(),
  );
  return ChainSubmissionStrategySchema.parse(submissionStrategyFileContent);
}

/**
 * Derives token metadata from existing config and merges it with extended config.
 * @returns The merged Warp route deployment config with token metadata.
 */
async function deriveMetadataFromExisting(
  multiProvider: MultiProvider,
  existingConfigs: WarpRouteDeployConfig,
  extendedConfigs: WarpRouteDeployConfig,
): Promise<WarpRouteDeployConfig> {
  const existingTokenMetadata = await HypERC20Deployer.deriveTokenMetadata(
    multiProvider,
    existingConfigs,
  );
  return objMap(extendedConfigs, (_chain, extendedConfig) => {
    return {
      ...existingTokenMetadata,
      ...extendedConfig,
    };
  });
}

/**
 * Merges existing router configs with newly deployed router contracts.
 */
function mergeAllRouters(
  multiProvider: MultiProvider,
  existingConfigs: WarpRouteDeployConfig,
  deployedContractsMap: HyperlaneContractsMap<
    HypERC20Factories | HypERC721Factories
  >,
  warpCoreConfigByChain: ChainMap<WarpCoreConfig['tokens'][number]>,
) {
  const existingContractAddresses = objMap(
    existingConfigs,
    (chain, config) => ({
      [config.type]: warpCoreConfigByChain[chain].addressOrDenom!,
    }),
  );
  return {
    ...connectContractsMap(
      attachContractsMap(existingContractAddresses, hypERC20factories),
      multiProvider,
    ),
    ...deployedContractsMap,
  } as HyperlaneContractsMap<HypERC20Factories>;
}

/**
 * Enroll all deployed routers with each other.
 *
 * @param deployedContractsMap - A map of deployed Hyperlane contracts by chain.
 * @param multiProvider - A MultiProvider instance to interact with multiple chains.
 */
async function enrollRemoteRouters(
  params: WarpApplyParams,
  deployedContractsMap: HyperlaneContractsMap<HypERC20Factories>,
): Promise<AnnotatedEV5Transaction[]> {
  logBlue(`Enrolling deployed routers with each other...`);
  const { multiProvider, registry } = params.context;
<<<<<<< HEAD
  const registryAddresses =
    (await registry.getAddresses()) as ChainMap<ProxyFactoryFactoriesAddresses>;
=======
  const registryAddresses = await registry.getAddresses();
>>>>>>> 16501ca0
  const deployedRoutersAddresses: ChainMap<Address> = objMap(
    deployedContractsMap,
    (_, contracts) => getRouter(contracts).address,
  );
  const deployedDestinationGas: DestinationGas = await populateDestinationGas(
    multiProvider,
    params.warpDeployConfig,
    deployedContractsMap,
  );

  const deployedChains = Object.keys(deployedRoutersAddresses);
  const transactions: AnnotatedEV5Transaction[] = [];
  await promiseObjAll(
    objMap(deployedContractsMap, async (chain, contracts) => {
      await retryAsync(async () => {
        const router = getRouter(contracts); // Assume deployedContract always has 1 value
        const deployedTokenRoute = router.address;
        // Mutate the config.remoteRouters by setting it to all other routers to update
        const warpRouteReader = new EvmERC20WarpRouteReader(
          multiProvider,
          chain,
        );
        const mutatedWarpRouteConfig =
          await warpRouteReader.deriveWarpRouteConfig(deployedTokenRoute);
        const {
          domainRoutingIsmFactory,
          staticMerkleRootMultisigIsmFactory,
          staticMessageIdMultisigIsmFactory,
          staticAggregationIsmFactory,
          staticAggregationHookFactory,
          staticMerkleRootWeightedMultisigIsmFactory,
          staticMessageIdWeightedMultisigIsmFactory,
        } = registryAddresses[chain];

        const evmERC20WarpModule = new EvmERC20WarpModule(multiProvider, {
          config: mutatedWarpRouteConfig,
          chain,
          addresses: {
<<<<<<< HEAD
            ...registryAddresses[chain],
            deployedTokenRoute: router.address,
=======
            deployedTokenRoute,
            staticMerkleRootMultisigIsmFactory,
            staticMessageIdMultisigIsmFactory,
            staticAggregationIsmFactory,
            staticAggregationHookFactory,
            domainRoutingIsmFactory,
            staticMerkleRootWeightedMultisigIsmFactory,
            staticMessageIdWeightedMultisigIsmFactory,
>>>>>>> 16501ca0
          },
        });

        const otherChains = multiProvider
          .getRemoteChains(chain)
          .filter((c) => deployedChains.includes(c));

        mutatedWarpRouteConfig.remoteRouters =
          otherChains.reduce<RemoteRouters>((remoteRouters, otherChain) => {
            remoteRouters[multiProvider.getDomainId(otherChain)] = {
              address: deployedRoutersAddresses[otherChain],
            };
            return remoteRouters;
          }, {});

        mutatedWarpRouteConfig.destinationGas =
          otherChains.reduce<DestinationGas>((destinationGas, otherChain) => {
            const otherChainDomain = multiProvider.getDomainId(otherChain);
            destinationGas[otherChainDomain] =
              deployedDestinationGas[otherChainDomain];
            return destinationGas;
          }, {});

        const mutatedConfigTxs: AnnotatedEV5Transaction[] =
          await evmERC20WarpModule.update(mutatedWarpRouteConfig);

        if (mutatedConfigTxs.length == 0)
          return logGreen(
            `Warp config on ${chain} is the same as target. No updates needed.`,
          );
        transactions.push(...mutatedConfigTxs);
      });
    }),
  );

  return transactions;
}

/**
 * Populates the destination gas amounts for each chain using warpConfig.gas OR querying other router's destinationGas
 */
async function populateDestinationGas(
  multiProvider: MultiProvider,
  warpDeployConfig: WarpRouteDeployConfig,
  deployedContractsMap: HyperlaneContractsMap<HypERC20Factories>,
): Promise<DestinationGas> {
  const destinationGas: DestinationGas = {};
  const deployedChains = Object.keys(deployedContractsMap);
  await promiseObjAll(
    objMap(deployedContractsMap, async (chain, contracts) => {
      await retryAsync(async () => {
        const router = getRouter(contracts);

        const otherChains = multiProvider
          .getRemoteChains(chain)
          .filter((c) => deployedChains.includes(c));

        for (const otherChain of otherChains) {
          const otherDomain = multiProvider.getDomainId(otherChain);
          if (!destinationGas[otherDomain])
            destinationGas[otherDomain] =
              warpDeployConfig[otherChain].gas?.toString() ||
              (await router.destinationGas(otherDomain)).toString();
        }
      });
    }),
  );
  return destinationGas;
}

function getRouter(contracts: HyperlaneContracts<HypERC20Factories>) {
  for (const key of objKeys(hypERC20factories)) {
    if (contracts[key]) return contracts[key];
  }
  throw new Error('No matching contract found.');
}

function displayWarpDeployPlan(deployConfig: WarpRouteDeployConfig) {
  logBlue('\nWarp Route Deployment Plan');
  logGray('==========================');
  log(`📋 Token Standard: ${deployConfig.isNft ? 'ERC721' : 'ERC20'}`);

  const { transformedDeployConfig, transformedIsmConfigs } =
    transformDeployConfigForDisplay(deployConfig);

  log('📋 Warp Route Config:');
  logTable(transformedDeployConfig);
  objMap(transformedIsmConfigs, (chain, ismConfigs) => {
    log(`📋 ${chain} ISM Config(s):`);
    ismConfigs.forEach((ismConfig) => {
      logTable(ismConfig);
    });
  });
}

/* only used for transformIsmForDisplay type-sense */
type IsmDisplayConfig =
  | RoutingIsmConfig // type, owner, ownerOverrides, domain
  | AggregationIsmConfig // type, modules, threshold
  | MultisigIsmConfig // type, validators, threshold
  | OpStackIsmConfig // type, origin, nativeBridge
  | PausableIsmConfig // type, owner, paused, ownerOverrides
  | TrustedRelayerIsmConfig; // type, relayer

function transformDeployConfigForDisplay(deployConfig: WarpRouteDeployConfig) {
  const transformedIsmConfigs: Record<ChainName, any[]> = {};
  const transformedDeployConfig = objMap(deployConfig, (chain, config) => {
    if (config.interchainSecurityModule)
      transformedIsmConfigs[chain] = transformIsmConfigForDisplay(
        config.interchainSecurityModule as IsmDisplayConfig,
      );

    return {
      'NFT?': config.isNft ?? false,
      Type: config.type,
      Owner: config.owner,
      Mailbox: config.mailbox,
      'ISM Config(s)': config.interchainSecurityModule
        ? 'See table(s) below.'
        : 'No ISM config(s) specified.',
    };
  });

  return {
    transformedDeployConfig,
    transformedIsmConfigs,
  };
}

function transformIsmConfigForDisplay(ismConfig: IsmDisplayConfig): any[] {
  const ismConfigs: any[] = [];
  switch (ismConfig.type) {
    case IsmType.AGGREGATION:
      ismConfigs.push({
        Type: ismConfig.type,
        Threshold: ismConfig.threshold,
        Modules: 'See table(s) below.',
      });
      ismConfig.modules.forEach((module) => {
        ismConfigs.push(
          ...transformIsmConfigForDisplay(module as IsmDisplayConfig),
        );
      });
      return ismConfigs;
    case IsmType.ROUTING:
      return [
        {
          Type: ismConfig.type,
          Owner: ismConfig.owner,
          'Owner Overrides': ismConfig.ownerOverrides ?? 'Undefined',
          Domains: 'See warp config for domain specification.',
        },
      ];
    case IsmType.FALLBACK_ROUTING:
      return [
        {
          Type: ismConfig.type,
          Owner: ismConfig.owner,
          'Owner Overrides': ismConfig.ownerOverrides ?? 'Undefined',
          Domains: 'See warp config for domain specification.',
        },
      ];
    case IsmType.MERKLE_ROOT_MULTISIG:
      return [
        {
          Type: ismConfig.type,
          Validators: ismConfig.validators,
          Threshold: ismConfig.threshold,
        },
      ];
    case IsmType.MESSAGE_ID_MULTISIG:
      return [
        {
          Type: ismConfig.type,
          Validators: ismConfig.validators,
          Threshold: ismConfig.threshold,
        },
      ];
    case IsmType.OP_STACK:
      return [
        {
          Type: ismConfig.type,
          Origin: ismConfig.origin,
          'Native Bridge': ismConfig.nativeBridge,
        },
      ];
    case IsmType.PAUSABLE:
      return [
        {
          Type: ismConfig.type,
          Owner: ismConfig.owner,
          'Paused ?': ismConfig.paused,
          'Owner Overrides': ismConfig.ownerOverrides ?? 'Undefined',
        },
      ];
    case IsmType.TRUSTED_RELAYER:
      return [
        {
          Type: ismConfig.type,
          Relayer: ismConfig.relayer,
        },
      ];
    default:
      return [ismConfig];
  }
}

/**
 * Submits a set of transactions to the specified chain and outputs transaction receipts
 */
async function submitWarpApplyTransactions(
  params: WarpApplyParams,
  chainTransactions: Record<string, AnnotatedEV5Transaction[]>,
): Promise<void> {
  // Create mapping of chain ID to chain name for all chains in warpDeployConfig
  const chains = Object.keys(params.warpDeployConfig);
  const chainIdToName = Object.fromEntries(
    chains.map((chain) => [
      params.context.multiProvider.getChainId(chain),
      chain,
    ]),
  );

  await promiseObjAll(
    objMap(chainTransactions, async (chainId, transactions) => {
      await retryAsync(
        async () => {
          const chain = chainIdToName[chainId];
          const submitter: TxSubmitterBuilder<ProtocolType> =
            await getWarpApplySubmitter({
              chain,
              context: params.context,
              strategyUrl: params.strategyUrl,
            });
          const transactionReceipts = await submitter.submit(...transactions);
          if (transactionReceipts) {
            const receiptPath = `${params.receiptsDir}/${chain}-${
              submitter.txSubmitterType
            }-${Date.now()}-receipts.json`;
            writeYamlOrJson(receiptPath, transactionReceipts);
            logGreen(
              `Transactions receipts successfully written to ${receiptPath}`,
            );
          }
        },
        5, // attempts
        100, // baseRetryMs
      );
    }),
  );
}

/**
 * Helper function to get warp apply specific submitter.
 *
 * @returns the warp apply submitter
 */
async function getWarpApplySubmitter({
  chain,
  context,
  strategyUrl,
}: {
  chain: ChainName;
  context: WriteCommandContext;
  strategyUrl?: string;
}): Promise<TxSubmitterBuilder<ProtocolType>> {
  const { multiProvider } = context;

  const submissionStrategy: SubmissionStrategy = strategyUrl
    ? readChainSubmissionStrategy(strategyUrl)[chain]
    : {
        submitter: {
          chain,
          type: TxSubmitterType.JSON_RPC,
        },
      };

  return getSubmitterBuilder<ProtocolType>({
    submissionStrategy,
    multiProvider,
  });
}

function groupChainsByProtocol(
  chains: ChainName[],
  multiProvider: MultiProvider,
): Record<ProtocolType, ChainName[]> {
  return chains.reduce((protocolMap, chainName) => {
    const protocolType = multiProvider.tryGetProtocol(chainName);
    assert(protocolType, `Protocol not found for chain: ${chainName}`);

    if (!protocolMap[protocolType]) {
      protocolMap[protocolType] = [];
    }

    protocolMap[protocolType].push(chainName);
    return protocolMap;
  }, {} as Record<ProtocolType, ChainName[]>);
}

async function executeStarknetDeployments({
  warpRouteConfig,
  context,
}: {
  warpRouteConfig: WarpRouteDeployConfig;
  context: WriteCommandContext;
}): Promise<ChainMap<string>> {
  const provider = new RpcProvider({
    nodeUrl: 'http://127.0.0.1:5050',
  });
  const account = new Account(
    provider,
    '0x4acc9b79dae485fb71f309f5b62501a1329789f4418bb4c25353ad5617be4d4',
    '0x000000000000000000000000000000002f663fafebbee32e0698f7e13f886c73',
  );
  logBlue('🚀 Beginning Starknet warp deployments...');

  assert(!warpRouteConfig.isNft, 'NFT routes not supported yet!');

  const starknetDeployer = new StarknetERC20WarpModule(
    account,
    warpRouteConfig,
    context.multiProvider,
  );

  return await starknetDeployer.deployToken();
}

async function getWarpCoreConfigForStarknet(
  { warpDeployConfig, context }: DeployParams,
  contracts: ChainMap<string>,
): Promise<WarpCoreConfig> {
  const warpCoreConfig: WarpCoreConfig = { tokens: [] };

  // TODO: replace with warp read
  const tokenMetadata = await HypERC20Deployer.deriveTokenMetadata(
    context.multiProvider,
    warpDeployConfig,
  );
  assert(
    tokenMetadata && isTokenMetadata(tokenMetadata),
    'Missing required token metadata',
  );
  const { decimals, symbol, name } = tokenMetadata;
  assert(decimals, 'Missing decimals on token metadata');

  generateTokenConfigsForStarknet(
    warpCoreConfig,
    warpDeployConfig,
    contracts,
    symbol,
    name,
    decimals,
  );

  fullyConnectTokens(warpCoreConfig);

  return warpCoreConfig;
}

function generateTokenConfigsForStarknet(
  warpCoreConfig: WarpCoreConfig,
  warpDeployConfig: WarpRouteDeployConfig,
  contracts: ChainMap<string>,
  symbol: string,
  name: string,
  decimals: number,
): void {
  for (const [chainName, contract] of Object.entries(contracts)) {
    const config = warpDeployConfig[chainName];
    const collateralAddressOrDenom = isCollateralConfig(config)
      ? config.token // gets set in the above deriveTokenMetadata()
      : undefined;
    warpCoreConfig.tokens.push({
      chainName,
      standard: TOKEN_TYPE_TO_STANDARD[config.type],
      decimals,
      symbol,
      name,
      addressOrDenom: contract,
      collateralAddressOrDenom,
    });
  }
}<|MERGE_RESOLUTION|>--- conflicted
+++ resolved
@@ -100,12 +100,7 @@
   context: WriteCommandContext;
   warpRouteDeploymentConfigPath?: string;
 }) {
-<<<<<<< HEAD
-  const { signer, skipConfirmation, chainMetadata, registry, multiProvider } =
-    context;
-=======
-  const { skipConfirmation, chainMetadata, registry } = context;
->>>>>>> 16501ca0
+  const { skipConfirmation, chainMetadata, registry, multiProvider } = context;
 
   if (
     !warpRouteDeploymentConfigPath ||
@@ -137,29 +132,10 @@
   await runDeployPlanStep({
     context,
     warpDeployConfig: warpRouteConfig,
-<<<<<<< HEAD
   });
 
   const chainsByProtocol = groupChainsByProtocol(chains, multiProvider);
   const deployments: WarpCoreConfig = { tokens: [] };
-=======
-  };
-
-  await runDeployPlanStep(deploymentParams);
-
-  // Some of the below functions throw if passed non-EVM chains
-  const ethereumChains = chains.filter(
-    (chain) => chainMetadata[chain].protocol === ProtocolType.Ethereum,
-  );
-
-  await runPreflightChecksForChains({
-    context,
-    chains: ethereumChains,
-    minGas: MINIMUM_WARP_DEPLOY_GAS,
-  });
-
-  const initialBalances = await prepareDeploy(context, null, ethereumChains);
->>>>>>> 16501ca0
 
   // Execute deployments for each protocol
   for (const protocol of Object.keys(chainsByProtocol) as ProtocolType[]) {
@@ -167,7 +143,7 @@
     switch (protocol) {
       case ProtocolType.Ethereum:
         {
-          const userAddress = await signer.getAddress();
+          const userAddress = context.signerAddress ?? null;
           await runPreflightChecksForChains({
             context,
             chains: protocolChains,
@@ -206,15 +182,11 @@
         deployments.tokens = [...deployments.tokens, ...warpCoreConfig.tokens];
         break;
 
-<<<<<<< HEAD
       default:
         throw new Error(`Unsupported protocol type: ${protocol}`);
     }
   }
   await writeDeploymentArtifacts(deployments, context);
-=======
-  await completeDeploy(context, 'warp', initialBalances, null, ethereumChains!);
->>>>>>> 16501ca0
 }
 
 async function runDeployPlanStep({ context, warpDeployConfig }: DeployParams) {
@@ -296,10 +268,9 @@
 ): Promise<WarpRouteDeployConfig> {
   return promiseObjAll(
     objMap(warpConfig, async (chain, config) => {
-<<<<<<< HEAD
       if (
         // for non-evm chains just return config as it is
-        multiProvider.getChainMetadata(chain).protocol !==
+        context.multiProvider.getChainMetadata(chain).protocol !==
           ProtocolType.Ethereum ||
         !config.interchainSecurityModule ||
         typeof config.interchainSecurityModule === 'string'
@@ -315,10 +286,7 @@
       }
 
       logBlue(`Loading registry factory addresses for ${chain}...`);
-      let chainAddresses = await registry.getChainAddresses(chain);
-=======
-      const chainAddresses = await context.registry.getChainAddresses(chain);
->>>>>>> 16501ca0
+      let chainAddresses = await context.registry.getChainAddresses(chain);
 
       if (!chainAddresses) {
         throw `Registry factory addresses not found for ${chain}.`;
@@ -684,11 +652,7 @@
   logBlue('Updating deployed Warp Routes');
   const { multiProvider, registry } = params.context;
   const registryAddresses =
-<<<<<<< HEAD
-    (await registry.getAddresses()) as ChainMap<ProxyFactoryFactoriesAddresses>;
-=======
     (await registry.getAddresses()) as ChainMap<ChainAddresses>;
->>>>>>> 16501ca0
   const contractVerifier = new ContractVerifier(
     multiProvider,
     apiKeys,
@@ -707,8 +671,6 @@
             `Missing artifacts for ${chain}. Probably new deployment. Skipping update...`,
           );
 
-<<<<<<< HEAD
-=======
         const deployedTokenRoute = deployedConfig.addressOrDenom!;
         const {
           domainRoutingIsmFactory,
@@ -720,17 +682,12 @@
           staticMessageIdWeightedMultisigIsmFactory,
         } = registryAddresses[chain];
 
->>>>>>> 16501ca0
         const evmERC20WarpModule = new EvmERC20WarpModule(
           multiProvider,
           {
             config,
             chain,
             addresses: {
-<<<<<<< HEAD
-              ...registryAddresses[chain],
-              deployedTokenRoute: deployedConfig.addressOrDenom!,
-=======
               deployedTokenRoute,
               staticMerkleRootMultisigIsmFactory,
               staticMessageIdMultisigIsmFactory,
@@ -739,7 +696,6 @@
               domainRoutingIsmFactory,
               staticMerkleRootWeightedMultisigIsmFactory,
               staticMessageIdWeightedMultisigIsmFactory,
->>>>>>> 16501ca0
             },
           },
           contractVerifier,
@@ -824,12 +780,7 @@
 ): Promise<AnnotatedEV5Transaction[]> {
   logBlue(`Enrolling deployed routers with each other...`);
   const { multiProvider, registry } = params.context;
-<<<<<<< HEAD
-  const registryAddresses =
-    (await registry.getAddresses()) as ChainMap<ProxyFactoryFactoriesAddresses>;
-=======
   const registryAddresses = await registry.getAddresses();
->>>>>>> 16501ca0
   const deployedRoutersAddresses: ChainMap<Address> = objMap(
     deployedContractsMap,
     (_, contracts) => getRouter(contracts).address,
@@ -868,10 +819,6 @@
           config: mutatedWarpRouteConfig,
           chain,
           addresses: {
-<<<<<<< HEAD
-            ...registryAddresses[chain],
-            deployedTokenRoute: router.address,
-=======
             deployedTokenRoute,
             staticMerkleRootMultisigIsmFactory,
             staticMessageIdMultisigIsmFactory,
@@ -880,7 +827,6 @@
             domainRoutingIsmFactory,
             staticMerkleRootWeightedMultisigIsmFactory,
             staticMessageIdWeightedMultisigIsmFactory,
->>>>>>> 16501ca0
           },
         });
 
@@ -1251,7 +1197,7 @@
 ): void {
   for (const [chainName, contract] of Object.entries(contracts)) {
     const config = warpDeployConfig[chainName];
-    const collateralAddressOrDenom = isCollateralConfig(config)
+    const collateralAddressOrDenom = isCollateralTokenConfig(config)
       ? config.token // gets set in the above deriveTokenMetadata()
       : undefined;
     warpCoreConfig.tokens.push({

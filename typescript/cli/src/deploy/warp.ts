import { confirm } from '@inquirer/prompts';

import {
  HypERC20Deployer,
  HypERC721Deployer,
  HyperlaneContractsMap,
  TOKEN_TYPE_TO_STANDARD,
  TokenFactories,
  TokenType,
  WarpCoreConfig,
  WarpRouteDeployConfig,
  getTokenConnectionId,
  isTokenMetadata,
} from '@hyperlane-xyz/sdk';
import { ProtocolType } from '@hyperlane-xyz/utils';

import { readWarpRouteDeployConfig } from '../config/warp.js';
import { MINIMUM_WARP_DEPLOY_GAS } from '../consts.js';
import { WriteCommandContext } from '../context/types.js';
import { log, logBlue, logGray, logGreen, logTable } from '../logger.js';
import { isFile, runFileSelectionStep } from '../utils/files.js';

import {
  completeDeploy,
  prepareDeploy,
  runPreflightChecksForChains,
} from './utils.js';

interface DeployParams {
  context: WriteCommandContext;
  configMap: WarpRouteDeployConfig;
}

export async function runWarpRouteDeploy({
  context,
  warpRouteDeploymentConfigPath,
}: {
  context: WriteCommandContext;
  warpRouteDeploymentConfigPath?: string;
}) {
  const { signer, skipConfirmation } = context;

  if (
    !warpRouteDeploymentConfigPath ||
    !isFile(warpRouteDeploymentConfigPath)
  ) {
    if (skipConfirmation)
      throw new Error('Warp route deployment config required');
    warpRouteDeploymentConfigPath = await runFileSelectionStep(
      './configs',
      'Warp route deployment config',
      'warp',
    );
  } else {
    log(
      `Using warp route deployment config at ${warpRouteDeploymentConfigPath}`,
    );
  }
  const warpRouteConfig = await readWarpRouteDeployConfig(
    warpRouteDeploymentConfigPath,
    context,
  );

  const deploymentParams = {
    context,
    configMap: warpRouteConfig,
  };

  logBlue('Warp route deployment plan');

  await runDeployPlanStep(deploymentParams);
  const chains = Object.keys(warpRouteConfig);

  await runPreflightChecksForChains({
    context,
    chains,
    minGas: MINIMUM_WARP_DEPLOY_GAS,
  });

  const userAddress = await signer.getAddress();

  const initialBalances = await prepareDeploy(context, userAddress, chains);

  await executeDeploy(deploymentParams);

  await completeDeploy(context, 'warp', initialBalances, userAddress, chains);
}

async function runDeployPlanStep({ context, configMap }: DeployParams) {
  const { skipConfirmation } = context;

  logBlue('\nDeployment plan');
  logGray('===============');
  log(`Using token standard ${configMap.isNft ? 'ERC721' : 'ERC20'}`);
  logTable(configMap);

  if (skipConfirmation) return;

  const isConfirmed = await confirm({
    message: 'Is this deployment plan correct?',
  });
  if (!isConfirmed) throw new Error('Deployment cancelled');
}

async function executeDeploy(params: DeployParams) {
  logBlue('All systems ready, captain! Beginning deployment...');

  const {
    configMap,
    context: { registry, multiProvider, isDryRun, dryRunChain },
  } = params;

  const deployer = configMap.isNft
    ? new HypERC721Deployer(multiProvider)
    : new HypERC20Deployer(multiProvider);

  const config: WarpRouteDeployConfig =
    isDryRun && dryRunChain
      ? { [dryRunChain]: configMap[dryRunChain] }
      : configMap;

  const deployedContracts = await deployer.deploy(config);

  logGreen('✅ Hyp token deployments complete');

<<<<<<< HEAD
  const warpCoreConfig = getWarpCoreConfig(params, deployedContracts);
  if (!isDryRun) {
    log('Writing deployment artifacts');
    await registry.addWarpRoute(warpCoreConfig);
  }
=======
  if (!isDryRun) log('Writing deployment artifacts');
  const warpCoreConfig = await getWarpCoreConfig(params, deployedContracts);
  await registry.addWarpRoute(warpCoreConfig);
>>>>>>> 214f503e
  log(JSON.stringify(warpCoreConfig, null, 2));
  logBlue('Deployment is complete!');
}

async function getWarpCoreConfig(
  { configMap, context }: DeployParams,
  contracts: HyperlaneContractsMap<TokenFactories>,
): Promise<WarpCoreConfig> {
  const warpCoreConfig: WarpCoreConfig = { tokens: [] };

  // TODO: replace with warp read
  const tokenMetadata = await HypERC20Deployer.deriveTokenMetadata(
    context.multiProvider,
    configMap,
  );

  // First pass, create token configs
  for (const [chainName, contract] of Object.entries(contracts)) {
    const config = configMap[chainName];
    const metadata = {
      ...tokenMetadata,
      ...config,
    };

    if (!isTokenMetadata(metadata)) {
      throw new Error('Missing required token metadata');
    }

    const { decimals } = metadata;
    if (!decimals) {
      throw new Error('Missing decimals on token metadata');
    }

    const collateralAddressOrDenom =
      config.type === TokenType.collateral ? config.token : undefined;
    warpCoreConfig.tokens.push({
      chainName,
      standard: TOKEN_TYPE_TO_STANDARD[config.type],
      ...metadata,
      decimals,
      addressOrDenom:
        contract[configMap[chainName].type as keyof TokenFactories].address,
      collateralAddressOrDenom,
    });
  }

  // Second pass, add connections between tokens
  // Assumes full interconnectivity between all tokens for now b.c. that's
  // what the deployers do by default.
  for (const token1 of warpCoreConfig.tokens) {
    for (const token2 of warpCoreConfig.tokens) {
      if (
        token1.chainName === token2.chainName &&
        token1.addressOrDenom === token2.addressOrDenom
      )
        continue;
      token1.connections ||= [];
      token1.connections.push({
        token: getTokenConnectionId(
          ProtocolType.Ethereum,
          token2.chainName,
          token2.addressOrDenom!,
        ),
      });
    }
  }

  return warpCoreConfig;
}<|MERGE_RESOLUTION|>--- conflicted
+++ resolved
@@ -123,17 +123,11 @@
 
   logGreen('✅ Hyp token deployments complete');
 
-<<<<<<< HEAD
-  const warpCoreConfig = getWarpCoreConfig(params, deployedContracts);
+  const warpCoreConfig = await getWarpCoreConfig(params, deployedContracts);
   if (!isDryRun) {
     log('Writing deployment artifacts');
     await registry.addWarpRoute(warpCoreConfig);
   }
-=======
-  if (!isDryRun) log('Writing deployment artifacts');
-  const warpCoreConfig = await getWarpCoreConfig(params, deployedContracts);
-  await registry.addWarpRoute(warpCoreConfig);
->>>>>>> 214f503e
   log(JSON.stringify(warpCoreConfig, null, 2));
   logBlue('Deployment is complete!');
 }

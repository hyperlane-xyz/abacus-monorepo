--- conflicted
+++ resolved
@@ -199,25 +199,12 @@
           multiProtocolSigner,
           'multi protocol signer is required for starknet chain deployment',
         );
-<<<<<<< HEAD
-        const starknetSigners = protocolChains.reduce<
-          ChainMap<StarknetAccount>
-        >(
+        starknetSigners = protocolChains.reduce<ChainMap<StarknetAccount>>(
           (acc, chain) => ({
             ...acc,
             [chain]: multiProtocolSigner.getStarknetSigner(chain),
           }),
           {},
-=======
-        starknetSigners = await promiseObjAll(
-          protocolChains.reduce<ChainMap<Promise<StarknetAccount>>>(
-            (acc, chain) => ({
-              ...acc,
-              [chain]: multiProtocolSigner.getStarknetSigner(chain),
-            }),
-            {},
-          ),
->>>>>>> 645149c2
         );
         routerAddresses.starknet = await executeStarknetDeployments({
           starknetSigners,

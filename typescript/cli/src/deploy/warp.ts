import { confirm } from '@inquirer/prompts';
import { groupBy } from 'lodash-es';
import { stringify as yamlStringify } from 'yaml';

import { buildArtifact as coreBuildArtifact } from '@hyperlane-xyz/core/buildArtifact.js';
import { IRegistry } from '@hyperlane-xyz/registry';
import {
  AggregationIsmConfig,
  AnnotatedEV5Transaction,
  ChainMap,
  ChainName,
  ChainSubmissionStrategy,
  ChainSubmissionStrategySchema,
  ContractVerifier,
  DestinationGas,
  EvmERC20WarpModule,
  EvmERC20WarpRouteReader,
  EvmIsmModule,
  ExplorerLicenseType,
  HypERC20Deployer,
  HypERC20Factories,
  HypERC721Deployer,
  HypERC721Factories,
  HyperlaneAddresses,
  HyperlaneContracts,
  HyperlaneContractsMap,
  HyperlaneProxyFactoryDeployer,
  IsmType,
  MultiProvider,
  MultisigIsmConfig,
  OpStackIsmConfig,
  PausableIsmConfig,
  ProxyFactoryFactoriesAddresses,
  RemoteRouters,
  RoutingIsmConfig,
  SubmissionStrategy,
  TOKEN_TYPE_TO_STANDARD,
  TokenFactories,
  TrustedRelayerIsmConfig,
  TxSubmitterBuilder,
  TxSubmitterType,
  WarpCoreConfig,
  WarpCoreConfigSchema,
  WarpRouteDeployConfig,
  WarpRouteDeployConfigSchema,
  attachContractsMap,
  connectContractsMap,
  getTokenConnectionId,
  hypERC20factories,
  isCollateralConfig,
  isTokenMetadata,
  serializeContracts,
} from '@hyperlane-xyz/sdk';
import {
  Address,
  ProtocolType,
  assert,
  objFilter,
  objKeys,
  objMap,
  promiseObjAll,
  retryAsync,
} from '@hyperlane-xyz/utils';

import { readWarpRouteDeployConfig } from '../config/warp.js';
import { MINIMUM_WARP_DEPLOY_GAS } from '../consts.js';
import { requestAndSaveApiKeys } from '../context/context.js';
import { WriteCommandContext } from '../context/types.js';
import { log, logBlue, logGray, logGreen, logTable } from '../logger.js';
import { getSubmitterBuilder } from '../submit/submit.js';
import {
  indentYamlOrJson,
  isFile,
  readYamlOrJson,
  runFileSelectionStep,
  writeYamlOrJson,
} from '../utils/files.js';

import {
  completeDeploy,
  prepareDeploy,
  runPreflightChecksForChains,
} from './utils.js';

interface DeployParams {
  context: WriteCommandContext;
  warpDeployConfig: WarpRouteDeployConfig;
}

interface WarpApplyParams extends DeployParams {
  warpCoreConfig: WarpCoreConfig;
  strategyUrl?: string;
  receiptsDir: string;
}

export async function runWarpRouteDeploy({
  context,
  warpRouteDeploymentConfigPath,
}: {
  context: WriteCommandContext;
  warpRouteDeploymentConfigPath?: string;
}) {
  const { skipConfirmation, chainMetadata, registry } = context;

  if (
    !warpRouteDeploymentConfigPath ||
    !isFile(warpRouteDeploymentConfigPath)
  ) {
    if (skipConfirmation)
      throw new Error('Warp route deployment config required');
    warpRouteDeploymentConfigPath = await runFileSelectionStep(
      './configs',
      'Warp route deployment config',
      'warp',
    );
  } else {
    log(
      `Using warp route deployment config at ${warpRouteDeploymentConfigPath}`,
    );
  }
  const warpRouteConfig = await readWarpRouteDeployConfig(
    warpRouteDeploymentConfigPath,
    context,
  );

  const chains = Object.keys(warpRouteConfig);

  let apiKeys: ChainMap<string> = {};
  if (!skipConfirmation)
    apiKeys = await requestAndSaveApiKeys(chains, chainMetadata, registry);

  const deploymentParams = {
    context,
    warpDeployConfig: warpRouteConfig,
  };

  await runDeployPlanStep(deploymentParams);

  // Some of the below functions throw if passed non-EVM chains
  const ethereumChains = chains.filter(
    (chain) => chainMetadata[chain].protocol === ProtocolType.Ethereum,
  );

  await runPreflightChecksForChains({
    context,
    chains: ethereumChains,
    minGas: MINIMUM_WARP_DEPLOY_GAS,
  });

<<<<<<< HEAD
  const initialBalances = await prepareDeploy(context, null, chains);
=======
  const initialBalances = await prepareDeploy(context, null, ethereumChains);
>>>>>>> 8f8853bc

  const deployedContracts = await executeDeploy(deploymentParams, apiKeys);

  const warpCoreConfig = await getWarpCoreConfig(
    deploymentParams,
    deployedContracts,
  );

  await writeDeploymentArtifacts(warpCoreConfig, context);

<<<<<<< HEAD
  await completeDeploy(context, 'warp', initialBalances, null, chains!);
=======
  await completeDeploy(context, 'warp', initialBalances, null, ethereumChains!);
>>>>>>> 8f8853bc
}

async function runDeployPlanStep({ context, warpDeployConfig }: DeployParams) {
  const { skipConfirmation } = context;

  displayWarpDeployPlan(warpDeployConfig);

  if (skipConfirmation || context.isDryRun) return;

  const isConfirmed = await confirm({
    message: 'Is this deployment plan correct?',
  });
  if (!isConfirmed) throw new Error('Deployment cancelled');
}

async function executeDeploy(
  params: DeployParams,
  apiKeys: ChainMap<string>,
): Promise<HyperlaneContractsMap<HypERC20Factories | HypERC721Factories>> {
  logBlue('🚀 All systems ready, captain! Beginning deployment...');

  const {
    warpDeployConfig,
    context: { registry, multiProvider, isDryRun, dryRunChain },
  } = params;

  const deployer = warpDeployConfig.isNft
    ? new HypERC721Deployer(multiProvider)
    : new HypERC20Deployer(multiProvider); // TODO: replace with EvmERC20WarpModule

  const config: WarpRouteDeployConfig =
    isDryRun && dryRunChain
      ? { [dryRunChain]: warpDeployConfig[dryRunChain] }
      : warpDeployConfig;

  const contractVerifier = new ContractVerifier(
    multiProvider,
    apiKeys,
    coreBuildArtifact,
    ExplorerLicenseType.MIT,
  );

  const ismFactoryDeployer = new HyperlaneProxyFactoryDeployer(
    multiProvider,
    contractVerifier,
  );

  // For each chain in WarpRouteConfig, deploy each Ism Factory, if it's not in the registry
  // Then return a modified config with the ism address as a string
  const modifiedConfig = await deployAndResolveWarpIsm(
    config,
    multiProvider,
    registry,
    ismFactoryDeployer,
    contractVerifier,
  );

  const deployedContracts = await deployer.deploy(modifiedConfig);

  logGreen('✅ Warp contract deployments complete');
  return deployedContracts;
}

async function writeDeploymentArtifacts(
  warpCoreConfig: WarpCoreConfig,
  context: WriteCommandContext,
) {
  if (!context.isDryRun) {
    log('Writing deployment artifacts...');
    await context.registry.addWarpRoute(warpCoreConfig);
  }
  log(indentYamlOrJson(yamlStringify(warpCoreConfig, null, 2), 4));
}

async function deployAndResolveWarpIsm(
  warpConfig: WarpRouteDeployConfig,
  multiProvider: MultiProvider,
  registry: IRegistry,
  ismFactoryDeployer: HyperlaneProxyFactoryDeployer,
  contractVerifier?: ContractVerifier,
): Promise<WarpRouteDeployConfig> {
  return promiseObjAll(
    objMap(warpConfig, async (chain, config) => {
      if (
        !config.interchainSecurityModule ||
        typeof config.interchainSecurityModule === 'string'
      ) {
        logGray(
          `Config Ism is ${
            !config.interchainSecurityModule
              ? 'empty'
              : config.interchainSecurityModule
          }, skipping deployment.`,
        );
        return config;
      }

      logBlue(`Loading registry factory addresses for ${chain}...`);
      let chainAddresses = await registry.getChainAddresses(chain);

      if (!chainAddresses) {
        logGray(
          `Registry factory addresses not found for ${chain}. Deploying...`,
        );
        chainAddresses = serializeContracts(
          await ismFactoryDeployer.deployContracts(chain),
        ) as Record<string, string>;
      }

      logGray(
        `Creating ${config.interchainSecurityModule.type} ISM for ${config.type} token on ${chain} chain...`,
      );

      const deployedIsm = await createWarpIsm(
        chain,
        warpConfig,
        multiProvider,
        {
          domainRoutingIsmFactory: chainAddresses.domainRoutingIsmFactory,
          staticAggregationHookFactory:
            chainAddresses.staticAggregationHookFactory,
          staticAggregationIsmFactory:
            chainAddresses.staticAggregationIsmFactory,
          staticMerkleRootMultisigIsmFactory:
            chainAddresses.staticMerkleRootMultisigIsmFactory,
          staticMessageIdMultisigIsmFactory:
            chainAddresses.staticMessageIdMultisigIsmFactory,
          staticMerkleRootWeightedMultisigIsmFactory:
            chainAddresses.staticMerkleRootWeightedMultisigIsmFactory,
          staticMessageIdWeightedMultisigIsmFactory:
            chainAddresses.staticMessageIdWeightedMultisigIsmFactory,
        },
        contractVerifier,
      );

      logGreen(
        `Finished creating ${config.interchainSecurityModule.type} ISM for ${config.type} token on ${chain} chain.`,
      );
      return { ...warpConfig[chain], interchainSecurityModule: deployedIsm };
    }),
  );
}

/**
 * Deploys the Warp ISM for a given config
 *
 * @returns The deployed ism address
 */
async function createWarpIsm(
  chain: string,
  warpConfig: WarpRouteDeployConfig,
  multiProvider: MultiProvider,
  factoryAddresses: HyperlaneAddresses<any>,
  contractVerifier?: ContractVerifier,
): Promise<string> {
  const {
    domainRoutingIsmFactory,
    staticAggregationHookFactory,
    staticAggregationIsmFactory,
    staticMerkleRootMultisigIsmFactory,
    staticMessageIdMultisigIsmFactory,
    staticMerkleRootWeightedMultisigIsmFactory,
    staticMessageIdWeightedMultisigIsmFactory,
  } = factoryAddresses;
  const evmIsmModule = await EvmIsmModule.create({
    chain,
    multiProvider,
    mailbox: warpConfig[chain].mailbox,
    proxyFactoryFactories: {
      domainRoutingIsmFactory,
      staticAggregationHookFactory,
      staticAggregationIsmFactory,
      staticMerkleRootMultisigIsmFactory,
      staticMessageIdMultisigIsmFactory,
      staticMerkleRootWeightedMultisigIsmFactory,
      staticMessageIdWeightedMultisigIsmFactory,
    },
    config: warpConfig[chain].interchainSecurityModule!,
    contractVerifier,
  });
  const { deployedIsm } = evmIsmModule.serialize();
  return deployedIsm;
}

async function getWarpCoreConfig(
  { warpDeployConfig, context }: DeployParams,
  contracts: HyperlaneContractsMap<TokenFactories>,
): Promise<WarpCoreConfig> {
  const warpCoreConfig: WarpCoreConfig = { tokens: [] };

  // TODO: replace with warp read
  const tokenMetadata = await HypERC20Deployer.deriveTokenMetadata(
    context.multiProvider,
    warpDeployConfig,
  );
  assert(
    tokenMetadata && isTokenMetadata(tokenMetadata),
    'Missing required token metadata',
  );
  const { decimals, symbol, name } = tokenMetadata;
  assert(decimals, 'Missing decimals on token metadata');

  generateTokenConfigs(
    warpCoreConfig,
    warpDeployConfig,
    contracts,
    symbol,
    name,
    decimals,
  );

  fullyConnectTokens(warpCoreConfig);

  return warpCoreConfig;
}

/**
 * Creates token configs.
 */
function generateTokenConfigs(
  warpCoreConfig: WarpCoreConfig,
  warpDeployConfig: WarpRouteDeployConfig,
  contracts: HyperlaneContractsMap<TokenFactories>,
  symbol: string,
  name: string,
  decimals: number,
): void {
  for (const [chainName, contract] of Object.entries(contracts)) {
    const config = warpDeployConfig[chainName];
    const collateralAddressOrDenom = isCollateralConfig(config)
      ? config.token // gets set in the above deriveTokenMetadata()
      : undefined;

    warpCoreConfig.tokens.push({
      chainName,
      standard: TOKEN_TYPE_TO_STANDARD[config.type],
      decimals,
      symbol,
      name,
      addressOrDenom:
        contract[warpDeployConfig[chainName].type as keyof TokenFactories]
          .address,
      collateralAddressOrDenom,
    });
  }
}

/**
 * Adds connections between tokens.
 *
 * Assumes full interconnectivity between all tokens for now b.c. that's
 * what the deployers do by default.
 */
function fullyConnectTokens(warpCoreConfig: WarpCoreConfig): void {
  for (const token1 of warpCoreConfig.tokens) {
    for (const token2 of warpCoreConfig.tokens) {
      if (
        token1.chainName === token2.chainName &&
        token1.addressOrDenom === token2.addressOrDenom
      )
        continue;
      token1.connections ||= [];
      token1.connections.push({
        token: getTokenConnectionId(
          ProtocolType.Ethereum,
          token2.chainName,
          token2.addressOrDenom!,
        ),
      });
    }
  }
}

export async function runWarpRouteApply(
  params: WarpApplyParams,
): Promise<void> {
  const { warpDeployConfig, warpCoreConfig, context } = params;
  const { chainMetadata, skipConfirmation } = context;

  WarpRouteDeployConfigSchema.parse(warpDeployConfig);
  WarpCoreConfigSchema.parse(warpCoreConfig);

  const warpCoreConfigByChain = Object.fromEntries(
    warpCoreConfig.tokens.map((token) => [token.chainName, token]),
  );

  const chains = Object.keys(warpDeployConfig);

  let apiKeys: ChainMap<string> = {};
  if (!skipConfirmation)
    apiKeys = await requestAndSaveApiKeys(
      chains,
      chainMetadata,
      context.registry,
    );

  const transactions: AnnotatedEV5Transaction[] = [
    ...(await extendWarpRoute(
      params,
      apiKeys,
      warpDeployConfig,
      warpCoreConfigByChain,
    )),
    ...(await updateExistingWarpRoute(
      params,
      apiKeys,
      warpDeployConfig,
      warpCoreConfigByChain,
    )),
  ];
  if (transactions.length == 0)
    return logGreen(`Warp config is the same as target. No updates needed.`);

  await submitWarpApplyTransactions(params, groupBy(transactions, 'chainId'));
}

async function extendWarpRoute(
  params: WarpApplyParams,
  apiKeys: ChainMap<string>,
  warpDeployConfig: WarpRouteDeployConfig,
  warpCoreConfigByChain: ChainMap<WarpCoreConfig['tokens'][number]>,
) {
  const { multiProvider } = params.context;
  const warpCoreChains = Object.keys(warpCoreConfigByChain);

  // Split between the existing and additional config
  const existingConfigs: WarpRouteDeployConfig = objFilter(
    warpDeployConfig,
    (chain, _config): _config is any => warpCoreChains.includes(chain),
  );

  let extendedConfigs: WarpRouteDeployConfig = objFilter(
    warpDeployConfig,
    (chain, _config): _config is any => !warpCoreChains.includes(chain),
  );

  const extendedChains = Object.keys(extendedConfigs);
  if (extendedChains.length === 0) return [];

  logBlue(`Extending Warp Route to ${extendedChains.join(', ')}`);

  extendedConfigs = await deriveMetadataFromExisting(
    multiProvider,
    existingConfigs,
    extendedConfigs,
  );

  const newDeployedContracts = await executeDeploy(
    {
      // TODO: use EvmERC20WarpModule when it's ready
      context: params.context,
      warpDeployConfig: extendedConfigs,
    },
    apiKeys,
  );

  const mergedRouters = mergeAllRouters(
    multiProvider,
    existingConfigs,
    newDeployedContracts,
    warpCoreConfigByChain,
  );

  const updatedWarpCoreConfig = await getWarpCoreConfig(params, mergedRouters);
  WarpCoreConfigSchema.parse(updatedWarpCoreConfig);
  await writeDeploymentArtifacts(updatedWarpCoreConfig, params.context);

  return enrollRemoteRouters(params, mergedRouters);
}

async function updateExistingWarpRoute(
  params: WarpApplyParams,
  apiKeys: ChainMap<string>,
  warpDeployConfig: WarpRouteDeployConfig,
  warpCoreConfigByChain: ChainMap<WarpCoreConfig['tokens'][number]>,
) {
  logBlue('Updating deployed Warp Routes');
  const { multiProvider, registry } = params.context;
  const registryAddresses =
    (await registry.getAddresses()) as ChainMap<ProxyFactoryFactoriesAddresses>;
  const contractVerifier = new ContractVerifier(
    multiProvider,
    apiKeys,
    coreBuildArtifact,
    ExplorerLicenseType.MIT,
  );
  const transactions: AnnotatedEV5Transaction[] = [];

  await promiseObjAll(
    objMap(warpDeployConfig, async (chain, config) => {
      await retryAsync(async () => {
        logGray(`Update existing warp route for chain ${chain}`);
        const deployedConfig = warpCoreConfigByChain[chain];
        if (!deployedConfig)
          return logGray(
            `Missing artifacts for ${chain}. Probably new deployment. Skipping update...`,
          );

        const evmERC20WarpModule = new EvmERC20WarpModule(
          multiProvider,
          {
            config,
            chain,
            addresses: {
              ...registryAddresses[chain],
              deployedTokenRoute: deployedConfig.addressOrDenom!,
            },
          },
          contractVerifier,
        );
        transactions.push(...(await evmERC20WarpModule.update(config)));
      });
    }),
  );
  return transactions;
}

/**
 * Retrieves a chain submission strategy from the provided filepath.
 * @param submissionStrategyFilepath a filepath to the submission strategy file
 * @returns a formatted submission strategy
 */
export function readChainSubmissionStrategy(
  submissionStrategyFilepath: string,
): ChainSubmissionStrategy {
  const submissionStrategyFileContent = readYamlOrJson(
    submissionStrategyFilepath.trim(),
  );
  return ChainSubmissionStrategySchema.parse(submissionStrategyFileContent);
}

/**
 * Derives token metadata from existing config and merges it with extended config.
 * @returns The merged Warp route deployment config with token metadata.
 */
async function deriveMetadataFromExisting(
  multiProvider: MultiProvider,
  existingConfigs: WarpRouteDeployConfig,
  extendedConfigs: WarpRouteDeployConfig,
): Promise<WarpRouteDeployConfig> {
  const existingTokenMetadata = await HypERC20Deployer.deriveTokenMetadata(
    multiProvider,
    existingConfigs,
  );
  return objMap(extendedConfigs, (_chain, extendedConfig) => {
    return {
      ...existingTokenMetadata,
      ...extendedConfig,
    };
  });
}

/**
 * Merges existing router configs with newly deployed router contracts.
 */
function mergeAllRouters(
  multiProvider: MultiProvider,
  existingConfigs: WarpRouteDeployConfig,
  deployedContractsMap: HyperlaneContractsMap<
    HypERC20Factories | HypERC721Factories
  >,
  warpCoreConfigByChain: ChainMap<WarpCoreConfig['tokens'][number]>,
) {
  const existingContractAddresses = objMap(
    existingConfigs,
    (chain, config) => ({
      [config.type]: warpCoreConfigByChain[chain].addressOrDenom!,
    }),
  );
  return {
    ...connectContractsMap(
      attachContractsMap(existingContractAddresses, hypERC20factories),
      multiProvider,
    ),
    ...deployedContractsMap,
  } as HyperlaneContractsMap<HypERC20Factories>;
}

/**
 * Enroll all deployed routers with each other.
 *
 * @param deployedContractsMap - A map of deployed Hyperlane contracts by chain.
 * @param multiProvider - A MultiProvider instance to interact with multiple chains.
 */
async function enrollRemoteRouters(
  params: WarpApplyParams,
  deployedContractsMap: HyperlaneContractsMap<HypERC20Factories>,
): Promise<AnnotatedEV5Transaction[]> {
  logBlue(`Enrolling deployed routers with each other...`);
  const { multiProvider, registry } = params.context;
  const registryAddresses =
    (await registry.getAddresses()) as ChainMap<ProxyFactoryFactoriesAddresses>;
  const deployedRoutersAddresses: ChainMap<Address> = objMap(
    deployedContractsMap,
    (_, contracts) => getRouter(contracts).address,
  );
  const deployedDestinationGas: DestinationGas = await populateDestinationGas(
    multiProvider,
    params.warpDeployConfig,
    deployedContractsMap,
  );

  const deployedChains = Object.keys(deployedRoutersAddresses);
  const transactions: AnnotatedEV5Transaction[] = [];
  await promiseObjAll(
    objMap(deployedContractsMap, async (chain, contracts) => {
      await retryAsync(async () => {
        const router = getRouter(contracts); // Assume deployedContract always has 1 value

        // Mutate the config.remoteRouters by setting it to all other routers to update
        const warpRouteReader = new EvmERC20WarpRouteReader(
          multiProvider,
          chain,
        );
        const mutatedWarpRouteConfig =
          await warpRouteReader.deriveWarpRouteConfig(router.address);
        const evmERC20WarpModule = new EvmERC20WarpModule(multiProvider, {
          config: mutatedWarpRouteConfig,
          chain,
          addresses: {
            ...registryAddresses[chain],
            deployedTokenRoute: router.address,
          },
        });

        const otherChains = multiProvider
          .getRemoteChains(chain)
          .filter((c) => deployedChains.includes(c));

        mutatedWarpRouteConfig.remoteRouters =
          otherChains.reduce<RemoteRouters>((remoteRouters, otherChain) => {
            remoteRouters[multiProvider.getDomainId(otherChain)] =
              deployedRoutersAddresses[otherChain];
            return remoteRouters;
          }, {});

        mutatedWarpRouteConfig.destinationGas =
          otherChains.reduce<DestinationGas>((destinationGas, otherChain) => {
            const otherChainDomain = multiProvider.getDomainId(otherChain);
            destinationGas[otherChainDomain] =
              deployedDestinationGas[otherChainDomain];
            return destinationGas;
          }, {});

        const mutatedConfigTxs: AnnotatedEV5Transaction[] =
          await evmERC20WarpModule.update(mutatedWarpRouteConfig);

        if (mutatedConfigTxs.length == 0)
          return logGreen(
            `Warp config on ${chain} is the same as target. No updates needed.`,
          );
        transactions.push(...mutatedConfigTxs);
      });
    }),
  );

  return transactions;
}

/**
 * Populates the destination gas amounts for each chain using warpConfig.gas OR querying other router's destinationGas
 */
async function populateDestinationGas(
  multiProvider: MultiProvider,
  warpDeployConfig: WarpRouteDeployConfig,
  deployedContractsMap: HyperlaneContractsMap<HypERC20Factories>,
): Promise<DestinationGas> {
  const destinationGas: DestinationGas = {};
  const deployedChains = Object.keys(deployedContractsMap);
  await promiseObjAll(
    objMap(deployedContractsMap, async (chain, contracts) => {
      await retryAsync(async () => {
        const router = getRouter(contracts);

        const otherChains = multiProvider
          .getRemoteChains(chain)
          .filter((c) => deployedChains.includes(c));

        for (const otherChain of otherChains) {
          const otherDomain = multiProvider.getDomainId(otherChain);
          if (!destinationGas[otherDomain])
            destinationGas[otherDomain] =
              warpDeployConfig[otherChain].gas?.toString() ||
              (await router.destinationGas(otherDomain)).toString();
        }
      });
    }),
  );
  return destinationGas;
}

function getRouter(contracts: HyperlaneContracts<HypERC20Factories>) {
  for (const key of objKeys(hypERC20factories)) {
    if (contracts[key]) return contracts[key];
  }
  throw new Error('No matching contract found.');
}

function displayWarpDeployPlan(deployConfig: WarpRouteDeployConfig) {
  logBlue('\nWarp Route Deployment Plan');
  logGray('==========================');
  log(`📋 Token Standard: ${deployConfig.isNft ? 'ERC721' : 'ERC20'}`);

  const { transformedDeployConfig, transformedIsmConfigs } =
    transformDeployConfigForDisplay(deployConfig);

  log('📋 Warp Route Config:');
  logTable(transformedDeployConfig);
  objMap(transformedIsmConfigs, (chain, ismConfigs) => {
    log(`📋 ${chain} ISM Config(s):`);
    ismConfigs.forEach((ismConfig) => {
      logTable(ismConfig);
    });
  });
}

/* only used for transformIsmForDisplay type-sense */
type IsmConfig =
  | RoutingIsmConfig // type, owner, ownerOverrides, domain
  | AggregationIsmConfig // type, modules, threshold
  | MultisigIsmConfig // type, validators, threshold
  | OpStackIsmConfig // type, origin, nativeBridge
  | PausableIsmConfig // type, owner, paused, ownerOverrides
  | TrustedRelayerIsmConfig; // type, relayer

function transformDeployConfigForDisplay(deployConfig: WarpRouteDeployConfig) {
  const transformedIsmConfigs: Record<ChainName, any[]> = {};
  const transformedDeployConfig = objMap(deployConfig, (chain, config) => {
    if (config.interchainSecurityModule)
      transformedIsmConfigs[chain] = transformIsmConfigForDisplay(
        config.interchainSecurityModule as IsmConfig,
      );

    return {
      'NFT?': config.isNft ?? false,
      Type: config.type,
      Owner: config.owner,
      Mailbox: config.mailbox,
      'ISM Config(s)': config.interchainSecurityModule
        ? 'See table(s) below.'
        : 'No ISM config(s) specified.',
    };
  });

  return {
    transformedDeployConfig,
    transformedIsmConfigs,
  };
}

function transformIsmConfigForDisplay(ismConfig: IsmConfig): any[] {
  const ismConfigs: any[] = [];
  switch (ismConfig.type) {
    case IsmType.AGGREGATION:
      ismConfigs.push({
        Type: ismConfig.type,
        Threshold: ismConfig.threshold,
        Modules: 'See table(s) below.',
      });
      ismConfig.modules.forEach((module) => {
        ismConfigs.push(...transformIsmConfigForDisplay(module as IsmConfig));
      });
      return ismConfigs;
    case IsmType.ROUTING:
      return [
        {
          Type: ismConfig.type,
          Owner: ismConfig.owner,
          'Owner Overrides': ismConfig.ownerOverrides ?? 'Undefined',
          Domains: 'See warp config for domain specification.',
        },
      ];
    case IsmType.FALLBACK_ROUTING:
      return [
        {
          Type: ismConfig.type,
          Owner: ismConfig.owner,
          'Owner Overrides': ismConfig.ownerOverrides ?? 'Undefined',
          Domains: 'See warp config for domain specification.',
        },
      ];
    case IsmType.MERKLE_ROOT_MULTISIG:
      return [
        {
          Type: ismConfig.type,
          Validators: ismConfig.validators,
          Threshold: ismConfig.threshold,
        },
      ];
    case IsmType.MESSAGE_ID_MULTISIG:
      return [
        {
          Type: ismConfig.type,
          Validators: ismConfig.validators,
          Threshold: ismConfig.threshold,
        },
      ];
    case IsmType.OP_STACK:
      return [
        {
          Type: ismConfig.type,
          Origin: ismConfig.origin,
          'Native Bridge': ismConfig.nativeBridge,
        },
      ];
    case IsmType.PAUSABLE:
      return [
        {
          Type: ismConfig.type,
          Owner: ismConfig.owner,
          'Paused ?': ismConfig.paused,
          'Owner Overrides': ismConfig.ownerOverrides ?? 'Undefined',
        },
      ];
    case IsmType.TRUSTED_RELAYER:
      return [
        {
          Type: ismConfig.type,
          Relayer: ismConfig.relayer,
        },
      ];
    default:
      return [ismConfig];
  }
}

/**
 * Submits a set of transactions to the specified chain and outputs transaction receipts
 */
async function submitWarpApplyTransactions(
  params: WarpApplyParams,
  chainTransactions: Record<string, AnnotatedEV5Transaction[]>,
): Promise<void> {
  // Create mapping of chain ID to chain name for all chains in warpDeployConfig
  const chains = Object.keys(params.warpDeployConfig);
  const chainIdToName = Object.fromEntries(
    chains.map((chain) => [
      params.context.multiProvider.getChainId(chain),
      chain,
    ]),
  );

  await promiseObjAll(
    objMap(chainTransactions, async (chainId, transactions) => {
      await retryAsync(
        async () => {
          const chain = chainIdToName[chainId];
          const submitter: TxSubmitterBuilder<ProtocolType> =
            await getWarpApplySubmitter({
              chain,
              context: params.context,
              strategyUrl: params.strategyUrl,
            });
          const transactionReceipts = await submitter.submit(...transactions);
          if (transactionReceipts) {
            const receiptPath = `${params.receiptsDir}/${chain}-${
              submitter.txSubmitterType
            }-${Date.now()}-receipts.json`;
            writeYamlOrJson(receiptPath, transactionReceipts);
            logGreen(
              `Transactions receipts successfully written to ${receiptPath}`,
            );
          }
        },
        5, // attempts
        100, // baseRetryMs
      );
    }),
  );
}

/**
 * Helper function to get warp apply specific submitter.
 *
 * @returns the warp apply submitter
 */
async function getWarpApplySubmitter({
  chain,
  context,
  strategyUrl,
}: {
  chain: ChainName;
  context: WriteCommandContext;
  strategyUrl?: string;
}): Promise<TxSubmitterBuilder<ProtocolType>> {
  const { multiProvider } = context;

  const submissionStrategy: SubmissionStrategy = strategyUrl
    ? readChainSubmissionStrategy(strategyUrl)[chain]
    : {
        submitter: {
          chain,
          type: TxSubmitterType.JSON_RPC,
        },
      };

  return getSubmitterBuilder<ProtocolType>({
    submissionStrategy,
    multiProvider,
  });
}<|MERGE_RESOLUTION|>--- conflicted
+++ resolved
@@ -147,11 +147,7 @@
     minGas: MINIMUM_WARP_DEPLOY_GAS,
   });
 
-<<<<<<< HEAD
-  const initialBalances = await prepareDeploy(context, null, chains);
-=======
   const initialBalances = await prepareDeploy(context, null, ethereumChains);
->>>>>>> 8f8853bc
 
   const deployedContracts = await executeDeploy(deploymentParams, apiKeys);
 
@@ -162,11 +158,7 @@
 
   await writeDeploymentArtifacts(warpCoreConfig, context);
 
-<<<<<<< HEAD
-  await completeDeploy(context, 'warp', initialBalances, null, chains!);
-=======
   await completeDeploy(context, 'warp', initialBalances, null, ethereumChains!);
->>>>>>> 8f8853bc
 }
 
 async function runDeployPlanStep({ context, warpDeployConfig }: DeployParams) {

--- conflicted
+++ resolved
@@ -330,16 +330,6 @@
   contracts: HyperlaneContractsMap<TokenFactories>,
   { configMap, metadata }: DeployParams,
 ) {
-<<<<<<< HEAD
-  const baseConfig = configMap[origin];
-  const hypTokenAddr =
-    contracts[origin]?.[configMap[origin].type as keyof TokenFactories]
-      ?.address || configMap[origin]?.foreignDeployment;
-  if (!hypTokenAddr) {
-    throw Error(
-      'No base Hyperlane token address deployed and no foreign deployment specified',
-    );
-=======
   const warpCoreConfig: WarpCoreConfig = { tokens: [] };
 
   // First pass, create token configs
@@ -353,10 +343,10 @@
       name: metadata.name,
       symbol: metadata.symbol,
       decimals: metadata.decimals,
-      addressOrDenom: contract.router.address,
+      addressOrDenom:
+        contract[configMap[origin].type as keyof TokenFactories].address,
       collateralAddressOrDenom,
     });
->>>>>>> 8a216c11
   }
 
   // Second pass, add connections between tokens

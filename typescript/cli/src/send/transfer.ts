import { stringify as yamlStringify } from 'yaml';

import {
  ChainName,
  DispatchedMessage,
  HyperlaneCore,
  HyperlaneRelayer,
  MultiProtocolProvider,
  ProviderType,
  Token,
  TokenAmount,
  WarpCore,
  WarpCoreConfig,
} from '@hyperlane-xyz/sdk';
import { timeout } from '@hyperlane-xyz/utils';

import { MINIMUM_TEST_SEND_GAS } from '../consts.js';
import { WriteCommandContext } from '../context/types.js';
import { runPreflightChecksForChains } from '../deploy/utils.js';
import { log, logBlue, logGreen, logRed } from '../logger.js';
import { runSingleChainSelectionStep } from '../utils/chains.js';
import { indentYamlOrJson } from '../utils/files.js';
import { runTokenSelectionStep } from '../utils/tokens.js';

export async function sendTestTransfer({
  context,
  warpCoreConfig,
  origin,
  destination,
  amount,
  recipient,
  timeoutSec,
  skipWaitForDelivery,
  selfRelay,
}: {
  context: WriteCommandContext;
  warpCoreConfig: WarpCoreConfig;
  origin?: ChainName;
  destination?: ChainName;
  amount: string;
  recipient?: string;
  timeoutSec: number;
  skipWaitForDelivery: boolean;
  selfRelay?: boolean;
}) {
  const { chainMetadata } = context;

  if (!origin) {
    origin = await runSingleChainSelectionStep(
      chainMetadata,
      'Select the origin chain',
    );
  }

  if (!destination) {
    destination = await runSingleChainSelectionStep(
      chainMetadata,
      'Select the destination chain',
    );
  }

  await runPreflightChecksForChains({
    context,
    chains: [origin, destination],
    chainsToGasCheck: [origin],
    minGas: MINIMUM_TEST_SEND_GAS,
  });

  await timeout(
    executeDelivery({
      context,
      origin,
      destination,
      warpCoreConfig,
      amount,
      recipient,
      skipWaitForDelivery,
      selfRelay,
    }),
    timeoutSec * 1000,
    'Timed out waiting for messages to be delivered',
  );
}

async function executeDelivery({
  context,
  origin,
  destination,
  warpCoreConfig,
  amount,
  recipient,
  skipWaitForDelivery,
  selfRelay,
}: {
  context: WriteCommandContext;
  origin: ChainName;
  destination: ChainName;
  warpCoreConfig: WarpCoreConfig;
  amount: string;
  recipient?: string;
  skipWaitForDelivery: boolean;
  selfRelay?: boolean;
}) {
  const { signer, multiProvider, registry } = context;

  const signerAddress = await signer.getAddress();
  recipient ||= signerAddress;

  const chainAddresses = await registry.getAddresses();

  const core = HyperlaneCore.fromAddressesMap(chainAddresses, multiProvider);

  const provider = multiProvider.getProvider(origin);
  const connectedSigner = signer.connect(provider);

  const warpCore = WarpCore.FromConfig(
    MultiProtocolProvider.fromMultiProvider(multiProvider),
    warpCoreConfig,
  );

  let token: Token;
  const tokensForRoute = warpCore.getTokensForRoute(origin, destination);
  if (tokensForRoute.length === 0) {
    logRed(`No Warp Routes found from ${origin} to ${destination}`);
    throw new Error('Error finding warp route');
  } else if (tokensForRoute.length === 1) {
    token = tokensForRoute[0];
  } else {
    logBlue(`Please select a token from the Warp config`);
    const routerAddress = await runTokenSelectionStep(tokensForRoute);
    token = warpCore.findToken(origin, routerAddress)!;
  }

  const senderAddress = await signer.getAddress();
  const errors = await warpCore.validateTransfer({
    originTokenAmount: token.amount(amount),
    destination,
    recipient: recipient ?? senderAddress,
    sender: senderAddress,
  });
  if (errors) {
    logRed('Error validating transfer', JSON.stringify(errors));
    throw new Error('Error validating transfer');
  }

  const transferTxs = await warpCore.getTransferRemoteTxs({
    originTokenAmount: new TokenAmount(amount, token),
    destination,
    sender: senderAddress,
    recipient: recipient ?? senderAddress,
  });

  const txReceipts = [];
  for (const tx of transferTxs) {
    if (tx.type === ProviderType.EthersV5) {
      const txResponse = await connectedSigner.sendTransaction(tx.transaction);
      const txReceipt = await multiProvider.handleTx(origin, txResponse);
      txReceipts.push(txReceipt);
    }
  }
  const transferTxReceipt = txReceipts[txReceipts.length - 1];
  const messageIndex: number = 0;
  const message: DispatchedMessage =
    HyperlaneCore.getDispatchedMessages(transferTxReceipt)[messageIndex];

<<<<<<< HEAD
  logBlue(`Sent transfer from ${origin} to ${recipient} on ${destination}.`);

  if (selfRelay) {
    const relayer = new HyperlaneRelayer(core);
    await relayer.relayMessage(transferTxReceipt);
=======
  logBlue(
    `Sent transfer from sender (${senderAddress}) on ${origin} to recipient (${recipient}) on ${destination}.`,
  );
  logBlue(`Message ID: ${message.id}`);
  log(`Message:\n${indentYamlOrJson(yamlStringify(message, null, 2), 4)}`);

  if (selfRelay) {
    const relayer = new HyperlaneRelayer({ core });
    log('Attempting self-relay of transfer...');
    await relayer.relayMessage(transferTxReceipt, messageIndex, message);
>>>>>>> 388d2551
    logGreen('Transfer was self-relayed!');
    return;
  }

  if (skipWaitForDelivery) return;

  // Max wait 10 minutes
  await core.waitForMessageProcessed(transferTxReceipt, 10000, 60);
  logGreen(`Transfer sent to destination chain!`);
}<|MERGE_RESOLUTION|>--- conflicted
+++ resolved
@@ -163,13 +163,6 @@
   const message: DispatchedMessage =
     HyperlaneCore.getDispatchedMessages(transferTxReceipt)[messageIndex];
 
-<<<<<<< HEAD
-  logBlue(`Sent transfer from ${origin} to ${recipient} on ${destination}.`);
-
-  if (selfRelay) {
-    const relayer = new HyperlaneRelayer(core);
-    await relayer.relayMessage(transferTxReceipt);
-=======
   logBlue(
     `Sent transfer from sender (${senderAddress}) on ${origin} to recipient (${recipient}) on ${destination}.`,
   );
@@ -180,7 +173,6 @@
     const relayer = new HyperlaneRelayer({ core });
     log('Attempting self-relay of transfer...');
     await relayer.relayMessage(transferTxReceipt, messageIndex, message);
->>>>>>> 388d2551
     logGreen('Transfer was self-relayed!');
     return;
   }

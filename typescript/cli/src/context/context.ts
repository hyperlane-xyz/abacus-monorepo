--- conflicted
+++ resolved
@@ -59,12 +59,8 @@
 }
 
 export async function signerMiddleware(argv: Record<string, any>) {
-<<<<<<< HEAD
-  const { key, context } = argv;
-  const { requiresKey, multiProvider, chainMetadata } = context;
-=======
-  const { key, requiresKey, multiProvider, strategyPath } = argv.context;
->>>>>>> 366aab58
+  const { key, requiresKey, multiProvider, strategyPath, chainMetadata } =
+    argv.context;
 
   const multiProtocolProvider = new MultiProtocolProvider(chainMetadata);
   argv.multiProtocolProvider = multiProtocolProvider;

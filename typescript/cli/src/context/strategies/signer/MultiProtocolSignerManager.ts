--- conflicted
+++ resolved
@@ -215,24 +215,15 @@
    */
   private async extractPrivateKey(chain: ChainName): Promise<SignerConfig> {
     if (this.options.key) {
-      this.logger.debug(
+      this.logger.info(
         `Using private key passed via CLI --key flag for chain ${chain}`,
       );
-<<<<<<< HEAD
       return { privateKey: this.options.key };
     }
 
     if (ENV.HYP_KEY) {
       this.logger.info(`Using private key from .env for chain ${chain}`);
       return { privateKey: ENV.HYP_KEY };
-=======
-      privateKey = this.options.key;
-    } else if (ENV.HYP_KEY) {
-      this.logger.debug(`Using private key from .env for chain ${chain}`);
-      privateKey = ENV.HYP_KEY;
-    } else {
-      privateKey = await this.extractPrivateKey(chain, signerStrategy);
->>>>>>> d35502fa
     }
 
     const signerStrategy = this.getSignerStrategyOrFail(chain);
@@ -241,7 +232,8 @@
       strategyConfig.privateKey,
       `No private key found for chain ${chain}`,
     );
-    this.logger.info(
+
+    this.logger.debug(
       `Extracting private key from strategy config/user prompt for chain ${chain}`,
     );
 
@@ -262,7 +254,6 @@
     assert(strategyConfig.userAddress, 'No Starknet Address found');
     assert(provider, 'No Starknet Provider found');
 
-<<<<<<< HEAD
     this.logger.info(`Using strategy config for Starknet chain ${chain}`);
 
     return {
@@ -277,11 +268,5 @@
     const strategy = this.signerStrategies.get(chain);
     assert(strategy, `No signer strategy found for chain ${chain}`);
     return strategy;
-=======
-    this.logger.debug(
-      `Extracting private key from strategy config/user prompt for chain ${chain}`,
-    );
-    return strategyConfig.privateKey;
->>>>>>> d35502fa
   }
 }
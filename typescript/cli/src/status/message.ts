import type { TransactionReceipt } from '@ethersproject/providers';
import { input } from '@inquirer/prompts';

<<<<<<< HEAD
import { ChainName, HyperlaneCore } from '@hyperlane-xyz/sdk';
import { parseTokenMessage } from '@hyperlane-xyz/utils';

import { CommandContext } from '../context/types.js';
import { log, logBlue, logGray, logGreen } from '../logger.js';
=======
import { ChainName, HyperlaneCore, HyperlaneRelayer } from '@hyperlane-xyz/sdk';
import { assert } from '@hyperlane-xyz/utils';

import { WriteCommandContext } from '../context/types.js';
import { log, logBlue, logGreen, logRed } from '../logger.js';
>>>>>>> 7835c2ab
import { runSingleChainSelectionStep } from '../utils/chains.js';
import { stubMerkleTreeConfig } from '../utils/relay.js';

export async function checkMessageStatus({
  context,
  messageId,
  destination,
  origin,
  selfRelay,
  dispatchTx,
}: {
  context: WriteCommandContext;
  dispatchTx?: string;
  messageId?: string;
  destination?: ChainName;
  origin?: ChainName;
  selfRelay?: boolean;
}) {
  if (!origin) {
    origin = await runSingleChainSelectionStep(
      context.chainMetadata,
      'Select the origin chain',
    );
  }

  if (!messageId) {
    messageId = await input({
      message: 'Please specify the message id',
    });
  }

  const chainAddresses = await context.registry.getAddresses();
  const core = HyperlaneCore.fromAddressesMap(
    chainAddresses,
    context.multiProvider,
  );

  let dispatchedReceipt: TransactionReceipt;

  if (dispatchTx) {
    dispatchedReceipt = await context.multiProvider
      .getProvider(origin)
      .getTransactionReceipt(dispatchTx);
  } else {
    try {
      dispatchedReceipt = await core.getDispatchTx(origin, messageId);
    } catch (e) {
      logRed(`Failed to infer dispatch transaction for message ${messageId}`);

      dispatchTx = await input({
        message: 'Provide dispatch transaction hash',
      });
      dispatchedReceipt = await context.multiProvider
        .getProvider(origin)
        .getTransactionReceipt(dispatchTx);
    }
  }

  const messages = core.getDispatchedMessages(dispatchedReceipt!);
  const match = messages.find((m) => m.id === messageId);
  assert(match, `Message ${messageId} not found in dispatch tx ${dispatchTx}`);
  const message = match;

  let deliveredTx: TransactionReceipt;

  log(`Checking status of message ${messageId} on ${destination}`);
  const delivered = await core.isDelivered(message);
  if (delivered) {
    logGreen(`Message ${messageId} was delivered`);
    deliveredTx = await core.getProcessedReceipt(message);
  } else {
    logBlue(`Message ${messageId} was not yet delivered`);

    if (!selfRelay) {
      return;
    }

<<<<<<< HEAD
    const receipt = await core.getDispatchTx(origin, messageId);
    const messages = core.getDispatchedMessages(receipt);
    const messageToRelay = messages[0];
    try {
      const { amount, recipient } = parseTokenMessage(
        messageToRelay.parsed.body,
      );
      logGray(`Warping ${amount} to ${recipient}`);
    } catch {}

    await core.relayMessage(messageToRelay);
    logGreen(`Message ${messageId} was self-relayed!`);
=======
    const relayer = new HyperlaneRelayer({ core });

    const hookAddress = await core.getSenderHookAddress(message);
    const merkleAddress = chainAddresses[origin].merkleTreeHook;
    stubMerkleTreeConfig(relayer, origin, hookAddress, merkleAddress);

    deliveredTx = await relayer.relayMessage(dispatchedReceipt);
>>>>>>> 7835c2ab
  }

  logGreen(
    `Message ${messageId} delivered in ${
      context.multiProvider.tryGetExplorerTxUrl(message.parsed.destination, {
        hash: deliveredTx.transactionHash,
      }) ?? deliveredTx.transactionHash
    }`,
  );
}<|MERGE_RESOLUTION|>--- conflicted
+++ resolved
@@ -1,19 +1,14 @@
 import type { TransactionReceipt } from '@ethersproject/providers';
 import { input } from '@inquirer/prompts';
 
-<<<<<<< HEAD
 import { ChainName, HyperlaneCore } from '@hyperlane-xyz/sdk';
-import { parseTokenMessage } from '@hyperlane-xyz/utils';
-
-import { CommandContext } from '../context/types.js';
-import { log, logBlue, logGray, logGreen } from '../logger.js';
-=======
-import { ChainName, HyperlaneCore, HyperlaneRelayer } from '@hyperlane-xyz/sdk';
+import { HyperlaneRelayer } from '@hyperlane-xyz/sdk';
+import { parseWarpRouteMessage } from '@hyperlane-xyz/utils';
 import { assert } from '@hyperlane-xyz/utils';
 
 import { WriteCommandContext } from '../context/types.js';
-import { log, logBlue, logGreen, logRed } from '../logger.js';
->>>>>>> 7835c2ab
+import { log, logBlue, logGray, logGreen } from '../logger.js';
+import { logRed } from '../logger.js';
 import { runSingleChainSelectionStep } from '../utils/chains.js';
 import { stubMerkleTreeConfig } from '../utils/relay.js';
 
@@ -76,6 +71,10 @@
   const match = messages.find((m) => m.id === messageId);
   assert(match, `Message ${messageId} not found in dispatch tx ${dispatchTx}`);
   const message = match;
+  try {
+    const { amount, recipient } = parseWarpRouteMessage(message.parsed.body);
+    logGray(`Warping ${amount} to ${recipient}`);
+  } catch {}
 
   let deliveredTx: TransactionReceipt;
 
@@ -91,20 +90,6 @@
       return;
     }
 
-<<<<<<< HEAD
-    const receipt = await core.getDispatchTx(origin, messageId);
-    const messages = core.getDispatchedMessages(receipt);
-    const messageToRelay = messages[0];
-    try {
-      const { amount, recipient } = parseTokenMessage(
-        messageToRelay.parsed.body,
-      );
-      logGray(`Warping ${amount} to ${recipient}`);
-    } catch {}
-
-    await core.relayMessage(messageToRelay);
-    logGreen(`Message ${messageId} was self-relayed!`);
-=======
     const relayer = new HyperlaneRelayer({ core });
 
     const hookAddress = await core.getSenderHookAddress(message);
@@ -112,7 +97,6 @@
     stubMerkleTreeConfig(relayer, origin, hookAddress, merkleAddress);
 
     deliveredTx = await relayer.relayMessage(dispatchedReceipt);
->>>>>>> 7835c2ab
   }
 
   logGreen(

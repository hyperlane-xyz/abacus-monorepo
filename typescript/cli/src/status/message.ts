import type { TransactionReceipt } from '@ethersproject/providers';
import { input } from '@inquirer/prompts';

import { ChainName, HyperlaneCore, HyperlaneRelayer } from '@hyperlane-xyz/sdk';

import { WriteCommandContext } from '../context/types.js';
import { log, logBlue, logGreen, logRed } from '../logger.js';
import { runSingleChainSelectionStep } from '../utils/chains.js';

export async function checkMessageStatus({
  context,
  messageId,
  destination,
  origin,
  selfRelay,
  dispatchTx,
}: {
  context: WriteCommandContext;
  dispatchTx?: string;
  messageId?: string;
  destination?: ChainName;
  origin?: ChainName;
  selfRelay?: boolean;
}) {
  if (!origin) {
    origin = await runSingleChainSelectionStep(
      context.chainMetadata,
      'Select the origin chain',
    );
  }

  const coreAddresses = await context.registry.getAddresses();
  const core = HyperlaneCore.fromAddressesMap(
    coreAddresses,
    context.multiProvider,
  );

  let dispatchedReceipt: TransactionReceipt;

  if (dispatchTx) {
    dispatchedReceipt = await context.multiProvider
      .getProvider(origin)
      .getTransactionReceipt(dispatchTx);
  } else {
    messageId ??= await input({
      message: 'Please specify the message id',
    });
    try {
      dispatchedReceipt = await core.getDispatchTx(origin, messageId);
    } catch {
      logRed(`Failed to infer dispatch transaction for message ${messageId}`);

      dispatchTx = await input({
        message: 'Provide dispatch transaction hash',
      });
      dispatchedReceipt = await context.multiProvider
        .getProvider(origin)
        .getTransactionReceipt(dispatchTx);
    }
  }

  const messages = core.getDispatchedMessages(dispatchedReceipt);

  let undelivered = [];
  for (const message of messages) {
    log(
      `Checking status of message ${message.id} on ${message.parsed.destinationChain}`,
    );
    const delivered = await core.isDelivered(message);
    if (delivered) {
      logGreen(`Message ${message.id} was delivered`);
    } else {
      logBlue(`Message ${message.id} was not yet delivered`);
      undelivered.push(message);
    }
  }

  if (selfRelay) {
    const relayer = new HyperlaneRelayer({ core });
<<<<<<< HEAD
    await relayer.relayAll(dispatchedReceipt, undelivered);
=======

    const hookAddress = await core.getSenderHookAddress(message);
    const merkleAddress = chainAddresses[origin].merkleTreeHook;
    stubMerkleTreeConfig(relayer, origin, hookAddress, merkleAddress);

    deliveredTx = await relayer.relayMessage(
      dispatchedReceipt,
      undefined,
      message,
    );
>>>>>>> 5b705276
  }
}<|MERGE_RESOLUTION|>--- conflicted
+++ resolved
@@ -6,6 +6,7 @@
 import { WriteCommandContext } from '../context/types.js';
 import { log, logBlue, logGreen, logRed } from '../logger.js';
 import { runSingleChainSelectionStep } from '../utils/chains.js';
+import { stubMerkleTreeConfig } from '../utils/relay.js';
 
 export async function checkMessageStatus({
   context,
@@ -77,19 +78,11 @@
 
   if (selfRelay) {
     const relayer = new HyperlaneRelayer({ core });
-<<<<<<< HEAD
+    for (const message of undelivered) {
+      const hookAddress = await core.getSenderHookAddress(message);
+      const merkleAddress = coreAddresses[origin].merkleTreeHook;
+      stubMerkleTreeConfig(relayer, origin, hookAddress, merkleAddress);
+    }
     await relayer.relayAll(dispatchedReceipt, undelivered);
-=======
-
-    const hookAddress = await core.getSenderHookAddress(message);
-    const merkleAddress = chainAddresses[origin].merkleTreeHook;
-    stubMerkleTreeConfig(relayer, origin, hookAddress, merkleAddress);
-
-    deliveredTx = await relayer.relayMessage(
-      dispatchedReceipt,
-      undefined,
-      message,
-    );
->>>>>>> 5b705276
   }
 }
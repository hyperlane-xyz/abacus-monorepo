--- conflicted
+++ resolved
@@ -248,12 +248,7 @@
   registryPath?: string,
 ) {
   const { registry } = await getContext({
-<<<<<<< HEAD
-    registryUri: registryPath ?? REGISTRY_PATH,
-    registryOverrideUri: '',
-=======
     registryUris: [REGISTRY_PATH],
->>>>>>> 55ceece0
     key,
   });
   const addresses = (await registry.getChainAddresses(chain)) as ChainAddresses;
@@ -279,15 +274,9 @@
 export async function getDomainId(
   chainName: string,
   key: string,
-  registryPath?: string,
 ): Promise<string> {
   const { registry } = await getContext({
-<<<<<<< HEAD
-    registryUri: registryPath ?? REGISTRY_PATH,
-    registryOverrideUri: '',
-=======
     registryUris: [REGISTRY_PATH],
->>>>>>> 55ceece0
     key,
   });
   const chainMetadata = await registry.getChainMetadata(chainName);

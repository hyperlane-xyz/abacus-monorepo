--- conflicted
+++ resolved
@@ -13,17 +13,6 @@
 export function hyperlaneCoreDeployRaw(
   coreInputPath: string,
   privateKey?: string,
-<<<<<<< HEAD
-  skip?: boolean,
-  hyp_key?: string,
-): ProcessPromise {
-  if (hyp_key) {
-    return $`HYP_KEY=${hyp_key} yarn workspace @hyperlane-xyz/cli run hyperlane core deploy \
-        --registry ${REGISTRY_PATH} \
-        --config ${coreInputPath} \
-        --verbosity debug \
-        ${skip ? '--yes' : ''}`;
-=======
   skipConfirmationPrompts?: boolean,
   hypKey?: string,
 ): ProcessPromise {
@@ -33,7 +22,6 @@
         --config ${coreInputPath} \
         --verbosity debug \
         ${skipConfirmationPrompts ? '--yes' : ''}`;
->>>>>>> d35502fa
   }
 
   if (privateKey) {
@@ -42,22 +30,14 @@
         --config ${coreInputPath} \
         --key ${privateKey} \
         --verbosity debug \
-<<<<<<< HEAD
-        ${skip ? '--yes' : ''}`;
-=======
         ${skipConfirmationPrompts ? '--yes' : ''}`;
->>>>>>> d35502fa
   }
 
   return $`yarn workspace @hyperlane-xyz/cli run hyperlane core deploy \
         --registry ${REGISTRY_PATH} \
         --config ${coreInputPath} \
         --verbosity debug \
-<<<<<<< HEAD
-        ${skip ? '--yes' : ''}`;
-=======
         ${skipConfirmationPrompts ? '--yes' : ''}`;
->>>>>>> d35502fa
 }
 
 /**

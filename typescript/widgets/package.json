--- conflicted
+++ resolved
@@ -7,13 +7,8 @@
     "react-dom": "^18"
   },
   "dependencies": {
-<<<<<<< HEAD
     "@hyperlane-xyz/registry": "4.3.6",
-    "@hyperlane-xyz/sdk": "5.2.0"
-=======
-    "@hyperlane-xyz/registry": "4.3.2",
     "@hyperlane-xyz/sdk": "5.2.1"
->>>>>>> 5ecc529e
   },
   "devDependencies": {
     "@storybook/addon-essentials": "^7.6.14",

--- conflicted
+++ resolved
@@ -57,10 +57,7 @@
 export { WebIcon } from './icons/Web.js';
 export { WideChevronIcon } from './icons/WideChevron.js';
 export { XIcon } from './icons/X.js';
-<<<<<<< HEAD
 export { XCircleIcon } from './icons/XCircle.js';
-=======
->>>>>>> 0e285a44
 export { DropdownMenu, type DropdownMenuProps } from './layout/DropdownMenu.js';
 export { Modal, useModal, type ModalProps } from './layout/Modal.js';
 export { Popover, type PopoverProps } from './layout/Popover.js';
@@ -84,7 +81,9 @@
   tryClipboardGet,
   tryClipboardSet,
 } from './utils/clipboard.js';
-<<<<<<< HEAD
+export { useDebounce } from './utils/debounce.js';
+export { useIsSsr } from './utils/ssr.js';
+export { useInterval, useTimeout } from './utils/timeout.js';
 export { useConnectionHealthTest } from './utils/useChainConnectionTest.js';
 export {
   getCosmosKitChainConfigs,
@@ -133,10 +132,4 @@
   SendTransactionFn,
   SwitchNetworkFn,
   WalletDetails,
-} from './walletIntegrations/types.js';
-=======
-export { useDebounce } from './utils/debounce.js';
-export { useIsSsr } from './utils/ssr.js';
-export { useInterval, useTimeout } from './utils/timeout.js';
-export { useConnectionHealthTest } from './utils/useChainConnectionTest.js';
->>>>>>> 0e285a44
+} from './walletIntegrations/types.js';
import { ChainMap, ModuleType, MultisigIsmConfig } from '@hyperlane-xyz/sdk';

// the addresses here must line up with the e2e test's validator addresses
export const multisigIsm: ChainMap<MultisigIsmConfig> = {
  // Validators are anvil accounts 4-6
  test1: {
<<<<<<< HEAD
    type: ModuleType.MULTISIG,
    validators: ['0x15d34aaf54267db7d7c367839aaf71a00a2c6a65'],
    threshold: 1,
  },
  test2: {
    type: ModuleType.MULTISIG,
    validators: ['0x9965507d1a55bcc2695c58ba16fb37d819b0a4dc'],
    threshold: 1,
  },
  test3: {
    type: ModuleType.MULTISIG,
    validators: ['0x976ea74026e726554db657fa54763abd0c3a0aa9'],
=======
    type: ModuleType.LEGACY_MULTISIG,
    validators: ['0x15d34AAf54267DB7D7c367839AAf71A00a2C6A65'],
    threshold: 1,
  },
  test2: {
    type: ModuleType.MERKLE_ROOT_MULTISIG,
    validators: ['0x9965507D1a55bcC2695C58ba16FB37d819B0A4dc'],
    threshold: 1,
  },
  test3: {
    type: ModuleType.MESSAGE_ID_MULTISIG,
    validators: ['0x976EA74026E726554dB657fA54763abd0C3a0aa9'],
>>>>>>> 50f04db1
    threshold: 1,
  },
};<|MERGE_RESOLUTION|>--- conflicted
+++ resolved
@@ -4,20 +4,6 @@
 export const multisigIsm: ChainMap<MultisigIsmConfig> = {
   // Validators are anvil accounts 4-6
   test1: {
-<<<<<<< HEAD
-    type: ModuleType.MULTISIG,
-    validators: ['0x15d34aaf54267db7d7c367839aaf71a00a2c6a65'],
-    threshold: 1,
-  },
-  test2: {
-    type: ModuleType.MULTISIG,
-    validators: ['0x9965507d1a55bcc2695c58ba16fb37d819b0a4dc'],
-    threshold: 1,
-  },
-  test3: {
-    type: ModuleType.MULTISIG,
-    validators: ['0x976ea74026e726554db657fa54763abd0c3a0aa9'],
-=======
     type: ModuleType.LEGACY_MULTISIG,
     validators: ['0x15d34AAf54267DB7D7c367839AAf71A00a2C6A65'],
     threshold: 1,
@@ -30,7 +16,6 @@
   test3: {
     type: ModuleType.MESSAGE_ID_MULTISIG,
     validators: ['0x976EA74026E726554dB657fA54763abd0C3a0aa9'],
->>>>>>> 50f04db1
     threshold: 1,
   },
 };
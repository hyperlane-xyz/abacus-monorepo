--- conflicted
+++ resolved
@@ -1,9 +1,6 @@
 import {
   ChainMap,
-<<<<<<< HEAD
-=======
   HookType,
->>>>>>> 6eee086a
   IgpConfig,
   multisigIsmVerificationCost,
 } from '@hyperlane-xyz/sdk';
@@ -13,25 +10,6 @@
 import { multisigIsm } from './multisigIsm.js';
 import { owners } from './owners.js';
 
-<<<<<<< HEAD
-export const igp: ChainMap<IgpConfig> = objMap(owners, (chain, ownerConfig) => {
-  const overhead = Object.fromEntries(
-    exclude(chain, testChainNames).map((remote) => [
-      remote,
-      multisigIsmVerificationCost(
-        multisigIsm[remote].threshold,
-        multisigIsm[remote].validators.length,
-      ),
-    ]),
-  );
-  return {
-    oracleKey: ownerConfig.owner as Address, // owner can be AccountConfig
-    beneficiary: ownerConfig.owner as Address, // same as above
-    overhead,
-    ...ownerConfig,
-  };
-});
-=======
 export const igp: ChainMap<IgpConfig> = objMap(
   owners,
   (chain, ownerConfig): IgpConfig => {
@@ -53,5 +31,4 @@
       ...ownerConfig,
     };
   },
-);
->>>>>>> 6eee086a
+);
import {
  AgentConnectionType,
  chainMetadata,
  getDomainId,
  hyperlaneEnvironments,
} from '@hyperlane-xyz/sdk';
import { ProtocolType, objFilter, objMap } from '@hyperlane-xyz/utils';

import {
  GasPaymentEnforcementPolicyType,
  RootAgentConfig,
  allAgentChainNames,
  routerMatchingList,
} from '../../../src/config';
import { GasPaymentEnforcementConfig } from '../../../src/config/agent/relayer';
import { ALL_KEY_ROLES, Role } from '../../../src/roles';
import { Contexts } from '../../contexts';

import { agentChainNames, environment } from './chains';
import { helloWorld } from './helloworld';
import { validatorChainConfig } from './validators';

const releaseCandidateHelloworldMatchingList = routerMatchingList(
  helloWorld[Contexts.ReleaseCandidate].addresses,
);

const interchainQueryRouters = objFilter(
  objMap(hyperlaneEnvironments.mainnet, (_, addresses) => {
    return {
      router: addresses.interchainQueryRouter,
    };
  }),
  (chain, _addresses): _addresses is { router: string } =>
    chainMetadata[chain].protocol === ProtocolType.Ethereum,
);

const interchainQueriesMatchingList = routerMatchingList(
  interchainQueryRouters,
);

const repo = 'gcr.io/abacus-labs-dev/hyperlane-agent';

const contextBase = {
  namespace: environment,
  runEnv: environment,
  contextChainNames: agentChainNames,
  environmentChainNames: allAgentChainNames(agentChainNames),
  aws: {
    region: 'us-east-1',
  },
} as const;

const bscNautilusWarpRoutes: Array<{ router: string }> = [
  // ZBC
  {
    router: '0xC27980812E2E66491FD457D488509b7E04144b98',
  },
  // ETH
  {
    router: '0x2a6822dc5639b3fe70de6b65b9ff872e554162fa',
  },
  // USDC
  {
    router: '0x6937a62f93a56D2AE9392Fa1649b830ca37F3ea4',
  },
  // BTC
  {
    router: '0xB3545006A532E8C23ebC4e33d5ab2232Cafc35Ad',
  },
  // USDT
  {
    router: '0xb7d36720a16A1F9Cfc1f7910Ac49f03965401a36',
  },
  // POSE
  {
    router: '0x97a2D58d30A2c838946194494207F7Cf50c25815',
  },
];

const gasPaymentEnforcement: GasPaymentEnforcementConfig[] = [
  {
    type: GasPaymentEnforcementPolicyType.None,
    // To continue relaying interchain query callbacks, we whitelist
    // all messages between interchain query routers.
    // This whitelist will become more strict with
    // https://github.com/hyperlane-xyz/hyperlane-monorepo/issues/1605
    matchingList: [
      ...interchainQueriesMatchingList,
      {
        originDomain: [getDomainId(chainMetadata.bsc)],
        senderAddress: bscNautilusWarpRoutes.map((r) => r.router),
        destinationDomain: '*',
        recipientAddress: '*',
      },
      // Temporarily don't charge gas for the Solana -> Nautilus ZBC warp route,
      // as IGP indexing in the agents is currently incompatible with the deployed IGP.
      {
        originDomain: [getDomainId(chainMetadata.solana)],
        senderAddress: ['EJqwFjvVJSAxH8Ur2PYuMfdvoJeutjmH6GkoEFQ4MdSa'],
        destinationDomain: [getDomainId(chainMetadata.nautilus)],
        recipientAddress: '*',
      },
      // Similarly, temporarily not charging gas for Helloworld from Solana
      {
        originDomain: [getDomainId(chainMetadata.solana)],
        senderAddress: [
          // Hyperlane context
          '4k1gruSdH1r57V9QQK4aunzfMYzLFfF83jdYkkEwyem6',
          // Rc context
          '3pPDp16iVTJFge2sm85Q61hW61UN5xNqeG24gqFhzLFV',
        ],
        destinationDomain: '*',
        recipientAddress: '*',
      },
    ],
  },
  {
    type: GasPaymentEnforcementPolicyType.OnChainFeeQuoting,
  },
];

const hyperlane: RootAgentConfig = {
  ...contextBase,
  context: Contexts.Hyperlane,
  rolesWithKeys: ALL_KEY_ROLES,
  relayer: {
    connectionType: AgentConnectionType.HttpFallback,
    docker: {
      repo,
<<<<<<< HEAD
      tag: '4b7f773-20240312-135355',
=======
      tag: 'df25748-20240312-100110',
>>>>>>> e8b7da22
    },
    blacklist: [
      ...releaseCandidateHelloworldMatchingList,
      {
        originDomain: 137,
        recipientAddress: '0xBC3cFeca7Df5A45d61BC60E7898E63670e1654aE',
      },
    ],
    gasPaymentEnforcement,
  },
  validators: {
    docker: {
      repo,
      tag: 'ed7569d-20230725-171222',
    },
    chainDockerOverrides: {
      [chainMetadata.solana.name]: {
        tag: '49a581b-20240203-151524',
      },
      [chainMetadata.nautilus.name]: {
        tag: '3b0685f-20230815-110725',
      },
    },
    connectionType: AgentConnectionType.HttpQuorum,
    chains: validatorChainConfig(Contexts.Hyperlane),
  },
  scraper: {
    connectionType: AgentConnectionType.HttpFallback,
    docker: {
      repo,
      tag: 'aaddba7-20230620-154941',
    },
  },
};

const releaseCandidate: RootAgentConfig = {
  ...contextBase,
  context: Contexts.ReleaseCandidate,
  rolesWithKeys: [Role.Relayer, Role.Kathy, Role.Validator],
  relayer: {
    connectionType: AgentConnectionType.HttpFallback,
    docker: {
      repo,
      tag: 'e5defad-20240307-100803',
    },
    whitelist: releaseCandidateHelloworldMatchingList,
    gasPaymentEnforcement,
    transactionGasLimit: 750000,
    // Skipping arbitrum because the gas price estimates are inclusive of L1
    // fees which leads to wildly off predictions.
    skipTransactionGasLimitFor: [chainMetadata.arbitrum.chainId],
  },
  validators: {
    docker: {
      repo,
      tag: 'ed7569d-20230725-171222',
    },
    connectionType: AgentConnectionType.HttpQuorum,
    chains: validatorChainConfig(Contexts.ReleaseCandidate),
  },
};

export const agents = {
  [Contexts.Hyperlane]: hyperlane,
  [Contexts.ReleaseCandidate]: releaseCandidate,
};<|MERGE_RESOLUTION|>--- conflicted
+++ resolved
@@ -127,11 +127,7 @@
     connectionType: AgentConnectionType.HttpFallback,
     docker: {
       repo,
-<<<<<<< HEAD
-      tag: '4b7f773-20240312-135355',
-=======
       tag: 'df25748-20240312-100110',
->>>>>>> e8b7da22
     },
     blacklist: [
       ...releaseCandidateHelloworldMatchingList,

--- conflicted
+++ resolved
@@ -130,38 +130,6 @@
         'plumetestnet',
       ),
     },
-<<<<<<< HEAD
-    injective: {
-      interval: 5,
-      reorgPeriod: getReorgPeriod('injective'),
-      validators: validatorsConfig(
-        {
-          [Contexts.Hyperlane]: ['0x10686BEe585491A0DA5bfCd5ABfbB95Ab4d6c86d'],
-          [Contexts.ReleaseCandidate]: [],
-          [Contexts.Neutron]: [],
-        },
-        'injective',
-      ),
-    },
-    // proteustestnet: {
-    //   interval: 5,
-    //   reorgPeriod: getReorgPeriod('proteustestnet'),
-    //   validators: validatorsConfig(
-    //     {
-    //       [Contexts.Hyperlane]: [
-    //         '0x79fc73656abb9eeaa5ee853c4569124f5bdaf9d8',
-    //         '0x72840388d5ab57323bc4f6e6d3ddedfd5cc911f0',
-    //         '0xd4b2a50c53fc6614bb3cd3198e0fdc03f5da973f',
-    //       ],
-    //       [Contexts.ReleaseCandidate]: [
-    //         '0xc2ccc4eab0e8d441235d661e39341ae16c3bf8cd',
-    //       ],
-    //     },
-    //     'proteustestnet',
-    //   ),
-    // },
-=======
->>>>>>> 6f7c5224
     solanatestnet: {
       interval: 1,
       reorgPeriod: getReorgPeriod('solanatestnet'),

import { chainMetadata } from '@hyperlane-xyz/sdk';

import { ValidatorBaseChainConfigMap } from '../../../src/config/agent';
import { Contexts } from '../../contexts';
import { validatorBaseConfigsFn } from '../utils';

import { environment } from './chains';

export const validatorChainConfig = (
  context: Contexts,
): ValidatorBaseChainConfigMap => {
  const validatorsConfig = validatorBaseConfigsFn(environment, context);
  return {
    alfajores: {
      interval: 5,
      reorgPeriod: chainMetadata.alfajores.blocks!.reorgPeriod!,
      validators: validatorsConfig(
        {
          [Contexts.Hyperlane]: [
            '0x2233a5ce12f814bd64c9cdd73410bb8693124d40',
            '0xba279f965489d90f90490e3c49e860e0b43c2ae6',
            '0x86485dcec5f7bb8478dd251676372d054dea6653',
          ],
          [Contexts.ReleaseCandidate]: [
            '0xace978aaa61d9ee44fe3ab147fd227e0e66b8909',
            '0x6c8bfdfb8c40aba10cc9fb2cf0e3e856e0e5dbb3',
            '0x54c65eb7677e6086cdde3d5ccef89feb2103a11d',
          ],
          [Contexts.Neutron]: [],
        },
        'alfajores',
      ),
    },
    basegoerli: {
      interval: 5,
      reorgPeriod: chainMetadata.basegoerli.blocks!.reorgPeriod!,
      validators: validatorsConfig(
        {
          [Contexts.Hyperlane]: [
            '0xf6eddda696dcd3bf10f7ce8a02db31ef2e775a03',
            '0x5a7d05cebf5db4dde9b2fedcefa76fb58fa05071',
            '0x9260a6c7d54cbcbed28f8668679cd1fa3a203b25',
          ],
          [Contexts.ReleaseCandidate]: [
            '0x81983e03363351b63848867bd76687cc80b9ff37',
            '0x36de434527b8f83851d83f1b1d72ec11a5903533',
            '0x4b65f7527c267e420bf62a0c5a139cb8c3906277',
          ],
          [Contexts.Neutron]: [],
        },
        'basegoerli',
      ),
    },
    fuji: {
      interval: 5,
      reorgPeriod: chainMetadata.fuji.blocks!.reorgPeriod!,
      validators: validatorsConfig(
        {
          [Contexts.Hyperlane]: [
            '0xd8154f73d04cc7f7f0c332793692e6e6f6b2402e',
            '0x895ae30bc83ff1493b9cf7781b0b813d23659857',
            '0x43e915573d9f1383cbf482049e4a012290759e7f',
          ],
          [Contexts.ReleaseCandidate]: [
            '0xfc419f9ba3c56c55e28844ade491d428f5a77d55',
            '0x0a636e76df4124b092cabb4321d6aaef9defb514',
            '0xbf86037899efe97bca4cea865607e10b849b5878',
          ],
          [Contexts.Neutron]: [],
        },
        'fuji',
      ),
    },
    // chiado: {
    //   interval: 5,
    //   reorgPeriod: chainMetadata.chiado.blocks!.reorgPeriod!,
    //   validators: validatorsConfig(
    //     {
    //       [Contexts.Hyperlane]: [
    //         '0x12b1d1354441b900e0a36659ae54c3a9d5d22c57',
    //         '0x06c3757a4b7a912828e523bb8a5f980ddc297356',
    //         '0x0874967a145d70b799ebe9ed861ab7c93faef95a',
    //       ],
    //       [Contexts.ReleaseCandidate]: [
    //         '0x7572ffd8af1abc02cc1d234ac750d387fd6768a0',
    //         '0x31b37a32657cf2915d434b409ee86978058fa91c',
    //         '0x32495780512fce64a45aca55ccc02202e9018dc5',
    //       ],
    //     },
    //     'chiado',
    //   ),
    // },
    // lineagoerli: {
    //   interval: 5,
    //   reorgPeriod: chainMetadata.lineagoerli.blocks!.reorgPeriod!,
    //   validators: validatorsConfig(
    //     {
    //       [Contexts.Hyperlane]: [
    //         '0xd767ea1206b8295d7e1267ddd00e56d34f278db6',
    //         '0x4a5d7085ca93c22fbc994dd97857c98fcc745674',
    //         '0x8327779c3c31fa1ffc7f0c9ffae33e4d804bbd8f',
    //       ],
    //       [Contexts.ReleaseCandidate]: [
    //         '0x52e2c6db923124e646011d172dea644e1cafe583',
    //         '0x48d540e94ff1acb886df6bfed2b7a92568639364',
    //         '0xe99e3acc543a535b8eeae98f3d6f39015efe0cd0',
    //       ],
    //     },
    //     'lineagoerli',
    //   ),
    // },
    mumbai: {
      interval: 5,
      reorgPeriod: chainMetadata.mumbai.blocks!.reorgPeriod!,
      validators: validatorsConfig(
        {
          [Contexts.Hyperlane]: [
            '0xebc301013b6cd2548e347c28d2dc43ec20c068f2',
            '0x315db9868fc8813b221b1694f8760ece39f45447',
            '0x17517c98358c5937c5d9ee47ce1f5b4c2b7fc9f5',
          ],
          [Contexts.ReleaseCandidate]: [
            '0x7fc2981964427f09e317eda559f506bfd37f1ccb',
            '0x954168cf13faeaa248d412e145a17dc697556636',
            '0x98a9f2610e44246ac0c749c20a07a6eb192ce9eb',
          ],
          [Contexts.Neutron]: [],
        },
        'mumbai',
      ),
    },
    bsctestnet: {
      interval: 5,
      reorgPeriod: chainMetadata.bsctestnet.blocks!.reorgPeriod!,
      validators: validatorsConfig(
        {
          [Contexts.Hyperlane]: [
            '0x242d8a855a8c932dec51f7999ae7d1e48b10c95e',
            '0xf620f5e3d25a3ae848fec74bccae5de3edcd8796',
            '0x1f030345963c54ff8229720dd3a711c15c554aeb',
          ],
          [Contexts.ReleaseCandidate]: [
            '0x6353c7402626054c824bd0eca721f82b725e2b4d',
            '0xcb5be62b19c52b78cd3993c71c3fa74d821475ae',
            '0xc50ddb8f03133611853b7f03ffe0a8098e08ae15',
          ],
          [Contexts.Neutron]: [],
        },
        'bsctestnet',
      ),
    },
    goerli: {
      interval: 5,
      reorgPeriod: chainMetadata.goerli.blocks!.reorgPeriod!,
      validators: validatorsConfig(
        {
          [Contexts.Hyperlane]: [
            '0x05a9b5efe9f61f9142453d8e9f61565f333c6768',
            '0x43a96c7dfbd8187c95013d6ee8665650cbdb2673',
            '0x7940a12c050e24e1839c21ecb12f65afd84e8c5b',
          ],
          [Contexts.ReleaseCandidate]: [
            '0x6b32af7592948cbec6893363f77c08252d0ce0d7',
            '0x4711d476a5929840196def397a156c5253b44b96',
            '0xb0add42f2a4b824ba5fab2628f930dc1dcfc40f8',
          ],
          [Contexts.Neutron]: [],
        },
        'goerli',
      ),
    },
    scrollsepolia: {
      interval: 5,
      reorgPeriod: chainMetadata.scrollsepolia.blocks!.reorgPeriod!,
      validators: validatorsConfig(
        {
          [Contexts.Hyperlane]: [
            '0xbe18dbd758afb367180260b524e6d4bcd1cb6d05',
            '0x9a11ed23ae962974018ab45bc133caabff7b3271',
            '0x7867bea3c9761fe64e6d124b171f91fd5dd79644',
          ],
          [Contexts.ReleaseCandidate]: [
            '0x50d939d66f114350f322eb8b2e9f01fbc401d4c9',
            '0x10fa7a657a06a47bcca1bacc436d61619e5d104c',
            '0xa0f1cf3b23bd0f8a5e2ad438657097b8287816b4',
          ],
          [Contexts.Neutron]: [],
        },
        'scrollsepolia',
      ),
    },
    sepolia: {
      interval: 5,
      reorgPeriod: chainMetadata.sepolia.blocks!.reorgPeriod!,
      validators: validatorsConfig(
        {
          [Contexts.Hyperlane]: [
            '0xb22b65f202558adf86a8bb2847b76ae1036686a5',
            '0x469f0940684d147defc44f3647146cb90dd0bc8e',
            '0xd3c75dcf15056012a4d74c483a0c6ea11d8c2b83',
          ],
          [Contexts.ReleaseCandidate]: [
            '0x49f253c0dab33be1573d6c2769b3d9e584d91f82',
            '0x13b51805e9af68e154778d973165f32e10b7446b',
            '0x7f699c3fc3de4928f1c0abfba1eac3fbb5a00d1b',
          ],
          [Contexts.Neutron]: [],
        },
        'sepolia',
      ),
    },
    moonbasealpha: {
      interval: 5,
      reorgPeriod: chainMetadata.moonbasealpha.blocks!.reorgPeriod!,
      validators: validatorsConfig(
        {
          [Contexts.Hyperlane]: [
            '0x521877064bd7ac7500d300f162c8c47c256a2f9c',
            '0xbc1c70f58ae0459d4b8a013245420a893837d568',
            '0x01e42c2c44af81dda1ac16fec76fea2a7a54a44c',
          ],
          [Contexts.ReleaseCandidate]: [
            '0x376260b40b2ba2100890f27de1eb18a2774f54d1',
            '0x776623e8be8d7218940b7c77d02162af4ff97985',
            '0xb4c81facd992a6c7c4a187bcce35a6fc968399a0',
          ],
          [Contexts.Neutron]: [],
        },
        'moonbasealpha',
      ),
    },
    optimismgoerli: {
      interval: 5,
      reorgPeriod: chainMetadata.optimismgoerli.blocks!.reorgPeriod!,
      validators: validatorsConfig(
        {
          [Contexts.Hyperlane]: [
            '0x79e58546e2faca865c6732ad5f6c4951051c4d67',
            '0x7bbfe1bb7146aad7df309c637987d856179ebbc1',
            '0xf3d2fb4d53c2bb6a88cec040e0d87430fcee4e40',
          ],
          [Contexts.ReleaseCandidate]: [
            '0xed4cf9bf144457c927d7a39613c812c53f296283',
            '0xec6b5ddfd20ee64ff0dcbc7472ad757dce151685',
            '0x4acd2983a51f1c33c2ab41669184c7679e0316f1',
          ],
          [Contexts.Neutron]: [],
        },
        'optimismgoerli',
      ),
    },
    arbitrumgoerli: {
      interval: 5,
      reorgPeriod: chainMetadata.arbitrumgoerli.blocks!.reorgPeriod!,
      validators: validatorsConfig(
        {
          [Contexts.Hyperlane]: [
            '0x071c8d135845ae5a2cb73f98d681d519014c0a8b',
            '0x1bcf03360989f15cbeb174c188288f2c6d2760d7',
            '0xc1590eaaeaf380e7859564c5ebcdcc87e8369e0d',
          ],
          [Contexts.ReleaseCandidate]: [
            '0x869f67e89b5c0826a3c2f2ba72e6ae1d8a1952ff',
            '0x9be82c7a063b47b2d04c890daabcb666b670a9a4',
            '0x92c62f4b9cd60a7fe4216d1f12134d34cf827c41',
          ],
          [Contexts.Neutron]: [],
        },
        'arbitrumgoerli',
      ),
    },
    polygonzkevmtestnet: {
      interval: 5,
      reorgPeriod: chainMetadata.polygonzkevmtestnet.blocks!.reorgPeriod!,
      validators: validatorsConfig(
        {
          [Contexts.Hyperlane]: [
            '0x3f06b725bc9648917eb11c414e9f8d76fd959550',
            '0x27bfc57679d9dd4ab2e870f5ed7ec0b339a0b636',
            '0xd476548222f43206d0abaa30e46e28670aa7859c',
          ],
          [Contexts.ReleaseCandidate]: [
            '0x2d0214068e5d8e49c638b5a4c70c75080204be21',
            '0x989bbbfa753431169556f69be1b0a496b252e8a6',
            '0x292d5788587bb5efd5c2c911115527e57f50cd05',
          ],
          [Contexts.Neutron]: [],
        },
        'polygonzkevmtestnet',
      ),
    },
    // proteustestnet: {
    //   interval: 5,
    //   reorgPeriod: chainMetadata.proteustestnet.blocks!.reorgPeriod!,
    //   validators: validatorsConfig(
    //     {
    //       [Contexts.Hyperlane]: [
    //         '0x79fc73656abb9eeaa5ee853c4569124f5bdaf9d8',
    //         '0x72840388d5ab57323bc4f6e6d3ddedfd5cc911f0',
    //         '0xd4b2a50c53fc6614bb3cd3198e0fdc03f5da973f',
    //       ],
    //       [Contexts.ReleaseCandidate]: [
    //         '0xc2ccc4eab0e8d441235d661e39341ae16c3bf8cd',
    //       ],
    //     },
    //     'proteustestnet',
    //   ),
    // },
    // solanadevnet: {
    //   interval: 10,
    //   reorgPeriod: chainMetadata.solanadevnet.blocks!.reorgPeriod!,
    //   validators: validatorsConfig(
    //     {
    //       [Contexts.Hyperlane]: [
    //         '0xec0f73dbc5b1962a20f7dcbe07c98414025b0c43',
    //         '0x9c20a149dfa09ea9f77f5a7ca09ed44f9c025133',
    //         '0x967c5ecdf2625ae86580bd203b630abaaf85cd62',
    //       ],
    //       [Contexts.ReleaseCandidate]: [
    //         '0x21b9eff4d1a6d3122596c7fb80315bf094b6e5c2',
    //       ],
    //     },
    //     'solanadevnet',
    //   ),
    // },
<<<<<<< HEAD
    // neutrontestnet: {
    //   interval: 5,
    //   reorgPeriod: chainMetadata.neutrontestnet.blocks!.reorgPeriod!,
    //   validators: validatorsConfig(
    //     {
    //       [Contexts.Hyperlane]: [
    //         '0x5d2a99d67cd294a821de4fb25da6901ea8f89814',
    //         '0xb57486243ce3bb3c38c50a582b8bbd20cb393589',
    //         '0x661faee997654d14ead4ae48035883f05c3150cf',
    //       ],
    //       [Contexts.ReleaseCandidate]: [],
    //       [Contexts.Neutron]: [],
    //     },
    //     'neutrontestnet',
    //   ),
    // },
=======
>>>>>>> 79c96d71
  };
};<|MERGE_RESOLUTION|>--- conflicted
+++ resolved
@@ -323,24 +323,5 @@
     //     'solanadevnet',
     //   ),
     // },
-<<<<<<< HEAD
-    // neutrontestnet: {
-    //   interval: 5,
-    //   reorgPeriod: chainMetadata.neutrontestnet.blocks!.reorgPeriod!,
-    //   validators: validatorsConfig(
-    //     {
-    //       [Contexts.Hyperlane]: [
-    //         '0x5d2a99d67cd294a821de4fb25da6901ea8f89814',
-    //         '0xb57486243ce3bb3c38c50a582b8bbd20cb393589',
-    //         '0x661faee997654d14ead4ae48035883f05c3150cf',
-    //       ],
-    //       [Contexts.ReleaseCandidate]: [],
-    //       [Contexts.Neutron]: [],
-    //     },
-    //     'neutrontestnet',
-    //   ),
-    // },
-=======
->>>>>>> 79c96d71
   };
 };
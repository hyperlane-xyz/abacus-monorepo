--- conflicted
+++ resolved
@@ -28,6 +28,7 @@
   desiredBalancePerChain: {
     alfajores: '5',
     arbitrumsepolia: '0.1',
+    arcadiatestnet: '0.1',
     basesepolia: '0.1',
     berabartio: '0.1',
     bsctestnet: '5',
@@ -40,12 +41,7 @@
     formtestnet: '0.1',
     fuji: '5',
     holesky: '5',
-<<<<<<< HEAD
     hyperliquidevmtestnet: '0.1',
-=======
-    // hyperliquidevmtestnet: '0.1',
-    arcadiatestnet: '0.1',
->>>>>>> adedb3db
     optimismsepolia: '0.1',
     // Disabling plumetestnet on Sept 16, 2024: chain is paused for "airplane mode"
     // plumetestnet: '0.2',

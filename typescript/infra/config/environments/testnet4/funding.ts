--- conflicted
+++ resolved
@@ -30,12 +30,8 @@
     bsctestnet: '5',
     fuji: '5',
     plumetestnet: '0.2',
-<<<<<<< HEAD
-    sepolia: '5',
     holesky: '5',
     // Funder boosts itself upto 5x balance on L2 before dispersing funds
-=======
->>>>>>> db9f733e
     scrollsepolia: '1',
     sepolia: '5',
   },

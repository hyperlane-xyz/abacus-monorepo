--- conflicted
+++ resolved
@@ -1,5 +1,4 @@
 import {
-  Chains,
   GasPaymentEnforcementPolicyType,
   RpcConsensusType,
   chainMetadata,
@@ -107,29 +106,6 @@
   },
 };
 
-<<<<<<< HEAD
-const neutron: RootAgentConfig = {
-  ...contextBase,
-  context: Contexts.Neutron,
-  rolesWithKeys: [Role.Relayer],
-  contextChainNames: {
-    relayer: [Chains.goerli],
-    validator: [],
-    scraper: [],
-  },
-  relayer: {
-    rpcConsensusType: RpcConsensusType.Fallback,
-    docker: {
-      repo,
-      tag: '34611f0-20231218-204504',
-    },
-    gasPaymentEnforcement,
-    transactionGasLimit: 750000,
-  },
-};
-
-=======
->>>>>>> 46ae92cf
 export const agents = {
   [Contexts.Hyperlane]: hyperlane,
   [Contexts.ReleaseCandidate]: releaseCandidate,

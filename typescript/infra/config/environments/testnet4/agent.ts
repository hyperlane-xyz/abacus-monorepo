import {
  GasPaymentEnforcementPolicyType,
  RpcConsensusType,
  chainMetadata,
} from '@hyperlane-xyz/sdk';

import {
  RootAgentConfig,
  allAgentChainNames,
  routerMatchingList,
} from '../../../src/config';
import { GasPaymentEnforcementConfig } from '../../../src/config/agent/relayer';
import { ALL_KEY_ROLES, Role } from '../../../src/roles';
import { Contexts } from '../../contexts';

import { agentChainNames, environment } from './chains';
import { helloWorld } from './helloworld';
import { validatorChainConfig } from './validators';

const releaseCandidateHelloworldMatchingList = routerMatchingList(
  helloWorld[Contexts.ReleaseCandidate].addresses,
);

const repo = 'gcr.io/abacus-labs-dev/hyperlane-agent';

const contextBase = {
  namespace: environment,
  runEnv: environment,
  contextChainNames: agentChainNames,
  environmentChainNames: allAgentChainNames(agentChainNames),
  aws: {
    region: 'us-east-1',
  },
} as const;

const gasPaymentEnforcement: GasPaymentEnforcementConfig[] = [
  // Default policy is OnChainFeeQuoting
  {
    type: GasPaymentEnforcementPolicyType.OnChainFeeQuoting,
  },
];

const hyperlane: RootAgentConfig = {
  ...contextBase,
  contextChainNames: agentChainNames,
  context: Contexts.Hyperlane,
  rolesWithKeys: ALL_KEY_ROLES,
  relayer: {
    rpcConsensusType: RpcConsensusType.Fallback,
    docker: {
      repo,
<<<<<<< HEAD
      tag: '35fdc74-20230913-104940',
=======
      tag: 'cfaf553-20231009-174623',
>>>>>>> 9168cca6
    },
    blacklist: [
      ...releaseCandidateHelloworldMatchingList,
      {
        // In an effort to reduce some giant retry queues that resulted
        // from spam txs to the old TestRecipient before we were charging for
        // gas, we blacklist the old TestRecipient address.
        recipientAddress: '0xBC3cFeca7Df5A45d61BC60E7898E63670e1654aE',
      },
    ],
    gasPaymentEnforcement,
  },
  validators: {
    rpcConsensusType: RpcConsensusType.Fallback,
    docker: {
      repo,
      tag: 'cfaf553-20231009-174623',
    },
    chains: validatorChainConfig(Contexts.Hyperlane),
  },
  scraper: {
    rpcConsensusType: RpcConsensusType.Fallback,
    docker: {
      repo,
      tag: 'cfaf553-20231009-174623',
    },
  },
};

const releaseCandidate: RootAgentConfig = {
  ...contextBase,
  context: Contexts.ReleaseCandidate,
  rolesWithKeys: [Role.Relayer, Role.Kathy, Role.Validator],
  relayer: {
    rpcConsensusType: RpcConsensusType.Fallback,
    docker: {
      repo,
<<<<<<< HEAD
      tag: '892cc5d-20230908-162614',
=======
      tag: 'cfaf553-20231009-174623',
>>>>>>> 9168cca6
    },
    whitelist: [...releaseCandidateHelloworldMatchingList],
    gasPaymentEnforcement,
    transactionGasLimit: 750000,
    // Skipping arbitrum because the gas price estimates are inclusive of L1
    // fees which leads to wildly off predictions.
    skipTransactionGasLimitFor: [chainMetadata.arbitrumgoerli.name],
  },
  validators: {
    rpcConsensusType: RpcConsensusType.Fallback,
    docker: {
      repo,
      tag: 'cfaf553-20231009-174623',
    },
    chains: validatorChainConfig(Contexts.ReleaseCandidate),
  },
};

export const agents = {
  [Contexts.Hyperlane]: hyperlane,
  [Contexts.ReleaseCandidate]: releaseCandidate,
};<|MERGE_RESOLUTION|>--- conflicted
+++ resolved
@@ -49,11 +49,7 @@
     rpcConsensusType: RpcConsensusType.Fallback,
     docker: {
       repo,
-<<<<<<< HEAD
-      tag: '35fdc74-20230913-104940',
-=======
       tag: 'cfaf553-20231009-174623',
->>>>>>> 9168cca6
     },
     blacklist: [
       ...releaseCandidateHelloworldMatchingList,
@@ -91,11 +87,7 @@
     rpcConsensusType: RpcConsensusType.Fallback,
     docker: {
       repo,
-<<<<<<< HEAD
-      tag: '892cc5d-20230908-162614',
-=======
       tag: 'cfaf553-20231009-174623',
->>>>>>> 9168cca6
     },
     whitelist: [...releaseCandidateHelloworldMatchingList],
     gasPaymentEnforcement,

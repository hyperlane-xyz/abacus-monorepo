--- conflicted
+++ resolved
@@ -335,47 +335,6 @@
       "isProxy": false
     }
   ],
-<<<<<<< HEAD
-  "basegoerli": [
-    {
-      "name": "HelloWorld",
-      "address": "0xeAEfB1458b032e75de3e9A3a480d005c426FB1c5",
-      "constructorArguments": "00000000000000000000000058483b754abb1e8947be63d6b95df75b8249543a00000000000000000000000028b02b97a850872c4d33c3e024fab6499ad96564",
-      "isProxy": false
-    },
-    {
-      "name": "HelloWorld",
-      "address": "0xae7a78916Ba4c507aCB2F0e474ace545Ff4bF841",
-      "constructorArguments": "00000000000000000000000058483b754abb1e8947be63d6b95df75b8249543a00000000000000000000000028b02b97a850872c4d33c3e024fab6499ad96564",
-      "isProxy": false
-    },
-    {
-      "name": "HelloWorld",
-      "address": "0x04438ef7622f5412f82915F59caD4f704C61eA48",
-      "constructorArguments": "00000000000000000000000058483b754abb1e8947be63d6b95df75b8249543a00000000000000000000000028b02b97a850872c4d33c3e024fab6499ad96564",
-      "isProxy": false
-    },
-    {
-      "name": "HelloWorld",
-      "address": "0xb94F96D398eA5BAB5CA528EE9Fdc19afaA825818",
-      "constructorArguments": "00000000000000000000000058483b754abb1e8947be63d6b95df75b8249543a0000000000000000000000000000000000000000000000000000000000000000",
-      "isProxy": false
-    },
-    {
-      "name": "HelloWorld",
-      "address": "0x51A0a100e7BC63Ea7821A3a023B6F17fb94FF011",
-      "constructorArguments": "00000000000000000000000058483b754abb1e8947be63d6b95df75b8249543a0000000000000000000000000000000000000000000000000000000000000000",
-      "isProxy": false
-    },
-    {
-      "name": "HelloWorld",
-      "address": "0x086E902d2f99BcCEAa28B31747eC6Dc5fd43B1bE",
-      "constructorArguments": "00000000000000000000000058483b754abb1e8947be63d6b95df75b8249543a0000000000000000000000000000000000000000000000000000000000000000",
-      "isProxy": false
-    }
-  ],
-=======
->>>>>>> e6e7de87
   "scrollsepolia": [
     {
       "name": "HelloWorld",

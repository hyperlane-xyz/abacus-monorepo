--- conflicted
+++ resolved
@@ -170,11 +170,7 @@
 
   // Dec 4, 2024 batch
   // ----------------------------------------------------------
-<<<<<<< HEAD
-  swell: '0xff8326468e7AaB51c53D3569cf7C45Dd54c11687',
-=======
   // swell: '0xff8326468e7AaB51c53D3569cf7C45Dd54c11687', // already has a safe
->>>>>>> 5942e9cf
   lumiaprism: '0xAFfA863646D1bC74ecEC0dB1070f069Af065EBf5',
   appchain: '0x4F25DFFd10A6D61C365E1a605d07B2ab0E82A7E6',
 } as const;

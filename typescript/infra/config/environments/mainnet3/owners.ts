import { ChainMap, OwnableConfig } from '@hyperlane-xyz/sdk';
import { Address, objMap } from '@hyperlane-xyz/utils';

import { mainnetConfigs } from './chains';

export const timelocks: ChainMap<Address | undefined> = {
  arbitrum: '0xAC98b0cD1B64EA4fe133C6D2EDaf842cE5cF4b01',
};

export const safes: ChainMap<Address | undefined> = {
  celo: '0x1DE69322B55AC7E0999F8e7738a1428C8b130E4d',
  ethereum: '0x12C5AB61Fe17dF9c65739DBa73dF294708f78d23',
  avalanche: '0xDF9B28B76877f1b1B4B8a11526Eb7D8D7C49f4f3',
  polygon: '0x0D195469f76146F6ae3De8fc887e0f0DFBA691e7',
  bsc: '0xA0d3dcB9d61Fba32cc02Ad63983e101b29E2f28a',
  arbitrum: '0xbA47E1b575980B7D1b1508cc48bE1Df4EE508111',
  optimism: '0xb523CFAf45AACF472859f8B793CB0BFDB16bD257',
  moonbeam: '0xF0cb1f968Df01fc789762fddBfA704AE0F952197',
  gnosis: '0x36b0AA0e7d04e7b825D7E409FEa3c9A3d57E4C22',
  // solana: 'EzppBFV2taxWw8kEjxNYvby6q7W1biJEqwP3iC7YgRe3',
  // TODO: create gnosis safes here
  base: undefined,
  scroll: undefined,
  polygonzkevm: undefined,
  mantapacific: undefined,
  viction: undefined,
};

const deployer = '0xa7ECcdb9Be08178f896c26b7BbD8C3D4E844d9Ba';
<<<<<<< HEAD
export const owners: ChainMap<OwnableConfig> = objMap(
  mainnetConfigs,
  (local, __) => ({
    owner: deployer, // TODO: change this to the safe
    ownerOverrides: {
      proxyAdmin: timelocks[local] ?? safes[local],
    },
  }),
);
=======

export const owners: ChainMap<OwnableConfig> = objMap(safes, (local, __) => ({
  owner: deployer, // TODO: change this to the safe
  ownerOverrides: {
    proxyAdmin: timelocks[local] ?? safes[local] ?? deployer,
  },
}));
>>>>>>> 15a01b17
<|MERGE_RESOLUTION|>--- conflicted
+++ resolved
@@ -1,7 +1,5 @@
 import { ChainMap, OwnableConfig } from '@hyperlane-xyz/sdk';
 import { Address, objMap } from '@hyperlane-xyz/utils';
-
-import { mainnetConfigs } from './chains';
 
 export const timelocks: ChainMap<Address | undefined> = {
   arbitrum: '0xAC98b0cD1B64EA4fe133C6D2EDaf842cE5cF4b01',
@@ -27,22 +25,10 @@
 };
 
 const deployer = '0xa7ECcdb9Be08178f896c26b7BbD8C3D4E844d9Ba';
-<<<<<<< HEAD
-export const owners: ChainMap<OwnableConfig> = objMap(
-  mainnetConfigs,
-  (local, __) => ({
-    owner: deployer, // TODO: change this to the safe
-    ownerOverrides: {
-      proxyAdmin: timelocks[local] ?? safes[local],
-    },
-  }),
-);
-=======
 
 export const owners: ChainMap<OwnableConfig> = objMap(safes, (local, __) => ({
   owner: deployer, // TODO: change this to the safe
   ownerOverrides: {
     proxyAdmin: timelocks[local] ?? safes[local] ?? deployer,
   },
-}));
->>>>>>> 15a01b17
+}));
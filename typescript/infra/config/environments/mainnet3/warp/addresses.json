--- conflicted
+++ resolved
@@ -1,18 +1,10 @@
 {
-<<<<<<< HEAD
   "ancient8": {
-    "HypERC20": "0x97423A68BAe94b5De52d767a17aBCc54c157c0E5"
+    "HypERC20": "0x97423A68BAe94b5De52d767a17aBCc54c157c0E5",
+    "synthetic": "0x97423A68BAe94b5De52d767a17aBCc54c157c0E5"
   },
   "ethereum": {
-    "HypERC20Collateral": "0x8b4192B9Ad1fCa440A5808641261e5289e6de95D"
-=======
-  "injective": {
-    "native": "inj1mv9tjvkaw7x8w8y9vds8pkfq46g2vcfkjehc6k",
-    "router": "inj1mv9tjvkaw7x8w8y9vds8pkfq46g2vcfkjehc6k"
-  },
-  "inevm": {
-    "native": "0x26f32245fCF5Ad53159E875d5Cae62aEcf19c2d4",
-    "router": "0x26f32245fCF5Ad53159E875d5Cae62aEcf19c2d4"
->>>>>>> 37d49ec5
+    "HypERC20Collateral": "0x8b4192B9Ad1fCa440A5808641261e5289e6de95D",
+    "collateral": "0x8b4192B9Ad1fCa440A5808641261e5289e6de95D"
   }
 }
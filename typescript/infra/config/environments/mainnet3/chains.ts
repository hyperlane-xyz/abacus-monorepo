import { IRegistry } from '@hyperlane-xyz/registry';
import { ChainMap, ChainMetadata } from '@hyperlane-xyz/sdk';

import { getRegistryForEnvironment } from '../../../src/config/chain.js';
import { isEthereumProtocolChain } from '../../../src/utils/utils.js';

import { supportedChainNames } from './supportedChainNames.js';

export const environment = 'mainnet3';

export const ethereumChainNames = supportedChainNames.filter(
  isEthereumProtocolChain,
);

export const chainMetadataOverrides: ChainMap<Partial<ChainMetadata>> = {
  bsc: {
    transactionOverrides: {
      gasPrice: 3 * 10 ** 9, // 3 gwei
    },
  },
  polygon: {
    blocks: {
      confirmations: 3,
    },
    transactionOverrides: {
      // A very high max fee per gas is used as Polygon is susceptible
      // to large swings in gas prices.
      maxFeePerGas: 550 * 10 ** 9, // 550 gwei
      maxPriorityFeePerGas: 50 * 10 ** 9, // 50 gwei
    },
  },
  polygonzkevm: {
    transactionOverrides: {
      gasPrice: 1 * 10 ** 9, // 1 gwei
    },
  },
  ethereum: {
    blocks: {
      confirmations: 3,
    },
    transactionOverrides: {
      maxFeePerGas: 150 * 10 ** 9, // gwei
      maxPriorityFeePerGas: 5 * 10 ** 9, // gwei
    },
  },
  scroll: {
    transactionOverrides: {
      // Scroll doesn't use EIP 1559 and the gas price that's returned is sometimes
      // too low for the transaction to be included in a reasonable amount of time -
      // this often leads to transaction underpriced issues.
      gasPrice: 2 * 10 ** 9, // 2 gwei
    },
  },
  sei: {
    // Sei's `eth_feeHistory` is not to spec and incompatible with ethers-rs,
    // so we force legacy transactions by setting a gas price.
    // A minimum fee of 100 gwei is imposed https://seitrace.com/proposal/83?chain=pacific-1
    transactionOverrides: {
<<<<<<< HEAD
      gasPrice: 100 * 10 ** 9, // 100 gwei
=======
      gasPrice: 101 * 10 ** 9, // 101 gwei
>>>>>>> 2909e81a
    },
  },
  moonbeam: {
    transactionOverrides: {
      maxFeePerGas: 350 * 10 ** 9, // 350 gwei
      maxPriorityFeePerGas: 50 * 10 ** 9, // 50 gwei
    },
  },
};

export const getRegistry = async (useSecrets = true): Promise<IRegistry> =>
  getRegistryForEnvironment(
    environment,
    supportedChainNames,
    chainMetadataOverrides,
    useSecrets,
  );<|MERGE_RESOLUTION|>--- conflicted
+++ resolved
@@ -56,11 +56,7 @@
     // so we force legacy transactions by setting a gas price.
     // A minimum fee of 100 gwei is imposed https://seitrace.com/proposal/83?chain=pacific-1
     transactionOverrides: {
-<<<<<<< HEAD
-      gasPrice: 100 * 10 ** 9, // 100 gwei
-=======
       gasPrice: 101 * 10 ** 9, // 101 gwei
->>>>>>> 2909e81a
     },
   },
   moonbeam: {

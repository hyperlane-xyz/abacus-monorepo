import {
  AgentSealevelHeliusFeeLevel,
  AgentSealevelPriorityFeeOracle,
  AgentSealevelPriorityFeeOracleType,
  AgentSealevelTransactionSubmitter,
  AgentSealevelTransactionSubmitterType,
  ChainName,
  GasPaymentEnforcement,
  GasPaymentEnforcementPolicyType,
  MatchingList,
  RpcConsensusType,
} from '@hyperlane-xyz/sdk';

import {
  AgentChainConfig,
  HELIUS_SECRET_URL_MARKER,
  RootAgentConfig,
  getAgentChainNamesFromConfig,
} from '../../../src/config/agent/agent.js';
import {
  MetricAppContext,
  routerMatchingList,
  senderMatchingList,
  warpRouteMatchingList,
} from '../../../src/config/agent/relayer.js';
import { ALL_KEY_ROLES, Role } from '../../../src/roles.js';
import { Contexts } from '../../contexts.js';
import { getDomainId } from '../../registry.js';

import { environment } from './chains.js';
import { helloWorld } from './helloworld.js';
import aaveSenderAddresses from './misc-artifacts/aave-sender-addresses.json';
import everclearSenderAddresses from './misc-artifacts/everclear-sender-addresses.json';
import merklyEthAddresses from './misc-artifacts/merkly-eth-addresses.json';
import merklyNftAddresses from './misc-artifacts/merkly-eth-addresses.json';
import merklyErc20Addresses from './misc-artifacts/merkly-eth-addresses.json';
import veloMessageModuleAddresses from './misc-artifacts/velo-message-module-addresses.json';
import veloTokenBridgeAddresses from './misc-artifacts/velo-token-bridge-addresses.json';
import {
  mainnet3SupportedChainNames,
  supportedChainNames,
} from './supportedChainNames.js';
import { validatorChainConfig } from './validators.js';
import { WarpRouteIds } from './warp/warpIds.js';

// const releaseCandidateHelloworldMatchingList = routerMatchingList(
//   helloWorld[Contexts.ReleaseCandidate].addresses,
// );

const repo = 'gcr.io/abacus-labs-dev/hyperlane-agent';

// The chains here must be consistent with the environment's supportedChainNames, which is
// checked / enforced at runtime & in the CI pipeline.
//
// This is intentionally separate and not derived from the environment's supportedChainNames
// to allow for more fine-grained control over which chains are enabled for each agent role.
export const hyperlaneContextAgentChainConfig: AgentChainConfig<
  typeof mainnet3SupportedChainNames
> = {
  // Generally, we run all production validators in the Hyperlane context.
  [Role.Validator]: {
    ancient8: true,
    alephzeroevmmainnet: true,
    apechain: true,
    appchain: true,
    arbitrum: true,
    arbitrumnova: true,
    arthera: true,
    astar: true,
    astarzkevm: true,
    aurora: true,
    flame: true,
    avalanche: true,
    b3: true,
    base: true,
    bitlayer: true,
    blast: true,
    bob: true,
    boba: true,
    bsc: true,
    bsquared: true,
    celo: true,
    cheesechain: true,
    chilizmainnet: true,
    conflux: true,
    conwai: true,
    coredao: true,
    corn: true,
    cyber: true,
    degenchain: true,
    dogechain: true,
    duckchain: true,
    eclipsemainnet: true,
    endurance: true,
    ethereum: true,
    everclear: true,
    evmos: true,
    fantom: true,
    flare: true,
    flowmainnet: true,
    form: true,
    // fractal: false,
    fraxtal: true,
    fusemainnet: true,
    gnosis: true,
    gravity: true,
    harmony: true,
    immutablezkevmmainnet: true,
    inevm: true,
    injective: true,
    ink: true,
    kaia: true,
    kroma: true,
    linea: true,
    lisk: true,
    lukso: true,
    lumia: true,
    lumiaprism: true,
    mantapacific: true,
    mantle: true,
    merlin: true,
    metal: true,
    metis: true,
    mint: true,
    mode: true,
    molten: true,
    moonbeam: true,
    morph: true,
    neutron: true,
    oortmainnet: true,
    optimism: true,
    orderly: true,
    osmosis: true,
    polygon: true,
    polygonzkevm: true,
    polynomialfi: true,
    prom: true,
    proofofplay: true,
    rarichain: true,
    real: true,
    redstone: true,
    rivalz: true,
    rootstockmainnet: true,
    sanko: true,
    scroll: true,
    sei: true,
    shibarium: true,
    snaxchain: true,
    solanamainnet: true,
    soneium: true,
    sonic: true,
    soon: true,
    stride: false,
    superseed: true,
    superpositionmainnet: true,
    swell: true,
    taiko: true,
    tangle: true,
    telos: true,
    torus: true,
    treasure: true,
    unichain: true,
    vana: true,
    viction: true,
    worldchain: true,
    xai: true,
    xlayer: true,
    zeronetwork: true,
    zetachain: true,
    zircuit: true,
    zklink: true,
    zksync: true,
    zoramainnet: true,
  },
  [Role.Relayer]: {
    ancient8: true,
    alephzeroevmmainnet: true,
    apechain: true,
    appchain: true,
    arbitrum: true,
    arbitrumnova: true,
    arthera: true,
    astar: true,
    astarzkevm: true,
    aurora: true,
    flame: true,
    avalanche: true,
    b3: true,
    base: true,
    bitlayer: true,
    blast: true,
    bob: true,
    boba: true,
    bsc: true,
    bsquared: true,
    celo: true,
    cheesechain: true,
    chilizmainnet: true,
    conflux: true,
    conwai: true,
    coredao: true,
    corn: true,
    cyber: true,
    degenchain: true,
    dogechain: true,
    duckchain: true,
    eclipsemainnet: true,
    endurance: true,
    ethereum: true,
    everclear: true,
    evmos: true,
    fantom: true,
    flare: true,
    flowmainnet: true,
    form: true,
    // fractal: false,
    fraxtal: true,
    fusemainnet: true,
    gnosis: true,
    gravity: true,
    harmony: true,
    immutablezkevmmainnet: true,
    inevm: true,
    injective: true,
    ink: true,
    kaia: true,
    kroma: true,
    linea: true,
    lisk: true,
    lukso: true,
    lumia: true,
    lumiaprism: true,
    mantapacific: true,
    mantle: true,
    merlin: true,
    metal: true,
    metis: true,
    mint: true,
    mode: true,
    molten: true,
    moonbeam: true,
    morph: true,
    // At the moment, we only relay between Neutron and Manta Pacific on the neutron context.
    neutron: false,
    oortmainnet: true,
    optimism: true,
    orderly: true,
    osmosis: true,
    polygon: true,
    polygonzkevm: true,
    polynomialfi: true,
    prom: true,
    proofofplay: true,
    rarichain: true,
    real: true,
    redstone: true,
    rivalz: true,
    rootstockmainnet: true,
    sanko: true,
    scroll: true,
    sei: true,
    shibarium: true,
    snaxchain: true,
    solanamainnet: true,
    soneium: true,
    sonic: true,
    soon: true,
    stride: true,
    superseed: true,
    superpositionmainnet: true,
    swell: true,
    taiko: true,
    tangle: true,
    telos: true,
    torus: true,
    treasure: true,
    unichain: true,
    vana: true,
    viction: true,
    worldchain: true,
    xai: true,
    xlayer: true,
    zeronetwork: true,
    zetachain: true,
    zircuit: true,
    zklink: true,
    zksync: true,
    zoramainnet: true,
  },
  [Role.Scraper]: {
    ancient8: true,
    alephzeroevmmainnet: true,
    apechain: true,
    appchain: true,
    arbitrum: true,
    arbitrumnova: true,
    arthera: true,
    astar: true,
    astarzkevm: true,
    aurora: true,
    flame: true,
    avalanche: true,
    b3: true,
    base: true,
    bitlayer: true,
    blast: true,
    bob: true,
    boba: true,
    bsc: true,
    bsquared: true,
    celo: true,
    cheesechain: true,
    chilizmainnet: true,
    conflux: true,
    conwai: true,
    coredao: true,
    corn: true,
    cyber: true,
    degenchain: true,
    dogechain: true,
    duckchain: true,
    eclipsemainnet: true,
    endurance: true,
    ethereum: true,
    everclear: true,
    evmos: true,
    fantom: true,
    flare: true,
    flowmainnet: true,
    form: true,
    // fractal: false,
    fraxtal: true,
    fusemainnet: true,
    gnosis: true,
    gravity: true,
    harmony: true,
    immutablezkevmmainnet: true,
    inevm: true,
    ink: true,
    injective: true,
    kaia: true,
    kroma: true,
    linea: true,
    lisk: true,
    lukso: true,
    lumia: true,
    lumiaprism: true,
    mantapacific: true,
    mantle: true,
    merlin: true,
    metal: true,
    metis: true,
    mint: true,
    mode: true,
    molten: true,
    moonbeam: true,
    morph: true,
    neutron: true,
    oortmainnet: true,
    optimism: true,
    orderly: true,
    osmosis: true,
    polygon: true,
    polygonzkevm: true,
    polynomialfi: true,
    prom: true,
    proofofplay: true,
    rarichain: true,
    real: true,
    redstone: true,
    rivalz: true,
    rootstockmainnet: true,
    sanko: true,
    scroll: true,
    sei: true,
    shibarium: true,
    snaxchain: true,
    solanamainnet: true,
    soneium: true,
    sonic: true,
    soon: false,
    stride: true,
    superseed: true,
    superpositionmainnet: true,
    swell: true,
    taiko: true,
    tangle: true,
    telos: true,
    torus: true,
    treasure: true,
    unichain: true,
    vana: true,
    // Has RPC non-compliance that breaks scraping.
    viction: false,
    worldchain: true,
    xai: true,
    xlayer: true,
    zeronetwork: true,
    zetachain: true,
    zircuit: true,
    zklink: true,
    zksync: true,
    zoramainnet: true,
  },
};

export const hyperlaneContextAgentChainNames = getAgentChainNamesFromConfig(
  hyperlaneContextAgentChainConfig,
  mainnet3SupportedChainNames,
);

const sealevelPriorityFeeOracleConfigGetter = (
  chain: ChainName,
): AgentSealevelPriorityFeeOracle => {
  // Special case for Solana mainnet
  if (chain === 'solanamainnet') {
    return {
      type: AgentSealevelPriorityFeeOracleType.Helius,
      feeLevel: AgentSealevelHeliusFeeLevel.Recommended,
      // URL is auto populated by the external secrets in the helm chart
      url: '',
    };
  } else if (chain === 'eclipsemainnet') {
    // As of Dec 23:
    // Eclipse has recently seen some increased usage with their referral program,
    // and we have had intermittent issues landing txs. Not many txs on Eclipse use
    // priority fees, so we use a low priority fee.
    return {
      type: AgentSealevelPriorityFeeOracleType.Constant,
      // 2000 micro lamports of ETH, which at a compute unit limit of 400K
      // and an ETH price of $3450 (Dec 23, 2024) comes to about $0.00276 USD:
      // >>> (((2000 / 1e6) * 400000) / 1e9) * 3450
      // 0.00276
      fee: '2000',
    };
  }

  // For all other chains, we use the constant fee oracle with a fee of 0
  return {
    type: AgentSealevelPriorityFeeOracleType.Constant,
    fee: '0',
  };
};

const sealevelTransactionSubmitterConfigGetter = (
  chain: ChainName,
): AgentSealevelTransactionSubmitter => {
  // Special case for Solana mainnet
  if (chain === 'solanamainnet') {
    return {
      type: AgentSealevelTransactionSubmitterType.Rpc,
      url: HELIUS_SECRET_URL_MARKER,
    };
  }

  // For all other chains, use the default RPC transaction submitter
  return {
    type: AgentSealevelTransactionSubmitterType.Rpc,
  };
};

const contextBase = {
  namespace: environment,
  runEnv: environment,
  environmentChainNames: supportedChainNames,
  aws: {
    region: 'us-east-1',
  },
  sealevel: {
    priorityFeeOracleConfigGetter: sealevelPriorityFeeOracleConfigGetter,
    transactionSubmitterConfigGetter: sealevelTransactionSubmitterConfigGetter,
  },
} as const;

const gasPaymentEnforcement: GasPaymentEnforcement[] = [
  {
    type: GasPaymentEnforcementPolicyType.Minimum,
    payment: '1',
    matchingList: [
      // Temporary workaround due to funky Mantle gas amounts.
      { destinationDomain: getDomainId('mantle') },
      // Temporary workaround due to funky Torus gas amounts.
      { destinationDomain: getDomainId('torus') },
      // Temporary workaround for some high gas amount estimates on Treasure
      ...warpRouteMatchingList(WarpRouteIds.ArbitrumTreasureMAGIC),
    ],
  },
  {
    type: GasPaymentEnforcementPolicyType.OnChainFeeQuoting,
  },
];

// Gets metric app contexts, including:
// - helloworld
// - all warp routes defined in WarpRouteIds, using addresses from the registry
// - misc important applications not defined in the registry, e.g. merkly
const metricAppContextsGetter = (): MetricAppContext[] => {
  const warpContexts = Object.values(WarpRouteIds).map((warpRouteId) => {
    return {
      name: warpRouteId,
      matchingList: warpRouteMatchingList(warpRouteId),
    };
  });

  return [
    ...warpContexts,
    {
      name: 'helloworld',
      matchingList: routerMatchingList(
        helloWorld[Contexts.Hyperlane].addresses,
      ),
    },
    {
      name: 'merkly_erc20',
      matchingList: routerMatchingList(merklyErc20Addresses),
    },
    {
      name: 'merkly_eth',
      matchingList: routerMatchingList(merklyEthAddresses),
    },
    {
      name: 'merkly_nft',
      matchingList: routerMatchingList(merklyNftAddresses),
    },
    {
      name: 'velo_message_module',
      matchingList: routerMatchingList(veloMessageModuleAddresses),
    },
    {
      name: 'velo_token_bridge',
      matchingList: routerMatchingList(veloTokenBridgeAddresses),
    },
    {
      // https://github.com/bgd-labs/aave-delivery-infrastructure?tab=readme-ov-file#deployed-addresses
      // We match on senders because the sender is always the same and
      // well documented, while the recipient may be switched out and is
      // more poorly documented.
      name: 'aave',
      matchingList: senderMatchingList(aaveSenderAddresses),
    },
    {
      // https://docs.everclear.org/resources/contracts/mainnet
      // Messages between HubGateway (Everclear hub) <> EverclearSpoke (all other spoke chains)
      name: 'everclear_gateway',
      matchingList: senderMatchingList(everclearSenderAddresses),
    },
  ];
};

// Resource requests are based on observed usage found in https://abacusworks.grafana.net/d/FSR9YWr7k
const relayerResources = {
  requests: {
    cpu: '14000m',
    memory: '20G',
  },
};

const validatorResources = {
  requests: {
    cpu: '500m',
    memory: '1G',
  },
};

const scraperResources = {
  requests: {
    cpu: '2000m',
    memory: '4G',
  },
};

const blacklistedMessageIds = [
  // ezETH
  '0xb9cfeb4a22b65903ca7cb514fd752feba0622a0495878d508d19a91734d89cc4',
  '0x13d6c56781ee9b8811f4e17198bf064baed2682ce44193c750e76c73384466e7',
  '0x366520dcd48f19a2cdc806e244d4cea970a587e3932320baee30e710d316b303',
  '0x0f9b8849d6dbf5a699e906a6e06044d6cf84ee0ba2174cec28db4fceba52616a',
  '0x0e1235105208e7d3a616ac2bb780e7dab30fc289670ba8d6655a4ded73f9b5da',
  '0xa6fdecc3f21d081bf3d78da9ddf516b24397a6bff44d7cd4614955f5ca2320b2',
  '0x2c3484724a97524fd95aa8aec34a0ae30f79e14e1b228cce9dc1793cea40fc3d',
  '0x11ffaeaae5c431501584bc39805ef44b4080e7f90ca7ff609a131d58d1f75ae6',
  '0xc18ea74675bc1e5b780e63ac6063c7c39189e1848b8fe52ac40b83fff9268483',
  '0xd8040094ab94e44e2b3b57ab0704a33e363f46261a45c9dfc788371c808b8f3a',
  '0xf7f0be22f46144793ee3fadccddd4cfb8422d36f5d59bb86fea3782b89160d49',
  '0xeda79ab37b4a05d8f318b3a465a70572d819b2c37456c48835a30bb6c016e194',
  '0xaf7c7dfc4d19aec283c619a2724d03fbbfeef4a468e84c0573551c1adca40ded',
  '0x4a2c42c283755400c0dc7f1be65f6ff026a38aacaa6505302d465268bcd86b21',
  '0x0f80e5b8da5a706d6273a622a5c29f83cee5f37e6376c2c8a615b0ef91a540df',
  '0x6359232ef1f239d9519104cf47f1e2fbcbe25f8ee68001c5eff7e81bf23b396c',
  '0x6a3fb736b952467b814e93fb35edf3a824d35efd1e4b10e3ed465595c55af88a',

  // pzETH
  '0x14cb552c08de9f131b750c2f821f90e5ff685e1d3d714e912f7603b2f4b7adb4',
  '0xaa5b5021200e66b4a47e5156106c46b6b2bc1e00b088a524a14bb0709cbf733e',
  '0x43b4cf52255a7728a3c409f76fd20ba0c36cb42854e0b0a0eefdde848363224b',
  '0x047f34405014b117dccd6d8981c846dc3fe746f5e758f90f227581c735f4f11a',
  '0x47d60c21abefae928d1c16c5a33cd5a8fcf870cf533c71ab6db49d75a5c4a215',
  '0xa2df671fbd4b518c282f9a21e2677fa2a05af33f96ccc9ff113f1a1ffa557667',
  '0x1cefa98b6d937333e452a0dbc0654e13416c228682837a8913cb18d612b307dd',

  // MAGIC/ethereum-treasure native funding txs
  '0x9d51f4123be816cbaeef2e2b34a5760f633a7cb8a019fe16f88a3227cc22451e',
  '0x663c221137028ceeeb102a98e48b362a7b48d626b93c88c7fdf1871a948b1223',

  // txs between unenrolled routers of
  // ETH/arbitrum-base-blast-bsc-ethereum-gnosis-lisk-mantle-mode-optimism-polygon-scroll-zeronetwork-zoramainnet
  '0x229a832dfdfa23dfc27eb773e6b34e87f329067393f4f7b616251b3d7d52d294',
  '0xcdfd5294e8b1253263908e1919d27675f80a2e9a3bb339b759810efdbb81faa5',

  // txs between unenrolled routers of
  // USDT/arbitrum-ethereum-mantle-mode-polygon-scroll-zeronetwork
  '0x10159bf1b5b2142b882cb060d1da9f9123d82974ca265ba432138221e52c2a27',

  // test tx when route was first deployed, no merkle tree insertion
  // USDC/ethereum-inevm
  '0x998746dc822dc15332b8683fb8a29aec22ed3e2f2fb8245c40f56303c5cb6032',
];

// Blacklist matching list intended to be used by all contexts.
const blacklist: MatchingList = blacklistedMessageIds.map((messageId) => ({
  messageId,
}));

const hyperlane: RootAgentConfig = {
  ...contextBase,
  context: Contexts.Hyperlane,
  contextChainNames: hyperlaneContextAgentChainNames,
  rolesWithKeys: ALL_KEY_ROLES,
  relayer: {
    rpcConsensusType: RpcConsensusType.Fallback,
    docker: {
      repo,
      tag: 'df9c1ed-20250109-151923',
    },
    blacklist,
    gasPaymentEnforcement: gasPaymentEnforcement,
    metricAppContextsGetter,
    resources: relayerResources,
  },
  validators: {
    docker: {
      repo,
      tag: '706f69b-20250107-230151',
    },
    rpcConsensusType: RpcConsensusType.Quorum,
    chains: validatorChainConfig(Contexts.Hyperlane),
    resources: validatorResources,
  },
  scraper: {
    rpcConsensusType: RpcConsensusType.Fallback,
    docker: {
      repo,
      tag: '706f69b-20250107-230151',
    },
    resources: scraperResources,
  },
};

const releaseCandidate: RootAgentConfig = {
  ...contextBase,
  context: Contexts.ReleaseCandidate,
  contextChainNames: hyperlaneContextAgentChainNames,
  rolesWithKeys: [Role.Relayer, Role.Kathy, Role.Validator],
  relayer: {
    rpcConsensusType: RpcConsensusType.Fallback,
    docker: {
      repo,
<<<<<<< HEAD
      tag: '81c7ea7-20250103-154458',
=======
      tag: 'df9c1ed-20250109-151923',
>>>>>>> 1c652a6c
    },
    blacklist,
    // We're temporarily (ab)using the RC relayer as a way to increase
    // message throughput.
    // whitelist: releaseCandidateHelloworldMatchingList,
    gasPaymentEnforcement,
    metricAppContextsGetter,
    resources: relayerResources,
  },
  validators: {
    docker: {
      repo,
      tag: 'a64af8b-20241024-120818',
    },
    rpcConsensusType: RpcConsensusType.Quorum,
    chains: validatorChainConfig(Contexts.ReleaseCandidate),
    resources: validatorResources,
  },
};

const neutron: RootAgentConfig = {
  ...contextBase,
  contextChainNames: {
    validator: [],
    relayer: ['neutron', 'mantapacific', 'arbitrum'],
    scraper: [],
  },
  context: Contexts.Neutron,
  rolesWithKeys: [Role.Relayer],
  relayer: {
    rpcConsensusType: RpcConsensusType.Fallback,
    docker: {
      repo,
      tag: '234704d-20241226-192528',
    },
    blacklist,
    gasPaymentEnforcement,
    metricAppContextsGetter,
    resources: relayerResources,
  },
};

export const agents = {
  [Contexts.Hyperlane]: hyperlane,
  [Contexts.ReleaseCandidate]: releaseCandidate,
  [Contexts.Neutron]: neutron,
};<|MERGE_RESOLUTION|>--- conflicted
+++ resolved
@@ -665,11 +665,7 @@
     rpcConsensusType: RpcConsensusType.Fallback,
     docker: {
       repo,
-<<<<<<< HEAD
-      tag: '81c7ea7-20250103-154458',
-=======
       tag: 'df9c1ed-20250109-151923',
->>>>>>> 1c652a6c
     },
     blacklist,
     // We're temporarily (ab)using the RC relayer as a way to increase

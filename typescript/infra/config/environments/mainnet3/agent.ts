--- conflicted
+++ resolved
@@ -135,10 +135,7 @@
     swell: true,
     taiko: true,
     tangle: true,
-<<<<<<< HEAD
-=======
     treasure: true,
->>>>>>> 16501ca0
     unichain: true,
     vana: true,
     viction: true,
@@ -238,10 +235,7 @@
     swell: true,
     taiko: true,
     tangle: true,
-<<<<<<< HEAD
-=======
     treasure: true,
->>>>>>> 16501ca0
     unichain: true,
     vana: true,
     viction: true,
@@ -282,11 +276,7 @@
     degenchain: true,
     dogechain: true,
     duckchain: true,
-<<<<<<< HEAD
-    // Cannot scrape Sealevel chains
-=======
     // Disabled until we get archival RPC for Eclipse
->>>>>>> 16501ca0
     eclipsemainnet: false,
     endurance: true,
     ethereum: true,
@@ -345,10 +335,7 @@
     swell: true,
     taiko: true,
     tangle: true,
-<<<<<<< HEAD
-=======
     treasure: true,
->>>>>>> 16501ca0
     unichain: true,
     vana: true,
     // Has RPC non-compliance that breaks scraping.
@@ -481,11 +468,7 @@
     rpcConsensusType: RpcConsensusType.Fallback,
     docker: {
       repo,
-<<<<<<< HEAD
-      tag: 'da277d9-20241128-121942',
-=======
       tag: 'a7f3967-20241205-163733',
->>>>>>> 16501ca0
     },
     gasPaymentEnforcement: gasPaymentEnforcement,
     metricAppContextsGetter,
@@ -494,11 +477,7 @@
   validators: {
     docker: {
       repo,
-<<<<<<< HEAD
-      tag: 'd834d81-20241125-135658',
-=======
       tag: 'a7f3967-20241205-163733',
->>>>>>> 16501ca0
     },
     rpcConsensusType: RpcConsensusType.Quorum,
     chains: validatorChainConfig(Contexts.Hyperlane),
@@ -508,11 +487,7 @@
     rpcConsensusType: RpcConsensusType.Fallback,
     docker: {
       repo,
-<<<<<<< HEAD
-      tag: 'd834d81-20241125-135658',
-=======
       tag: '4b280cd-20241206-130519',
->>>>>>> 16501ca0
     },
     resources: scraperResources,
   },

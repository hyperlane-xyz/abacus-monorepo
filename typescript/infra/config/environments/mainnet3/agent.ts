--- conflicted
+++ resolved
@@ -665,11 +665,7 @@
   validators: {
     docker: {
       repo,
-<<<<<<< HEAD
       tag: '95deca3-20250120-103609',
-=======
-      tag: '11a4e95-20250116-145528',
->>>>>>> 5f9a7c8c
     },
     rpcConsensusType: RpcConsensusType.Quorum,
     chains: validatorChainConfig(Contexts.Hyperlane),

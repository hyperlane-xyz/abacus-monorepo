import {
  GasPaymentEnforcement,
  GasPaymentEnforcementPolicyType,
  RpcConsensusType,
} from '@hyperlane-xyz/sdk';

import {
  AgentChainConfig,
  RootAgentConfig,
  getAgentChainNamesFromConfig,
} from '../../../src/config/agent/agent.js';
import {
  matchingList,
  routerMatchingList,
} from '../../../src/config/agent/relayer.js';
import { ALL_KEY_ROLES, Role } from '../../../src/roles.js';
import { Contexts } from '../../contexts.js';

import { environment } from './chains.js';
import { helloWorld } from './helloworld.js';
import { supportedChainNames } from './supportedChainNames.js';
import { validatorChainConfig } from './validators.js';
import ancient8EthereumUsdcAddresses from './warp/ancient8-USDC-addresses.json';
import arbitrumTIAAddresses from './warp/arbitrum-TIA-addresses.json';
import arbitrumNeutronEclipAddresses from './warp/arbitrum-neutron-eclip-addresses.json';
import inevmEthereumUsdcAddresses from './warp/inevm-USDC-addresses.json';
import inevmEthereumUsdtAddresses from './warp/inevm-USDT-addresses.json';
import injectiveInevmInjAddresses from './warp/injective-inevm-addresses.json';
import mantaTIAAddresses from './warp/manta-TIA-addresses.json';
import victionEthereumEthAddresses from './warp/viction-ETH-addresses.json';
import victionEthereumUsdcAddresses from './warp/viction-USDC-addresses.json';
import victionEthereumUsdtAddresses from './warp/viction-USDT-addresses.json';

const releaseCandidateHelloworldMatchingList = routerMatchingList(
  helloWorld[Contexts.ReleaseCandidate].addresses,
);

const repo = 'gcr.io/abacus-labs-dev/hyperlane-agent';

// The chains here must be consistent with the environment's supportedChainNames, which is
// checked / enforced at runtime & in the CI pipeline.
//
// This is intentionally separate and not derived from the environment's supportedChainNames
// to allow for more fine-grained control over which chains are enabled for each agent role.
export const hyperlaneContextAgentChainConfig: AgentChainConfig = {
  // Generally, we run all production validators in the Hyperlane context.
  [Role.Validator]: {
    arbitrum: true,
    ancient8: true,
    avalanche: true,
    base: true,
    blast: true,
    bsc: true,
    celo: true,
    ethereum: true,
    fraxtal: true,
    gnosis: true,
    injective: true,
    inevm: true,
    linea: true,
    mantapacific: true,
    mode: true,
    moonbeam: true,
    neutron: true,
    optimism: true,
    osmosis: true,
    polygon: true,
    polygonzkevm: true,
    redstone: true,
    scroll: true,
    sei: true,
    viction: true,
    zetachain: true,
  },
  [Role.Relayer]: {
    arbitrum: true,
    ancient8: true,
    avalanche: true,
    base: true,
    blast: true,
    bsc: true,
    celo: true,
    ethereum: true,
    fraxtal: true,
    gnosis: true,
    injective: true,
    inevm: true,
    linea: true,
    mantapacific: true,
    mode: true,
    moonbeam: true,
    // At the moment, we only relay between Neutron and Manta Pacific on the neutron context.
    neutron: false,
    optimism: true,
    osmosis: false,
    polygon: true,
    polygonzkevm: true,
    redstone: true,
    scroll: true,
    sei: true,
    viction: true,
    zetachain: true,
  },
  [Role.Scraper]: {
    arbitrum: true,
    ancient8: true,
    avalanche: true,
    base: true,
    blast: true,
    bsc: true,
    celo: true,
    ethereum: true,
    fraxtal: true,
    gnosis: true,
    // Cannot scrape non-EVM chains
    injective: false,
    inevm: true,
    linea: true,
    mantapacific: true,
    mode: true,
    moonbeam: true,
    // Cannot scrape non-EVM chains
    neutron: false,
    optimism: true,
    osmosis: false,
    polygon: true,
    polygonzkevm: true,
    redstone: true,
    // Out of caution around pointer contracts (https://www.docs.sei.io/dev-interoperability/pointer-contracts) not being compatible
    // and the scraper not gracefully handling txs that may not exist via the eth RPC, we don't run the scraper.
    sei: false,
    scroll: true,
    // Has RPC non-compliance that breaks scraping.
    viction: false,
    zetachain: true,
  },
};

export const hyperlaneContextAgentChainNames = getAgentChainNamesFromConfig(
  hyperlaneContextAgentChainConfig,
  supportedChainNames,
);

const contextBase = {
  namespace: environment,
  runEnv: environment,
  environmentChainNames: supportedChainNames,
  aws: {
    region: 'us-east-1',
  },
} as const;

const gasPaymentEnforcement: GasPaymentEnforcement[] = [
  // To cover ourselves against IGP indexing issues and to ensure Nexus
  // users have the best possible experience, we whitelist messages between
  // warp routes that we know are certainly paying for gas.
  {
    type: GasPaymentEnforcementPolicyType.None,
    matchingList: [
      ...routerMatchingList(injectiveInevmInjAddresses),
      ...matchingList(inevmEthereumUsdcAddresses),
      ...matchingList(inevmEthereumUsdtAddresses),
      ...routerMatchingList(victionEthereumEthAddresses),
      ...routerMatchingList(victionEthereumUsdcAddresses),
      ...routerMatchingList(victionEthereumUsdtAddresses),
      ...routerMatchingList(ancient8EthereumUsdcAddresses),
    ],
  },
  {
    type: GasPaymentEnforcementPolicyType.None,
    matchingList: matchingList(inevmEthereumUsdcAddresses),
  },
  {
    type: GasPaymentEnforcementPolicyType.None,
    matchingList: matchingList(inevmEthereumUsdtAddresses),
  },
  {
    type: GasPaymentEnforcementPolicyType.OnChainFeeQuoting,
  },
];

const metricAppContexts = [
  {
    name: 'helloworld',
    matchingList: routerMatchingList(helloWorld[Contexts.Hyperlane].addresses),
  },
  {
    name: 'injective_inevm_inj',
    matchingList: routerMatchingList(injectiveInevmInjAddresses),
  },
  {
    name: 'inevm_ethereum_usdc',
    matchingList: matchingList(inevmEthereumUsdcAddresses),
  },
  {
    name: 'inevm_ethereum_usdt',
    matchingList: matchingList(inevmEthereumUsdtAddresses),
  },
  {
    name: 'viction_ethereum_eth',
    matchingList: routerMatchingList(victionEthereumEthAddresses),
  },
  {
    name: 'viction_ethereum_usdc',
    matchingList: routerMatchingList(victionEthereumUsdcAddresses),
  },
  {
    name: 'viction_ethereum_usdt',
    matchingList: routerMatchingList(victionEthereumUsdtAddresses),
  },
  {
    name: 'ancient8_ethereum_usdc',
    matchingList: routerMatchingList(ancient8EthereumUsdcAddresses),
  },
];

const hyperlane: RootAgentConfig = {
  ...contextBase,
  context: Contexts.Hyperlane,
  contextChainNames: hyperlaneContextAgentChainNames,
  rolesWithKeys: ALL_KEY_ROLES,
  relayer: {
    rpcConsensusType: RpcConsensusType.Fallback,
    docker: {
      repo,
<<<<<<< HEAD
      tag: '939fa81-20240607-194607',
=======
      tag: '3bb9d0a-20240619-130157',
>>>>>>> 8ce2a71f
    },
    gasPaymentEnforcement: gasPaymentEnforcement,
    metricAppContexts,
  },
  validators: {
    docker: {
      repo,
      tag: '3bb9d0a-20240619-130157',
    },
    rpcConsensusType: RpcConsensusType.Quorum,
    chains: validatorChainConfig(Contexts.Hyperlane),
  },
  scraper: {
    rpcConsensusType: RpcConsensusType.Fallback,
    docker: {
      repo,
<<<<<<< HEAD
      tag: '939fa81-20240607-194607',
=======
      tag: '59451d6-20240612-171611',
>>>>>>> 8ce2a71f
    },
  },
};

const releaseCandidate: RootAgentConfig = {
  ...contextBase,
  context: Contexts.ReleaseCandidate,
  contextChainNames: hyperlaneContextAgentChainNames,
  rolesWithKeys: [Role.Relayer, Role.Kathy, Role.Validator],
  relayer: {
    rpcConsensusType: RpcConsensusType.Fallback,
    docker: {
      repo,
<<<<<<< HEAD
      tag: '939fa81-20240607-194607',
=======
      tag: '3bb9d0a-20240619-130157',
>>>>>>> 8ce2a71f
    },
    // We're temporarily (ab)using the RC relayer as a way to increase
    // message throughput.
    // whitelist: releaseCandidateHelloworldMatchingList,
    gasPaymentEnforcement,
    metricAppContexts,
  },
  validators: {
    docker: {
      repo,
      tag: '3bb9d0a-20240619-130157',
    },
    rpcConsensusType: RpcConsensusType.Quorum,
    chains: validatorChainConfig(Contexts.ReleaseCandidate),
  },
};

const neutron: RootAgentConfig = {
  ...contextBase,
  contextChainNames: {
    validator: [],
    relayer: ['neutron', 'mantapacific', 'arbitrum'],
    scraper: [],
  },
  context: Contexts.Neutron,
  rolesWithKeys: [Role.Relayer],
  relayer: {
    rpcConsensusType: RpcConsensusType.Fallback,
    docker: {
      repo,
      tag: 'c9c5d37-20240510-014327',
    },
    gasPaymentEnforcement: [
      {
        type: GasPaymentEnforcementPolicyType.None,
        matchingList: [
          ...routerMatchingList(mantaTIAAddresses),
          ...routerMatchingList(arbitrumTIAAddresses),
          ...routerMatchingList(arbitrumNeutronEclipAddresses),
        ],
      },
      ...gasPaymentEnforcement,
    ],
    metricAppContexts: [
      {
        name: 'manta_tia',
        matchingList: routerMatchingList(mantaTIAAddresses),
      },
      {
        name: 'arbitrum_tia',
        matchingList: routerMatchingList(arbitrumTIAAddresses),
      },
      {
        name: 'arbitrum_neutron_eclip',
        matchingList: routerMatchingList(arbitrumNeutronEclipAddresses),
      },
    ],
  },
};

export const agents = {
  [Contexts.Hyperlane]: hyperlane,
  [Contexts.ReleaseCandidate]: releaseCandidate,
  [Contexts.Neutron]: neutron,
};<|MERGE_RESOLUTION|>--- conflicted
+++ resolved
@@ -223,11 +223,7 @@
     rpcConsensusType: RpcConsensusType.Fallback,
     docker: {
       repo,
-<<<<<<< HEAD
-      tag: '939fa81-20240607-194607',
-=======
       tag: '3bb9d0a-20240619-130157',
->>>>>>> 8ce2a71f
     },
     gasPaymentEnforcement: gasPaymentEnforcement,
     metricAppContexts,
@@ -244,11 +240,7 @@
     rpcConsensusType: RpcConsensusType.Fallback,
     docker: {
       repo,
-<<<<<<< HEAD
-      tag: '939fa81-20240607-194607',
-=======
       tag: '59451d6-20240612-171611',
->>>>>>> 8ce2a71f
     },
   },
 };
@@ -262,11 +254,7 @@
     rpcConsensusType: RpcConsensusType.Fallback,
     docker: {
       repo,
-<<<<<<< HEAD
-      tag: '939fa81-20240607-194607',
-=======
       tag: '3bb9d0a-20240619-130157',
->>>>>>> 8ce2a71f
     },
     // We're temporarily (ab)using the RC relayer as a way to increase
     // message throughput.

--- conflicted
+++ resolved
@@ -7432,8 +7432,6 @@
       "constructorArguments": "",
       "isProxy": true
     }
-<<<<<<< HEAD
-=======
   ],
   "lumiaprism": [
     {
@@ -7692,6 +7690,5 @@
       "constructorArguments": "",
       "isProxy": true
     }
->>>>>>> 16501ca0
   ]
 }
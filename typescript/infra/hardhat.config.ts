import '@nomiclabs/hardhat-etherscan';
import '@nomiclabs/hardhat-waffle';
import { task } from 'hardhat/config';
import { HardhatRuntimeEnvironment } from 'hardhat/types';

import { TestSendReceiver__factory } from '@abacus-network/core';
import {
  AbacusCore,
  ChainName,
  ChainNameToDomainId,
  getMultiProviderFromConfigAndSigner,
} from '@abacus-network/sdk';

import { getCoreEnvironmentConfig } from './scripts/utils';
import { sleep } from './src/utils/utils';
import { AbacusContractVerifier } from './src/verify';

const chainSummary = async <Chain extends ChainName>(
  core: AbacusCore<Chain>,
  chain: Chain,
) => {
  const coreContracts = core.getContracts(chain);
  const outbox = coreContracts.outbox.contract;
  const count = (await outbox.tree()).toNumber();

  const inboxSummary = async (remote: Chain) => {
    const remoteContracts = core.getContracts(remote);
    const inbox =
      remoteContracts.inboxes[chain as Exclude<Chain, Chain>].inbox.contract;
    const processFilter = inbox.filters.Process();
    const processes = await inbox.queryFilter(processFilter);
    return {
      chain: remote,
      processed: processes.length,
    };
  };

  const summary = {
    chain,
    outbox: {
      count,
    },
    inboxes: await Promise.all(
      core.remoteChains(chain).map((remote) => inboxSummary(remote)),
    ),
  };
  return summary;
};

<<<<<<< HEAD
task('kathy', 'Dispatches random abacus messages').setAction(
  async (_, hre: HardhatRuntimeEnvironment) => {
    const environment = 'test';
    const interchainGasPayment = hre.ethers.utils.parseUnits('100', 'gwei');
    const config = getCoreEnvironmentConfig(environment);
    const [signer] = await hre.ethers.getSigners();
    const multiProvider = getMultiProviderFromConfigAndSigner(
      config.transactionConfigs,
      signer,
    );
    const core = AbacusCore.fromEnvironment(environment, multiProvider);
=======
task('kathy', 'Dispatches random abacus messages')
  .addParam(
    'rounds',
    'Number of message sending rounds to perform; defaults to having no limit',
    '0',
  )
  .addParam('timeout', 'Time to wait between rounds in ms.', '5000')
  .setAction(
    async (
      taskArgs: { rounds: string; timeout: string },
      hre: HardhatRuntimeEnvironment,
    ) => {
      const timeout = Number.parseInt(taskArgs.timeout);
      const environment = 'test';
      const interchainGasPayment = hre.ethers.utils.parseUnits('100', 'gwei');
      const config = getCoreEnvironmentConfig(environment);
      const [signer] = await hre.ethers.getSigners();
      const multiProvider = deployUtils.getMultiProviderFromConfigAndSigner(
        config.transactionConfigs,
        signer,
      );
      const core = AbacusCore.fromEnvironment(environment, multiProvider);
>>>>>>> 0644e4b2

      const randomElement = <T>(list: T[]) =>
        list[Math.floor(Math.random() * list.length)];

      // Deploy a recipient
      const recipientF = new TestSendReceiver__factory(signer);
      const recipient = await recipientF.deploy();
      await recipient.deployTransaction.wait();

      //  Generate artificial traffic
      let rounds = Number.parseInt(taskArgs.rounds) || 0;
      const run_forever = rounds === 0;
      while (run_forever || rounds-- > 0) {
        const local = core.chains()[0];
        const remote: ChainName = randomElement(core.remoteChains(local));
        const remoteId = ChainNameToDomainId[remote];
        const coreContracts = core.getContracts(local);
        const outbox = coreContracts.outbox.contract;
        const paymaster = coreContracts.interchainGasPaymaster;
        // Send a batch of messages to the destination chain to test
        // the relayer submitting only greedily
        for (let i = 0; i < 10; i++) {
          await recipient.dispatchToSelf(
            outbox.address,
            paymaster.address,
            remoteId,
            '0x1234',
            {
              value: interchainGasPayment,
              // Some behavior is dependent upon the previous block hash
              // so gas estimation may sometimes be incorrect. Just avoid
              // estimation to avoid this.
              gasLimit: 150_000,
            },
          );
          console.log(
            `send to ${recipient.address} on ${remote} at index ${
              (await outbox.count()).toNumber() - 1
            }`,
          );
          console.log(await chainSummary(core, local));
          await sleep(timeout);
        }
      }
    },
  );

const etherscanKey = process.env.ETHERSCAN_API_KEY;
task('verify-deploy', 'Verifies abacus deploy sourcecode')
  .addParam(
    'environment',
    'The name of the environment from which to read configs',
  )
  .addParam('type', 'The type of deploy to verify')
  .setAction(async (args: any, hre: any) => {
    const environment = args.environment;
    const deployType = args.type;
    if (!etherscanKey) {
      throw new Error('set ETHERSCAN_API_KEY');
    }
    const verifier = new AbacusContractVerifier(
      environment,
      deployType,
      etherscanKey,
    );
    await verifier.verify(hre);
  });

/**
 * @type import('hardhat/config').HardhatUserConfig
 */
module.exports = {
  solidity: {
    version: '0.7.6',
  },
  networks: {
    hardhat: {
      mining: {
        auto: true,
        interval: 2000,
      },
    },
  },
};<|MERGE_RESOLUTION|>--- conflicted
+++ resolved
@@ -47,19 +47,6 @@
   return summary;
 };
 
-<<<<<<< HEAD
-task('kathy', 'Dispatches random abacus messages').setAction(
-  async (_, hre: HardhatRuntimeEnvironment) => {
-    const environment = 'test';
-    const interchainGasPayment = hre.ethers.utils.parseUnits('100', 'gwei');
-    const config = getCoreEnvironmentConfig(environment);
-    const [signer] = await hre.ethers.getSigners();
-    const multiProvider = getMultiProviderFromConfigAndSigner(
-      config.transactionConfigs,
-      signer,
-    );
-    const core = AbacusCore.fromEnvironment(environment, multiProvider);
-=======
 task('kathy', 'Dispatches random abacus messages')
   .addParam(
     'rounds',
@@ -77,12 +64,11 @@
       const interchainGasPayment = hre.ethers.utils.parseUnits('100', 'gwei');
       const config = getCoreEnvironmentConfig(environment);
       const [signer] = await hre.ethers.getSigners();
-      const multiProvider = deployUtils.getMultiProviderFromConfigAndSigner(
+      const multiProvider = getMultiProviderFromConfigAndSigner(
         config.transactionConfigs,
         signer,
       );
       const core = AbacusCore.fromEnvironment(environment, multiProvider);
->>>>>>> 0644e4b2
 
       const randomElement = <T>(list: T[]) =>
         list[Math.floor(Math.random() * list.length)];

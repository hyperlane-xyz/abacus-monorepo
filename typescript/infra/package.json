--- conflicted
+++ resolved
@@ -1,11 +1,7 @@
 {
   "name": "@hyperlane-xyz/infra",
   "description": "Infrastructure utilities for the Hyperlane Network",
-<<<<<<< HEAD
-  "version": "4.0.0-alpha.2",
-=======
   "version": "3.15.0",
->>>>>>> acaa22cd
   "dependencies": {
     "@arbitrum/sdk": "^3.0.0",
     "@aws-sdk/client-iam": "^3.74.0",
@@ -17,17 +13,10 @@
     "@ethersproject/hardware-wallets": "^5.7.0",
     "@ethersproject/providers": "^5.7.2",
     "@google-cloud/secret-manager": "^5.5.0",
-<<<<<<< HEAD
-    "@hyperlane-xyz/helloworld": "4.0.0-alpha.2",
-    "@hyperlane-xyz/registry": "1.3.0",
-    "@hyperlane-xyz/sdk": "4.0.0-alpha.2",
-    "@hyperlane-xyz/utils": "4.0.0-alpha.2",
-=======
     "@hyperlane-xyz/helloworld": "3.15.0",
     "@hyperlane-xyz/registry": "1.3.0",
     "@hyperlane-xyz/sdk": "3.15.0",
     "@hyperlane-xyz/utils": "3.15.0",
->>>>>>> acaa22cd
     "@nomiclabs/hardhat-etherscan": "^3.0.3",
     "@solana/web3.js": "^1.78.0",
     "asn1.js": "5.4.1",

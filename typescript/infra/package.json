--- conflicted
+++ resolved
@@ -1,19 +1,11 @@
 {
   "name": "@abacus-network/infra",
   "description": "Infrastructure utilities for the Abacus Network",
-<<<<<<< HEAD
-  "version": "0.2.1-beta3",
-  "dependencies": {
-    "@abacus-network/core": "^0.2.1-beta3",
-    "@abacus-network/deploy": "^0.2.1-beta3",
-    "@abacus-network/sdk": "^0.2.1-beta3",
-=======
   "version": "0.2.1",
   "dependencies": {
     "@abacus-network/core": "^0.2.1",
     "@abacus-network/deploy": "^0.2.1",
     "@abacus-network/sdk": "^0.2.1",
->>>>>>> 55c9750c
     "@aws-sdk/client-iam": "^3.74.0",
     "@aws-sdk/client-kms": "3.48.0",
     "@aws-sdk/client-s3": "^3.74.0",

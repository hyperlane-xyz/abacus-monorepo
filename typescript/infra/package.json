{
  "name": "@hyperlane-xyz/infra",
  "description": "Infrastructure utilities for the Hyperlane Network",
<<<<<<< HEAD
  "version": "3.12.2",
=======
  "version": "3.13.0",
>>>>>>> 8a665447
  "dependencies": {
    "@arbitrum/sdk": "^3.0.0",
    "@aws-sdk/client-iam": "^3.74.0",
    "@aws-sdk/client-kms": "3.48.0",
    "@aws-sdk/client-s3": "^3.74.0",
    "@cosmjs/amino": "^0.31.3",
    "@eth-optimism/sdk": "^3.1.6",
    "@ethersproject/experimental": "^5.7.0",
    "@ethersproject/hardware-wallets": "^5.7.0",
    "@ethersproject/providers": "^5.7.2",
<<<<<<< HEAD
    "@hyperlane-xyz/helloworld": "3.12.2",
    "@hyperlane-xyz/registry": "^1.0.7",
    "@hyperlane-xyz/sdk": "3.12.2",
    "@hyperlane-xyz/utils": "3.12.2",
=======
    "@hyperlane-xyz/helloworld": "3.13.0",
    "@hyperlane-xyz/registry": "1.3.0",
    "@hyperlane-xyz/sdk": "3.13.0",
    "@hyperlane-xyz/utils": "3.13.0",
>>>>>>> 8a665447
    "@nomiclabs/hardhat-etherscan": "^3.0.3",
    "@solana/web3.js": "^1.78.0",
    "asn1.js": "5.4.1",
    "aws-kms-ethers-signer": "^0.1.3",
    "dotenv": "^10.0.0",
    "json-stable-stringify": "^1.1.1",
    "prom-client": "^14.0.1",
    "prompts": "^2.4.2",
    "yargs": "^17.7.2"
  },
  "devDependencies": {
    "@nomiclabs/hardhat-ethers": "^2.2.3",
    "@nomiclabs/hardhat-waffle": "^2.0.6",
    "@types/chai": "^4.2.21",
    "@types/json-stable-stringify": "^1.0.36",
    "@types/mocha": "^10.0.1",
    "@types/node": "^16.9.1",
    "@types/prompts": "^2.0.14",
    "@types/sinon-chai": "^3.2.12",
    "@types/yargs": "^17.0.24",
    "chai": "^4.3.6",
    "ethereum-waffle": "^4.0.10",
    "ethers": "^5.7.2",
    "hardhat": "^2.22.2",
    "mocha": "^10.2.0",
    "prettier": "^2.8.8",
    "tsx": "^4.7.1",
    "typescript": "5.3.3"
  },
  "private": true,
  "homepage": "https://www.hyperlane.xyz",
  "keywords": [
    "Hyperlane",
    "Typescript",
    "Infrastructure"
  ],
  "license": "Apache-2.0",
  "type": "module",
  "prepublish": "yarn build",
  "repository": "https://github.com/hyperlane-xyz/hyperlane-monorepo",
  "scripts": {
    "build": "tsc",
    "check": "tsc --noEmit",
    "clean": "rm -rf ./dist ./cache",
    "deploy-core": "tsx scripts/deploy.ts -e test -m core",
    "deploy-igp": "tsx scripts/deploy.ts -e test -m igp",
    "deploy-ism": "tsx scripts/deploy.ts -e test -m ism",
    "deploy-helloworld": "tsx scripts/deploy.ts -e test -m helloworld",
    "deploy-hook": "tsx scripts/deploy.ts -e test -m hook",
    "hardhat-esm": "NODE_OPTIONS='--experimental-loader ts-node/esm/transpile-only --no-warnings=ExperimentalWarning' hardhat --config hardhat.config.cts",
    "kathy": "yarn tsx ./scripts/send-test-messages.ts",
    "prettier": "prettier --write ./src ./config ./scripts ./test",
    "test": "yarn test:unit && yarn test:hardhat",
    "test:unit": "mocha --config ../sdk/.mocharc.json test/**/*.test.ts",
    "test:hardhat": "yarn hardhat-esm test test/govern.hardhat-test.ts",
    "test:ci": "yarn test"
  },
  "peerDependencies": {
    "@ethersproject/abi": "*"
  }
}<|MERGE_RESOLUTION|>--- conflicted
+++ resolved
@@ -1,11 +1,7 @@
 {
   "name": "@hyperlane-xyz/infra",
   "description": "Infrastructure utilities for the Hyperlane Network",
-<<<<<<< HEAD
-  "version": "3.12.2",
-=======
   "version": "3.13.0",
->>>>>>> 8a665447
   "dependencies": {
     "@arbitrum/sdk": "^3.0.0",
     "@aws-sdk/client-iam": "^3.74.0",
@@ -16,17 +12,10 @@
     "@ethersproject/experimental": "^5.7.0",
     "@ethersproject/hardware-wallets": "^5.7.0",
     "@ethersproject/providers": "^5.7.2",
-<<<<<<< HEAD
-    "@hyperlane-xyz/helloworld": "3.12.2",
-    "@hyperlane-xyz/registry": "^1.0.7",
-    "@hyperlane-xyz/sdk": "3.12.2",
-    "@hyperlane-xyz/utils": "3.12.2",
-=======
     "@hyperlane-xyz/helloworld": "3.13.0",
     "@hyperlane-xyz/registry": "1.3.0",
     "@hyperlane-xyz/sdk": "3.13.0",
     "@hyperlane-xyz/utils": "3.13.0",
->>>>>>> 8a665447
     "@nomiclabs/hardhat-etherscan": "^3.0.3",
     "@solana/web3.js": "^1.78.0",
     "asn1.js": "5.4.1",

--- conflicted
+++ resolved
@@ -29,11 +29,7 @@
     return {
       image: {
         repository: 'gcr.io/abacus-labs-dev/hyperlane-monorepo',
-<<<<<<< HEAD
-        tag: '764f002-20250214-160849',
-=======
         tag: '6d92627-20250217-142059',
->>>>>>> bd0b8861
       },
       warpRouteId: this.warpRouteId,
       fullnameOverride: this.helmReleaseName,

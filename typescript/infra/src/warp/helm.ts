--- conflicted
+++ resolved
@@ -28,11 +28,7 @@
     return {
       image: {
         repository: 'gcr.io/abacus-labs-dev/hyperlane-monorepo',
-<<<<<<< HEAD
-        tag: '3e3bc0e-20250108-215358',
-=======
         tag: '6da7f6f-20250109-210231',
->>>>>>> 2d4963c6
       },
       warpRouteId: this.warpRouteId,
       fullnameOverride: this.helmReleaseName,

import path from 'path';

import { DeployEnvironment } from '../../src/config/environment.js';
import { HelmManager } from '../../src/utils/helm.js';
import { getInfraPath } from '../../src/utils/utils.js';

export class WarpRouteMonitorHelmManager extends HelmManager {
  readonly helmChartPath: string = path.join(
    getInfraPath(),
    './helm/warp-routes',
  );

  constructor(
    readonly configFilePath: string,
    readonly runEnv: DeployEnvironment,
    readonly environmentChainNames: string[],
  ) {
    super();
  }

  async helmValues() {
    const pathRelativeToMonorepoRoot = this.configFilePath.includes(
      'typescript/infra',
    )
      ? this.configFilePath
      : path.join('typescript/infra', this.configFilePath);
    return {
      image: {
        repository: 'gcr.io/abacus-labs-dev/hyperlane-monorepo',
<<<<<<< HEAD
        tag: '6945b20-20241022-155935',
=======
        tag: '8e2f616-20241025-163752',
>>>>>>> e2b01585
      },
      configFilePath: pathRelativeToMonorepoRoot,
      fullnameOverride: this.helmReleaseName,
      environment: this.runEnv,
      hyperlane: {
        chains: this.environmentChainNames,
      },
    };
  }

  get namespace() {
    return this.runEnv;
  }

  get helmReleaseName(): string {
    const match = this.configFilePath.match(/\/([^/]+)-deployments\.yaml$/);
    const name = match ? match[1] : this.configFilePath;
    return `hyperlane-warp-route-${name.toLowerCase()}`; // helm requires lower case release names
  }
}<|MERGE_RESOLUTION|>--- conflicted
+++ resolved
@@ -27,11 +27,7 @@
     return {
       image: {
         repository: 'gcr.io/abacus-labs-dev/hyperlane-monorepo',
-<<<<<<< HEAD
-        tag: '6945b20-20241022-155935',
-=======
         tag: '8e2f616-20241025-163752',
->>>>>>> e2b01585
       },
       configFilePath: pathRelativeToMonorepoRoot,
       fullnameOverride: this.helmReleaseName,

import { ChainName } from '@abacus-network/sdk';
import { utils } from '@abacus-network/utils';

import { Contexts } from '../../config/contexts';
import { AgentConfig, DeployEnvironment } from '../config';
import { ChainAgentConfig, CheckpointSyncerType } from '../config/agent';
import { fetchGCPSecret } from '../utils/gcloud';
import { HelmCommand, helmifyValues } from '../utils/helm';
import { execCmd } from '../utils/utils';

import { keyIdentifier } from './agent';
import { AgentAwsUser, ValidatorAgentAwsUser } from './aws';
import { AgentAwsKey } from './aws/key';
import { AgentGCPKey } from './gcp';
import { fetchKeysForChain } from './key-utils';
import { KEY_ROLE_ENUM } from './roles';

async function helmValuesForChain<Chain extends ChainName>(
  chainName: Chain,
  agentConfig: AgentConfig<Chain>,
) {
  const chainAgentConfig = new ChainAgentConfig(agentConfig, chainName);

  const gelatoSupportedOnOutboxChain = agentConfig.gelato
    ?.useForDisabledOriginChains
    ? true
    : agentConfig.gelato?.enabledChains.includes(chainName) ?? false;

  return {
    image: {
      repository: agentConfig.docker.repo,
      tag: agentConfig.docker.tag,
    },
    abacus: {
      runEnv: agentConfig.runEnv,
      context: agentConfig.context,
      baseConfig: `${chainName}_config.json`,
      outboxChain: {
        name: chainName,
        connectionType: agentConfig.connectionType,
      },
      aws: !!agentConfig.aws,
      inboxChains: agentConfig.environmentChainNames
        .filter((name) => name !== chainName)
        .map((remoteChainName) => {
          return {
            name: remoteChainName,
            disabled: !agentConfig.contextChainNames.includes(remoteChainName),
<<<<<<< HEAD
            gelato: {
              enabled:
                gelatoSupportedOnOutboxChain &&
                (agentConfig.gelato?.enabledChains?.includes(remoteChainName) ??
                  false),
            },
=======
            connectionType: agentConfig.connectionType,
>>>>>>> 893d8efc
          };
        }),
      validator: {
        enabled: chainAgentConfig.validatorEnabled,
        configs: await chainAgentConfig.validatorConfigs(),
      },
      relayer: {
        enabled: chainAgentConfig.relayerEnabled,
        aws: await chainAgentConfig.relayerRequiresAwsCredentials(),
        signers: await chainAgentConfig.relayerSigners(),
        config: chainAgentConfig.relayerConfig,
      },
    },
  };
}

export async function getAgentEnvVars<Chain extends ChainName>(
  outboxChainName: Chain,
  role: KEY_ROLE_ENUM,
  agentConfig: AgentConfig<Chain>,
  index?: number,
) {
  const chainNames = agentConfig.contextChainNames;
  if (role === KEY_ROLE_ENUM.Validator && index === undefined) {
    throw Error('Expected index for validator role');
  }

  const valueDict = await helmValuesForChain(outboxChainName, agentConfig);
  let envVars: string[] = [];
  const rpcEndpoints = await getSecretRpcEndpoints(agentConfig);
  envVars.push(
    `ABC_BASE_OUTBOX_CONNECTION_URL=${rpcEndpoints[outboxChainName]}`,
  );
  valueDict.abacus.inboxChains.forEach((inboxChain: any) => {
    envVars.push(
      `ABC_BASE_INBOXES_${inboxChain.name.toUpperCase()}_CONNECTION_URL=${
        rpcEndpoints[inboxChain.name]
      }`,
    );
  });

  // Base vars from config map
  envVars.push(`BASE_CONFIG=${valueDict.abacus.baseConfig}`);
  envVars.push(`RUN_ENV=${agentConfig.runEnv}`);
  envVars.push(`ABC_BASE_METRICS=9090`);
  envVars.push(`ABC_BASE_TRACING_LEVEL=info`);
  envVars.push(
    `ABC_BASE_DB=/tmp/${agentConfig.environment}-${role}-${outboxChainName}${
      role === KEY_ROLE_ENUM.Validator ? `-${index}` : ''
    }-db`,
  );

  // GCP keys
  if (!agentConfig.aws) {
    const gcpKeys = (await fetchKeysForChain(
      agentConfig,
      outboxChainName,
    )) as Record<string, AgentGCPKey>;

    const keyId = keyIdentifier(
      agentConfig.environment,
      agentConfig.context,
      role,
      outboxChainName,
      index,
    );

    // Only the relayer needs to sign txs
    if (role === KEY_ROLE_ENUM.Relayer) {
      chainNames.forEach((name) => {
        envVars.push(
          `ABC_BASE_SIGNERS_${name.toUpperCase()}_KEY=${utils.strip0x(
            gcpKeys[keyId].privateKey,
          )}`,
        );
        envVars.push(`ABC_BASE_SIGNERS_${name.toUpperCase()}_TYPE=hexKey`);
      });
    } else if (role === KEY_ROLE_ENUM.Validator) {
      const privateKey = gcpKeys[keyId].privateKey;

      envVars.push(
        `ABC_VALIDATOR_VALIDATOR_KEY=${utils.strip0x(privateKey)}`,
        `ABC_VALIDATOR_VALIDATOR_TYPE=hexKey`,
      );
    }
  } else {
    // AWS keys

    let user: AgentAwsUser<Chain>;

    if (role === KEY_ROLE_ENUM.Validator) {
      const checkpointSyncer =
        agentConfig.validatorSets[outboxChainName].validators[index!]
          .checkpointSyncer;
      if (checkpointSyncer.type !== CheckpointSyncerType.S3) {
        throw Error(
          'Expected S3 checkpoint syncer for validator with AWS keys',
        );
      }
      user = new ValidatorAgentAwsUser(
        agentConfig.environment,
        agentConfig.context,
        outboxChainName,
        index!,
        checkpointSyncer.region,
        checkpointSyncer.bucket,
      );
    } else {
      user = new AgentAwsUser(
        agentConfig.environment,
        agentConfig.context,
        role,
        agentConfig.aws!.region,
        outboxChainName,
      );
    }

    const accessKeys = await user.getAccessKeys();

    envVars.push(`AWS_ACCESS_KEY_ID=${accessKeys.accessKeyId}`);
    envVars.push(`AWS_SECRET_ACCESS_KEY=${accessKeys.secretAccessKey}`);

    // Only the relayer needs to sign txs
    if (role === KEY_ROLE_ENUM.Relayer) {
      chainNames.forEach((chainName) => {
        const key = new AgentAwsKey(agentConfig, role, outboxChainName);
        envVars = envVars.concat(
          configEnvVars(
            key.keyConfig,
            'BASE',
            `SIGNERS_${chainName.toUpperCase()}_`,
          ),
        );
      });
    }
  }

  switch (role) {
    case KEY_ROLE_ENUM.Validator:
      if (valueDict.abacus.validator.configs) {
        envVars = envVars.concat(
          configEnvVars(
            valueDict.abacus.validator.configs[index!],
            KEY_ROLE_ENUM.Validator,
          ),
        );
      }
      break;
    case KEY_ROLE_ENUM.Relayer:
      if (valueDict.abacus.relayer.config) {
        envVars = envVars.concat(
          configEnvVars(valueDict.abacus.relayer.config, KEY_ROLE_ENUM.Relayer),
        );
      }
      break;
  }

  return envVars;
}

// Recursively converts a config object into environment variables than can
// be parsed by rust. For example, a config of { foo: { bar: { baz: 420 }, boo: 421 } } will
// be: ABC_FOO_BAR_BAZ=420 and ABC_FOO_BOO=421
function configEnvVars(
  config: Record<string, any>,
  role: string,
  key_name_prefix = '',
) {
  let envVars: string[] = [];
  for (const key of Object.keys(config)) {
    const value = config[key];
    if (typeof value === 'object') {
      envVars = [
        ...envVars,
        ...configEnvVars(
          value,
          role,
          `${key_name_prefix}${key.toUpperCase()}_`,
        ),
      ];
    } else {
      envVars.push(
        `ABC_${role.toUpperCase()}_${key_name_prefix}${key.toUpperCase()}=${
          config[key]
        }`,
      );
    }
  }
  return envVars;
}

export async function getSecretAwsCredentials<Chain extends ChainName>(
  agentConfig: AgentConfig<Chain>,
) {
  return {
    accessKeyId: await fetchGCPSecret(
      `${agentConfig.runEnv}-aws-access-key-id`,
      false,
    ),
    secretAccessKey: await fetchGCPSecret(
      `${agentConfig.runEnv}-aws-secret-access-key`,
      false,
    ),
  };
}

export async function getSecretRpcEndpoint(
  environment: string,
  chainName: ChainName,
  quorum = false,
) {
  return fetchGCPSecret(
    `${environment}-rpc-endpoint${quorum ? 's' : ''}-${chainName}`,
    quorum,
  );
}

export async function getSecretDeployerKey(
  environment: DeployEnvironment,
  context: Contexts,
  chainName: ChainName,
) {
  const key = new AgentGCPKey(
    environment,
    context,
    KEY_ROLE_ENUM.Deployer,
    chainName,
  );
  await key.fetch();
  return key.privateKey;
}

async function getSecretRpcEndpoints<Chain extends ChainName>(
  agentConfig: AgentConfig<Chain>,
  quorum = false,
) {
  const environment = agentConfig.runEnv;
  return Object.fromEntries(
    agentConfig.contextChainNames.map((chainName) => [
      chainName,
      getSecretRpcEndpoint(environment, chainName, quorum),
    ]),
  );
}

export async function runAgentHelmCommand<Chain extends ChainName>(
  action: HelmCommand,
  agentConfig: AgentConfig<Chain>,
  outboxChainName: Chain,
) {
  const valueDict = await helmValuesForChain(outboxChainName, agentConfig);
  const values = helmifyValues(valueDict);

  const extraPipe =
    action === HelmCommand.UpgradeDiff
      ? ` | kubectl diff -n ${agentConfig.namespace} --field-manager="Go-http-client" -f - || true`
      : '';

  return execCmd(
    `helm ${action} ${getHelmReleaseName(
      outboxChainName,
      agentConfig,
    )} ../../rust/helm/abacus-agent/ --create-namespace --namespace ${
      agentConfig.namespace
    } ${values.join(' ')} ${extraPipe}`,
    {},
    false,
    true,
  );
}

function getHelmReleaseName<Chain extends ChainName>(
  outboxChainName: Chain,
  agentConfig: AgentConfig<Chain>,
): string {
  // For backward compatibility reasons, don't include the context
  // in the name of the helm release if the context is the default "abacus"
  if (agentConfig.context === 'abacus') {
    return outboxChainName;
  }
  return `${outboxChainName}-${agentConfig.context}`;
}

export async function getCurrentKubernetesContext(): Promise<string> {
  const [stdout] = await execCmd(
    `kubectl config current-context`,
    { encoding: 'utf8' },
    false,
    false,
  );
  return stdout.trimEnd();
}<|MERGE_RESOLUTION|>--- conflicted
+++ resolved
@@ -46,16 +46,15 @@
           return {
             name: remoteChainName,
             disabled: !agentConfig.contextChainNames.includes(remoteChainName),
-<<<<<<< HEAD
             gelato: {
               enabled:
                 gelatoSupportedOnOutboxChain &&
                 (agentConfig.gelato?.enabledChains?.includes(remoteChainName) ??
                   false),
             },
-=======
-            connectionType: agentConfig.connectionType,
->>>>>>> 893d8efc
+            connection: {
+              type: agentConfig.connectionType,
+            },
           };
         }),
       validator: {

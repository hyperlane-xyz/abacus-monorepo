import { providers } from 'ethers';

import { IRegistry } from '@hyperlane-xyz/registry';
import {
  ChainMap,
  ChainMetadata,
  ChainName,
  HyperlaneSmartProvider,
  ProviderRetryOptions,
} from '@hyperlane-xyz/sdk';
import { ProtocolType, objFilter, objMerge } from '@hyperlane-xyz/utils';

import { getChain, getRegistryWithOverrides } from '../../config/registry.js';
import { getSecretRpcEndpoints } from '../agents/index.js';
import { inCIMode } from '../utils/utils.js';

import { DeployEnvironment } from './environment.js';

// A list of chains to skip during deploy, check-deploy and ICA operations.
// Used by scripts like check-owner-ica.ts to exclude chains that are temporarily
// unsupported (e.g. zksync, zeronetwork) or have known issues (e.g. lumia).
export const chainsToSkip: ChainName[] = [
  // TODO: remove once zksync PR is merged into main
  // mainnets
<<<<<<< HEAD
  // 'zksync',
  // 'zeronetwork',
  // 'zklink',
  // 'treasure',
=======
  'zksync',
  'zeronetwork',
  'zklink',
  'treasure',
  'abstract',
>>>>>>> 17742761

  // testnets
  // 'abstracttestnet',
  // 'treasuretopaz',

  // Oct 16 batch
  'lumia',
];

export const defaultRetry: ProviderRetryOptions = {
  maxRetries: 6,
  baseRetryDelayMs: 50,
};

export async function fetchProvider(
  chainName: ChainName,
): Promise<providers.Provider> {
  const chainMetadata = getChain(chainName);
  if (!chainMetadata) {
    throw Error(`Unsupported chain: ${chainName}`);
  }
  const chainId = chainMetadata.chainId;
  const rpcData = chainMetadata.rpcUrls.map((url) => url.http);
  if (rpcData.length === 0) {
    throw Error(`No RPC URLs found for chain: ${chainName}`);
  }

  return new HyperlaneSmartProvider(
    chainId,
    rpcData.map((url) => ({ http: url })),
    undefined,
    defaultRetry,
  );
}

export function getChainMetadatas(chains: Array<ChainName>) {
  const allMetadatas = Object.fromEntries(
    chains
      .map((chain) => getChain(chain))
      .map((metadata) => [metadata.name, metadata]),
  );

  const ethereumMetadatas = objFilter(
    allMetadatas,
    (_, metadata): metadata is ChainMetadata =>
      metadata.protocol === ProtocolType.Ethereum,
  );
  const nonEthereumMetadatas = objFilter(
    allMetadatas,
    (_, metadata): metadata is ChainMetadata =>
      metadata.protocol !== ProtocolType.Ethereum,
  );

  return { ethereumMetadatas, nonEthereumMetadatas };
}

/**
 * Gets the registry for the given environment, with optional overrides and
 * the ability to get overrides from secrets.
 * @param deployEnv The deploy environment.
 * @param chains The chains to get metadata for.
 * @param defaultChainMetadataOverrides The default chain metadata overrides. If
 * secret overrides are used, the secret overrides will be merged with these and
 * take precedence.
 * @param useSecrets Whether to fetch metadata overrides from secrets.
 * @returns A registry with overrides for the given environment.
 */
export async function getRegistryForEnvironment(
  deployEnv: DeployEnvironment,
  chains: ChainName[],
  defaultChainMetadataOverrides: ChainMap<Partial<ChainMetadata>> = {},
  useSecrets: boolean = true,
): Promise<IRegistry> {
  let overrides = defaultChainMetadataOverrides;
  if (useSecrets) {
    overrides = objMerge(
      overrides,
      !inCIMode()
        ? await getSecretMetadataOverrides(deployEnv, chains)
        : await getSecretMetadataOverridesFromGitHubSecrets(deployEnv, chains),
    );
  }
  const registry = getRegistryWithOverrides(overrides);
  return registry;
}

/**
 * Gets chain metadata overrides from GCP secrets.
 * @param deployEnv The deploy environment.
 * @param chains The chains to get metadata overrides for.
 * @returns A partial chain metadata map with the secret overrides.
 */
export async function getSecretMetadataOverrides(
  deployEnv: DeployEnvironment,
  chains: string[],
): Promise<ChainMap<Partial<ChainMetadata>>> {
  const chainMetadataOverrides: ChainMap<Partial<ChainMetadata>> = {};

  const secretRpcUrls = await Promise.all(
    chains.map(async (chain) => {
      const rpcUrls = await getSecretRpcEndpoints(deployEnv, chain);
      return {
        chain,
        rpcUrls,
      };
    }),
  );

  for (const { chain, rpcUrls } of secretRpcUrls) {
    if (rpcUrls.length === 0) {
      throw Error(`No secret RPC URLs found for chain: ${chain}`);
    }
    // Need explicit casting here because Zod expects a non-empty array.
    const metadataRpcUrls = rpcUrls.map((rpcUrl: string) => ({
      http: rpcUrl,
    })) as ChainMetadata['rpcUrls'];
    chainMetadataOverrides[chain] = {
      rpcUrls: metadataRpcUrls,
    };
  }

  return chainMetadataOverrides;
}

/**
 * Gets chain metadata overrides from GitHub secrets.
 * This function is intended to be used when running in CI/CD environments,
 * where secrets are injected as environment variables.
 * @param deployEnv The deploy environment.
 * @param chains The chains to get metadata overrides for.
 * @returns A partial chain metadata map with the secret overrides.
 */
export async function getSecretMetadataOverridesFromGitHubSecrets(
  deployEnv: DeployEnvironment,
  chains: string[],
): Promise<ChainMap<Partial<ChainMetadata>>> {
  const chainMetadataOverrides: ChainMap<Partial<ChainMetadata>> = {};

  for (const chain of chains) {
    const rpcUrlsEnv = `${deployEnv.toUpperCase()}_${chain.toUpperCase()}_RPC_URLS`;
    const rpcUrls = process.env[rpcUrlsEnv];
    if (rpcUrls) {
      const metadataRpcUrls = rpcUrls
        .split(',')
        .map((rpcUrl) => ({ http: rpcUrl })) as ChainMetadata['rpcUrls'];
      chainMetadataOverrides[chain] = {
        rpcUrls: metadataRpcUrls,
      };
    }
  }

  return chainMetadataOverrides;
}<|MERGE_RESOLUTION|>--- conflicted
+++ resolved
@@ -22,18 +22,11 @@
 export const chainsToSkip: ChainName[] = [
   // TODO: remove once zksync PR is merged into main
   // mainnets
-<<<<<<< HEAD
-  // 'zksync',
-  // 'zeronetwork',
-  // 'zklink',
-  // 'treasure',
-=======
   'zksync',
   'zeronetwork',
   'zklink',
   'treasure',
   'abstract',
->>>>>>> 17742761
 
   // testnets
   // 'abstracttestnet',

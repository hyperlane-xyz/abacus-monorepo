import {
  ChainMap,
  OwnableConfig,
  RouterConfig,
  TokenRouterConfig,
} from '@hyperlane-xyz/sdk';
import { Address } from '@hyperlane-xyz/utils';

// Common collateral tokens to be used by warp route deployments.
export const tokens: ChainMap<Record<string, Address>> = {
  ethereum: {
    amphrETH: '0x5fD13359Ba15A84B76f7F87568309040176167cd',
    apxETH: '0x9ba021b0a9b958b5e75ce9f6dff97c7ee52cb3e6',
    cbBTC: '0xcbb7c0000ab88b473b1f5afd9ef808440eed33bf',
    deUSD: '0x15700B564Ca08D9439C58cA5053166E8317aa138',
    USDC: '0xA0b86991c6218b36c1d19D4a2e9Eb0cE3606eB48',
    USDT: '0xdac17f958d2ee523a2206206994597c13d831ec7',
    WBTC: '0x2260fac5e5542a773aa44fbcfedf7c193bc2c599',
    weETHs: '0x917cee801a67f933f2e6b33fc0cd1ed2d5909d88',
  },
  sei: {
    fastUSD: '0x37a4dD9CED2b19Cfe8FAC251cd727b5787E45269',
  },
<<<<<<< HEAD
  base: {
    cbBTC: '0xcbB7C0000aB88B473b1f5aFd9ef808440eed33Bf',
    USDC: '0x833589fCD6eDb6E08f4c7C32D4f71b54bdA02913',
  },
  arbitrum: {
    USDT: '0xFd086bC7CD5C481DCC9C85ebE478A1C0b69FCbb9',
    USDC: '0xaf88d065e77c8cC2239327C5EDb3A432268e5831',
  },
  bsc: {
    USDT: '0x55d398326f99059fF775485246999027B3197955',
    WETH: '0x2170Ed0880ac9A755fd29B2688956BD959F933F8',
  },
  mantle: {
    USDT: '0x201EBa5CC46D216Ce6DC03F6a759e8E766e956aE',
    WETH: '0xdEAddEaDdeadDEadDEADDEAddEADDEAddead1111',
  },
  mode: {
    USDT: '0xf0F161fDA2712DB8b566946122a5af183995e2eD',
  },
  polygon: {
    USDT: '0xc2132D05D31c914a87C6611C10748AEb04B58e8F',
    USDC: '0x3c499c542cEF5E3811e1192ce70d8cC03d5c3359',
    WETH: '0x7ceB23fD6bC0adD59E62ac25578270cFf1b9f619',
  },
  scroll: {
    USDT: '0xf55BEC9cafDbE8730f096Aa55dad6D22d44099Df',
  },
  optimism: {
    USDC: '0x0b2C639c533813f4Aa9D7837CAf62653d097Ff85',
  },
  gnosis: {
    WETH: '0x6A023CCd1ff6F2045C3309768eAd9E68F978f6e1',
  },
  zeronetwork: {
    USDC: '0x6a6394F47DD0BAF794808F2749C09bd4Ee874E70',
  },
};
=======
};

export type RouterConfigWithoutOwner = Omit<RouterConfig, keyof OwnableConfig>;
>>>>>>> 4b353747
<|MERGE_RESOLUTION|>--- conflicted
+++ resolved
@@ -21,7 +21,6 @@
   sei: {
     fastUSD: '0x37a4dD9CED2b19Cfe8FAC251cd727b5787E45269',
   },
-<<<<<<< HEAD
   base: {
     cbBTC: '0xcbB7C0000aB88B473b1f5aFd9ef808440eed33Bf',
     USDC: '0x833589fCD6eDb6E08f4c7C32D4f71b54bdA02913',
@@ -59,8 +58,5 @@
     USDC: '0x6a6394F47DD0BAF794808F2749C09bd4Ee874E70',
   },
 };
-=======
-};
 
-export type RouterConfigWithoutOwner = Omit<RouterConfig, keyof OwnableConfig>;
->>>>>>> 4b353747
+export type RouterConfigWithoutOwner = Omit<RouterConfig, keyof OwnableConfig>;
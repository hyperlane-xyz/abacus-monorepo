--- conflicted
+++ resolved
@@ -84,14 +84,8 @@
 export type RustConfig = {
   environment: DeployEnvironment;
   signers: Partial<Record<ChainName, RustSigner>>;
-<<<<<<< HEAD
+  inboxes: Partial<Record<ChainName, RustContractBlock<InboxAddresses>>>;
   outbox: RustContractBlock<OutboxAddresses>;
-  inboxes: Partial<Record<ChainName, RustContractBlock<InboxAddresses>>>;
-=======
-  // Agents have not yet been moved to use the Outbox/Inbox names.
-  inboxes: Partial<Record<ChainName, RustContractBlock>>;
-  outbox: RustContractBlock;
->>>>>>> 66123c10
   tracing: {
     level: string;
     fmt: 'json';

import {
  ChainName,
  HyperlaneCoreDeployer,
  chainMetadata,
  objMap,
} from '@hyperlane-xyz/sdk';

import { DeployEnvironment, RustChainConfig, RustConfig } from '../config';
import { ConnectionType } from '../config/agent';
import { writeJSON } from '../utils/utils';

export class HyperlaneCoreInfraDeployer<
  Chain extends ChainName,
> extends HyperlaneCoreDeployer<Chain> {
  writeRustConfigs(environment: DeployEnvironment, directory: string) {
    const rustConfig: RustConfig<Chain> = {
      environment,
      chains: {},
    };
    objMap(this.configMap, (chain) => {
      const contracts = this.deployedContracts[chain];
      const metadata = chainMetadata[chain];
<<<<<<< HEAD
      // Keeps the transpiler happy.
=======
      // Don't write config for undeployed chains
>>>>>>> 4a82f13d
      if (
        contracts == undefined ||
        contracts.mailbox == undefined ||
        contracts.interchainGasPaymaster == undefined ||
        contracts.multisigIsm == undefined
      ) {
<<<<<<< HEAD
        throw new Error(`Missing contracts for ${chain}`);
=======
        return;
>>>>>>> 4a82f13d
      }

      const chainConfig: RustChainConfig = {
        name: chain,
        domain: metadata.id.toString(),
        addresses: {
          mailbox: contracts.mailbox.contract.address,
          interchainGasPaymaster: contracts.interchainGasPaymaster.address,
          multisigIsm: contracts.multisigIsm.address,
        },
        rpcStyle: 'ethereum',
        finalityBlocks: metadata.finalityBlocks.toString(),
        connection: {
          type: ConnectionType.Http,
          url: '',
        },
        tracing: {
          level: 'debug',
          fmt: 'json',
        },
        db: 'db_path',
      };

      const startingBlockNumber = this.startingBlockNumbers[chain];

      if (startingBlockNumber) {
        chainConfig.index = { from: startingBlockNumber.toString() };
      }
      rustConfig.chains[chain] = chainConfig;
    });
    writeJSON(directory, 'rust_config.json', rustConfig);
  }
}<|MERGE_RESOLUTION|>--- conflicted
+++ resolved
@@ -20,22 +20,14 @@
     objMap(this.configMap, (chain) => {
       const contracts = this.deployedContracts[chain];
       const metadata = chainMetadata[chain];
-<<<<<<< HEAD
-      // Keeps the transpiler happy.
-=======
       // Don't write config for undeployed chains
->>>>>>> 4a82f13d
       if (
         contracts == undefined ||
         contracts.mailbox == undefined ||
         contracts.interchainGasPaymaster == undefined ||
         contracts.multisigIsm == undefined
       ) {
-<<<<<<< HEAD
-        throw new Error(`Missing contracts for ${chain}`);
-=======
         return;
->>>>>>> 4a82f13d
       }
 
       const chainConfig: RustChainConfig = {

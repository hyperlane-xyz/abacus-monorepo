import { BigNumber } from 'ethers';
import { prompts } from 'prompts';

import {
  ChainMap,
  ChainName,
  HyperlaneApp,
  HyperlaneAppChecker,
  OwnableConfig,
  OwnerViolation,
<<<<<<< HEAD
  resolveAccountOwner,
=======
  resolveOrDeployAccountOwner,
>>>>>>> 769f57d2
} from '@hyperlane-xyz/sdk';
import { Address, CallData, objMap } from '@hyperlane-xyz/utils';

import { canProposeSafeTransactions } from '../utils/safe';

import {
  ManualMultiSend,
  MultiSend,
  SafeMultiSend,
  SignerMultiSend,
} from './multisend';

export enum SubmissionType {
  MANUAL = 'MANUAL',
  SIGNER = 'SIGNER',
  SAFE = 'SAFE',
}

export type AnnotatedCallData = CallData & {
  submissionType?: SubmissionType;
  description: string;
};

export abstract class HyperlaneAppGovernor<
  App extends HyperlaneApp<any>,
  Config extends OwnableConfig,
> {
  readonly checker: HyperlaneAppChecker<App, Config>;
  private calls: ChainMap<AnnotatedCallData[]>;
  private canPropose: ChainMap<Map<string, boolean>>;

  constructor(checker: HyperlaneAppChecker<App, Config>) {
    this.checker = checker;
    this.calls = objMap(this.checker.app.contractsMap, () => []);
    this.canPropose = objMap(this.checker.app.contractsMap, () => new Map());
  }

  async govern(confirm = true, chain?: ChainName) {
    if (this.checker.violations.length === 0) return;

    // 1. Produce calls from checker violations.
    await this.mapViolationsToCalls();

    // 2. For each call, infer how it should be submitted on-chain.
    await this.inferCallSubmissionTypes();

    // 3. Prompt the user to confirm that the count, description,
    // and submission methods look correct before submitting.
    const chains = chain ? [chain] : Object.keys(this.calls);
    for (const chain of chains) {
      await this.sendCalls(chain, confirm);
    }
  }

  protected async sendCalls(chain: ChainName, confirm: boolean) {
    const calls = this.calls[chain];
    console.log(`\nFound ${calls.length} transactions for ${chain}`);
    const filterCalls = (submissionType: SubmissionType) =>
      calls.filter((call) => call.submissionType == submissionType);
    const summarizeCalls = async (
      submissionType: SubmissionType,
      calls: AnnotatedCallData[],
    ): Promise<boolean> => {
      if (calls.length > 0) {
        console.log(
          `> ${calls.length} calls will be submitted via ${submissionType}`,
        );
        calls.map((c) =>
          console.log(`> > ${c.description} (to: ${c.to} data: ${c.data})`),
        );
        const response =
          !confirm ||
          (await prompts.confirm({
            type: 'confirm',
            name: 'value',
            message: 'Can you confirm?',
            initial: false,
          }));
        return !!response;
      }
      return false;
    };

    const sendCallsForType = async (
      submissionType: SubmissionType,
      multiSend: MultiSend,
    ) => {
      const calls = filterCalls(submissionType);
      if (calls.length > 0) {
        const confirmed = await summarizeCalls(submissionType, calls);
        if (confirmed) {
          console.log(`Submitting calls on ${chain} via ${submissionType}`);
          await multiSend.sendTransactions(
            calls.map((call) => ({
              to: call.to,
              data: call.data,
              value: call.value,
            })),
          );
        } else {
          console.log(
            `Skipping submission of calls on ${chain} via ${submissionType}`,
          );
        }
      }
    };

    await sendCallsForType(
      SubmissionType.SIGNER,
      new SignerMultiSend(this.checker.multiProvider, chain),
    );
<<<<<<< HEAD
    const owner = await resolveAccountOwner(
=======
    const owner = await resolveOrDeployAccountOwner(
>>>>>>> 769f57d2
      this.checker.multiProvider,
      chain,
      this.checker.configMap[chain].owner,
    );
    await sendCallsForType(
      SubmissionType.SAFE,
      new SafeMultiSend(this.checker.multiProvider, chain, owner),
    );
    await sendCallsForType(SubmissionType.MANUAL, new ManualMultiSend(chain));
  }

  protected pushCall(chain: ChainName, call: AnnotatedCallData) {
    this.calls[chain].push(call);
  }

  protected abstract mapViolationsToCalls(): Promise<void>;

  protected async inferCallSubmissionTypes() {
    for (const chain of Object.keys(this.calls)) {
      for (const call of this.calls[chain]) {
        call.submissionType = await this.inferCallSubmissionType(chain, call);
      }
    }
  }

  protected async inferCallSubmissionType(
    chain: ChainName,
    call: AnnotatedCallData,
  ): Promise<SubmissionType> {
    const multiProvider = this.checker.multiProvider;
    const signer = multiProvider.getSigner(chain);
    const signerAddress = await signer.getAddress();

    const transactionSucceedsFromSender = async (
      submitterAddress: Address,
    ): Promise<boolean> => {
      try {
        await multiProvider.estimateGas(chain, call, submitterAddress);
        return true;
      } catch (e) {} // eslint-disable-line no-empty
      return false;
    };

    if (await transactionSucceedsFromSender(signerAddress)) {
      return SubmissionType.SIGNER;
    }

    // 2. Check if the call will succeed via Gnosis Safe.
    const safeAddress = this.checker.configMap[chain].owner;
    if (!safeAddress) throw new Error(`Owner address not found for ${chain}`);
    // 2a. Confirm that the signer is a Safe owner or delegate.
    // This should implicitly check whether or not the owner is a gnosis
    // safe.

    // TODO: support for ICA governance coming soon
    if (typeof safeAddress === 'string') {
      if (!this.canPropose[chain].has(safeAddress)) {
        this.canPropose[chain].set(
          safeAddress,
          await canProposeSafeTransactions(
            signerAddress,
            chain,
            multiProvider,
            safeAddress,
          ),
        );
      }
      // 2b. Check if calling from the owner/safeAddress will succeed.
      if (
        this.canPropose[chain].get(safeAddress) &&
        (await transactionSucceedsFromSender(safeAddress))
      ) {
        return SubmissionType.SAFE;
      }
    }

    return SubmissionType.MANUAL;
  }

  handleOwnerViolation(violation: OwnerViolation) {
    this.pushCall(violation.chain, {
      to: violation.contract.address,
      data: violation.contract.interface.encodeFunctionData(
        'transferOwnership',
        [violation.expected],
      ),
      value: BigNumber.from(0),
      description: `Transfer ownership of ${violation.name} at ${violation.contract.address} to ${violation.expected}`,
    });
  }
}<|MERGE_RESOLUTION|>--- conflicted
+++ resolved
@@ -8,11 +8,7 @@
   HyperlaneAppChecker,
   OwnableConfig,
   OwnerViolation,
-<<<<<<< HEAD
-  resolveAccountOwner,
-=======
   resolveOrDeployAccountOwner,
->>>>>>> 769f57d2
 } from '@hyperlane-xyz/sdk';
 import { Address, CallData, objMap } from '@hyperlane-xyz/utils';
 
@@ -124,11 +120,7 @@
       SubmissionType.SIGNER,
       new SignerMultiSend(this.checker.multiProvider, chain),
     );
-<<<<<<< HEAD
-    const owner = await resolveAccountOwner(
-=======
     const owner = await resolveOrDeployAccountOwner(
->>>>>>> 769f57d2
       this.checker.multiProvider,
       chain,
       this.checker.configMap[chain].owner,

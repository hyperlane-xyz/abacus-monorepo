--- conflicted
+++ resolved
@@ -3,12 +3,8 @@
 
 import { warpConfigGetterMap } from '../../config/warp.js';
 import { submitMetrics } from '../../src/utils/metrics.js';
-<<<<<<< HEAD
 import { Modules, getWarpRouteIdsInteractive } from '../agent-utils.js';
-=======
-import { Modules } from '../agent-utils.js';
 import { getEnvironmentConfig } from '../core-utils.js';
->>>>>>> 8f8853bc
 
 import {
   getCheckWarpDeployArgs,

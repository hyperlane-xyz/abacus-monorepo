--- conflicted
+++ resolved
@@ -57,9 +57,6 @@
         [fork]: { blocks: { confirmations: 0 } },
       });
 
-<<<<<<< HEAD
-      const owner = envConfig.core[fork].owner;
-=======
       const owner = asdeployer
         ? DEPLOYER
         : await resolveOrDeployAccountOwner(
@@ -67,7 +64,6 @@
             fork,
             envConfig.core[fork].owner,
           );
->>>>>>> 0bb418c4
       const signer = await impersonateAccount(owner, 1e18);
 
       multiProvider.setSigner(fork, signer);

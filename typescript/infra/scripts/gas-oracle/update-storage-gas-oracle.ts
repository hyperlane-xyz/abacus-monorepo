import { ChainName, HyperlaneIgp, MultiProvider } from '@hyperlane-xyz/sdk';
import { ProtocolType } from '@hyperlane-xyz/utils';

import { RemoteGasData, StorageGasOracleConfig } from '../../src/config';
import { deployEnvToSdkEnv } from '../../src/config/environment';
import { RemoteGasDataConfig } from '../../src/config/gas-oracle';
<<<<<<< HEAD
import { getArgs } from '../agent-utils';
=======
import { getArgs, withNetwork } from '../agent-utils';
>>>>>>> 473b43f0
import { getEnvironmentConfig } from '../core-utils';

import {
  eqRemoteGasData,
  prettyRemoteGasData,
  prettyRemoteGasDataConfig,
} from './utils';

/**
 * Idempotent. Use `--dry-run` to not send any transactions.
 * Updates the currently stored gas data on the StorageGasOracle contract
 * if the configured data differs from the on-chain data.
 * Expects the deployer key to be the owner of the StorageGasOracle contract.
 */
async function main() {
  const args = await withNetwork(getArgs())
    .boolean('dry-run')
    .describe('dry-run', 'If true, will not submit any transactions')
    .default('dry-run', false).argv;

  const { environment, network } = args;
  const coreEnvConfig = getEnvironmentConfig(environment);
  const multiProvider = await coreEnvConfig.getMultiProvider();

  const storageGasOracleConfig = coreEnvConfig.storageGasOracleConfig;
  if (!storageGasOracleConfig) {
    throw Error(`No storage gas oracle config for environment ${environment}`);
  }

  const igp = HyperlaneIgp.fromEnvironment(
    deployEnvToSdkEnv[environment],
    multiProvider,
  );

  const targetChains = network ? [network] : igp.chains();

  for (const chain of targetChains) {
    if (
      multiProvider.getChainMetadata(chain).protocol !== ProtocolType.Ethereum
    ) {
      console.log(`Skipping ${chain} because it is not an Ethereum chain`);
      continue;
    }

    await setStorageGasOracleValues(
      igp,
      multiProvider,
      storageGasOracleConfig[chain],
      chain,
      args.dryRun,
    );
    console.log('\n===========');
  }
}

async function setStorageGasOracleValues(
  igp: HyperlaneIgp,
  // This multiProvider is used instead of the one on the IGP because the IGP's
  // multiprovider will have filtered out non-Ethereum chains.
  multiProvider: MultiProvider,
  localStorageGasOracleConfig: StorageGasOracleConfig,
  local: ChainName,
  dryRun: boolean,
) {
  console.log(`Setting remote gas data on local chain ${local}...`);
  const storageGasOracle = igp.getContracts(local).storageGasOracle;

  const configsToSet: RemoteGasDataConfig[] = [];

  for (const remote of Object.keys(localStorageGasOracleConfig)) {
    const desiredGasData = localStorageGasOracleConfig[remote]!;
    const remoteId = multiProvider.getDomainId(remote);

    const existingGasData: RemoteGasData = await storageGasOracle.remoteGasData(
      remoteId,
    );

    console.log(
      `${local} -> ${remote} existing gas data:\n`,
      prettyRemoteGasData(existingGasData),
    );
    console.log(
      `${local} -> ${remote} desired gas data:\n`,
      prettyRemoteGasData(desiredGasData),
    );

    if (eqRemoteGasData(existingGasData, desiredGasData)) {
      console.log('Existing and desired gas data are the same, doing nothing');
    } else {
      console.log('Existing and desired gas data differ, will update');
      configsToSet.push({
        remoteDomain: remoteId,
        ...desiredGasData,
      });
    }
    console.log('---');
  }

  if (configsToSet.length > 0) {
    console.log(`Updating ${configsToSet.length} configs on local ${local}:`);
    console.log(
      configsToSet
        .map((config) => prettyRemoteGasDataConfig(multiProvider, config))
        .join('\n\t--\n'),
    );

    if (dryRun) {
      console.log('Running in dry run mode, not sending tx');
    } else {
      await igp.multiProvider.sendTransaction(
        local,
        await storageGasOracle.populateTransaction.setRemoteGasDataConfigs(
          configsToSet,
        ),
      );
    }
  }
}

main().catch((err) => console.error('Error', err));<|MERGE_RESOLUTION|>--- conflicted
+++ resolved
@@ -4,11 +4,7 @@
 import { RemoteGasData, StorageGasOracleConfig } from '../../src/config';
 import { deployEnvToSdkEnv } from '../../src/config/environment';
 import { RemoteGasDataConfig } from '../../src/config/gas-oracle';
-<<<<<<< HEAD
-import { getArgs } from '../agent-utils';
-=======
 import { getArgs, withNetwork } from '../agent-utils';
->>>>>>> 473b43f0
 import { getEnvironmentConfig } from '../core-utils';
 
 import {

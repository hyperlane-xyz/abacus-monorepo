--- conflicted
+++ resolved
@@ -1,32 +1,10 @@
+import path from 'path';
+
 import { utils } from '@abacus-network/deploy';
 import { ChainName, Chains } from '@abacus-network/sdk';
-import path from 'path';
-<<<<<<< HEAD
+
 import { KEY_ROLE_ENUM } from '../src/agents';
 import { CoreEnvironmentConfig, DeployEnvironment } from '../src/config';
-=======
-import yargs from 'yargs';
-
-import { RouterConfig } from '@abacus-network/deploy';
-import {
-  ALL_CHAIN_NAMES,
-  AbacusCore,
-  ChainName,
-  MultiProvider,
-} from '@abacus-network/sdk';
-import { types } from '@abacus-network/utils';
-
-import { KEY_ROLE_ENUM } from '../src/agents';
-import {
-  ALL_ENVIRONMENTS,
-  AgentConfig,
-  ContractMetricsConfig,
-  DeployEnvironment,
-  InfrastructureConfig,
-} from '../src/config';
-import { CoreConfig } from '../src/core';
-import { GovernanceConfig } from '../src/governance';
->>>>>>> a424371e
 
 export function getEnvironment(): Promise<DeployEnvironment> {
   return utils.getEnvironment() as Promise<DeployEnvironment>;

import { Console } from 'console';
import { ethers } from 'ethers';

import { ChainConnection, CompleteChainMap } from '@abacus-network/sdk';

import { AgentKey, ReadOnlyAgentKey } from '../../src/agents/agent';
import { getRelayerKeys } from '../../src/agents/key-utils';
import { KEY_ROLE_ENUM } from '../../src/agents/roles';
import { readJSONAtPath } from '../../src/utils/utils';
<<<<<<< HEAD
import {
  assertEnvironment,
  getContextAgentConfig,
  getCoreEnvironmentConfig,
} from '../utils';
=======
import { assertEnvironment, getArgs, getCoreEnvironmentConfig } from '../utils';
>>>>>>> 023eacd4

// Min delta is 1/10 of the desired balance
const MIN_DELTA_NUMERATOR = ethers.BigNumber.from(1);
const MIN_DELTA_DENOMINATOR = ethers.BigNumber.from(10);

const console = new Console({
  stdout: process.stdout,
  stderr: process.stderr,
  groupIndentation: 4,
});

const desiredBalancePerChain: CompleteChainMap<string> = {
  celo: '0.1',
  alfajores: '1',
  avalanche: '0.1',
  fuji: '1',
  ethereum: '0.2',
  kovan: '0.1',
  polygon: '1',
  mumbai: '0.5',
  optimism: '0.05',
  optimismkovan: '0.1',
  arbitrum: '0.01',
  arbitrumrinkeby: '0.1',
  bsc: '0.01',
  bsctestnet: '1',
  // unused
  goerli: '0',
  auroratestnet: '0',
  test1: '0',
  test2: '0',
  test3: '0',
};

async function fundRelayer(
  chainConnection: ChainConnection,
  relayer: AgentKey,
  desiredBalance: string,
) {
  const currentBalance = await chainConnection.provider.getBalance(
    relayer.address,
  );
  const desiredBalanceEther = ethers.utils.parseUnits(desiredBalance, 'ether');
  const delta = desiredBalanceEther.sub(currentBalance);

  const minDelta = desiredBalanceEther
    .mul(MIN_DELTA_NUMERATOR)
    .div(MIN_DELTA_DENOMINATOR);

  const relayerInfo = {
    address: relayer.address,
    chain: relayer.chainName,
  };

  if (delta.gt(minDelta)) {
    console.log({
      relayer: relayerInfo,
      amount: ethers.utils.formatEther(delta),
      message: 'Sending relayer funds...',
    });
    const tx = await chainConnection.signer!.sendTransaction({
      to: relayer.address,
      value: delta,
      ...chainConnection.overrides,
    });
    console.log({
      relayer: relayerInfo,
      txUrl: chainConnection.getTxUrl(tx),
      message: 'Sent transaction',
    });
    const receipt = await tx.wait(chainConnection.confirmations);
    console.log({
      relayer: relayerInfo,
      receipt,
      message: 'Got transaction receipt',
    });
  }

  console.log({
    relayer: relayerInfo,
    balance: ethers.utils.formatEther(
      await chainConnection.provider.getBalance(relayer.address),
    ),
    message: 'Relayer balance',
  });
}

async function main() {
  const argv = await getArgs()
    .alias('f', 'addresses-file')
    .describe(
      'f',
      'File continaining a JSON array of identifier and address objects',
    )
    .string('f').argv;

  const environment = assertEnvironment(argv.e as string);
  const config = getCoreEnvironmentConfig(environment);
  const multiProvider = await config.getMultiProvider();
  const agentConfig = await getContextAgentConfig();

  const relayerKeys = argv.f
    ? getRelayerKeysFromSerializedAddressFile(argv.f)
    : getRelayerKeys(agentConfig);

  const chains = relayerKeys.map((key) => key.chainName!);

  for (const chain of chains) {
    const chainConnection = multiProvider.getChainConnection(chain);

    const desiredBalance = desiredBalancePerChain[chain];

    console.group({
      chain,
      funder: {
        address: await chainConnection.getAddress(),
        balance: ethers.utils.formatEther(
          await chainConnection.signer!.getBalance(),
        ),
        desiredRelayerBalance: desiredBalance,
      },
      message: 'Funding relayers on chain...',
    });

    for (const relayerKey of relayerKeys.filter(
      (key) => key.chainName !== chain,
    )) {
      await relayerKey.fetch();
      await fundRelayer(chainConnection, relayerKey, desiredBalance);
    }

    console.groupEnd();
    console.log('\n');
  }
}

function getRelayerKeysFromSerializedAddressFile(path: string): AgentKey[] {
  console.log(`Reading keys from file ${path}...`);
  // Should be an array of { identifier: '', address: '' }
  const idAndAddresses = readJSONAtPath(path);

  return idAndAddresses
    .map((idAndAddress: any) =>
      ReadOnlyAgentKey.fromSerializedAddress(
        idAndAddress.identifier,
        idAndAddress.address,
      ),
    )
    .filter((key: AgentKey) => key.role === KEY_ROLE_ENUM.Relayer);
}

main().catch(console.error);<|MERGE_RESOLUTION|>--- conflicted
+++ resolved
@@ -7,15 +7,12 @@
 import { getRelayerKeys } from '../../src/agents/key-utils';
 import { KEY_ROLE_ENUM } from '../../src/agents/roles';
 import { readJSONAtPath } from '../../src/utils/utils';
-<<<<<<< HEAD
 import {
   assertEnvironment,
+  getArgs,
   getContextAgentConfig,
   getCoreEnvironmentConfig,
 } from '../utils';
-=======
-import { assertEnvironment, getArgs, getCoreEnvironmentConfig } from '../utils';
->>>>>>> 023eacd4
 
 // Min delta is 1/10 of the desired balance
 const MIN_DELTA_NUMERATOR = ethers.BigNumber.from(1);

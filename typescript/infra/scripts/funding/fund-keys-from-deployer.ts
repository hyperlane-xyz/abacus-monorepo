import { EthBridger, getL2Network } from '@arbitrum/sdk';
import { BigNumber, ethers } from 'ethers';
import { Gauge, Registry } from 'prom-client';
import { format } from 'util';

import {
  AllChains,
  ChainMap,
  ChainName,
  Chains,
  HyperlaneIgp,
  MultiProvider,
  RpcConsensusType,
} from '@hyperlane-xyz/sdk';
import { Address, error, log, warn } from '@hyperlane-xyz/utils';

import { Contexts } from '../../config/contexts';
import { parseKeyIdentifier } from '../../src/agents/agent';
import { getAllCloudAgentKeys } from '../../src/agents/key-utils';
import {
  BaseCloudAgentKey,
  ReadOnlyCloudAgentKey,
} from '../../src/agents/keys';
import { DeployEnvironment } from '../../src/config';
import { deployEnvToSdkEnv } from '../../src/config/environment';
import { ContextAndRoles, ContextAndRolesMap } from '../../src/config/funding';
import { ALL_AGENT_ROLES, AgentRole, Role } from '../../src/roles';
import { submitMetrics } from '../../src/utils/metrics';
import {
  assertContext,
  assertRole,
  readJSONAtPath,
} from '../../src/utils/utils';
import { getAgentConfig, getArgs, getEnvironmentConfig } from '../utils';

import * as L1ETHGateway from './utils/L1ETHGateway.json';
import * as L1MessageQueue from './utils/L1MessageQueue.json';
import * as L1ScrollMessenger from './utils/L1ScrollMessenger.json';
import * as PolygonZkEVMBridge from './utils/PolygonZkEVMBridge.json';

const nativeBridges = {
  scrollsepolia: {
    l1ETHGateway: '0x8A54A2347Da2562917304141ab67324615e9866d',
    l1Messenger: '0x50c7d3e7f7c656493D1D76aaa1a836CedfCBB16A',
  },
  polygonzkevmtestnet: {
    l1EVMBridge: '0xF6BEEeBB578e214CA9E23B0e9683454Ff88Ed2A7',
  },
};

type L2Chain =
  | Chains.optimism
  | Chains.optimismgoerli
  | Chains.arbitrum
  | Chains.arbitrumgoerli
  | Chains.basegoerli
  | Chains.base;

const L2Chains: ChainName[] = [
  Chains.optimism,
  Chains.optimismgoerli,
  Chains.arbitrum,
  Chains.arbitrumgoerli,
  Chains.basegoerli,
<<<<<<< HEAD
  Chains.base,
=======
  Chains.polygonzkevmtestnet,
>>>>>>> e1d15d85
];

const L2ToL1: ChainMap<ChainName> = {
  optimismgoerli: 'goerli',
  arbitrumgoerli: 'goerli',
  optimism: 'ethereum',
  arbitrum: 'ethereum',
  basegoerli: 'goerli',
<<<<<<< HEAD
  base: 'ethereum',
=======
  polygonzkevmtestnet: 'goerli',
>>>>>>> e1d15d85
};

// Missing types declaration for bufio
const CrossChainMessenger = require('@eth-optimism/sdk').CrossChainMessenger; // eslint-disable-line

const constMetricLabels = {
  // this needs to get set in main because of async reasons
  hyperlane_deployment: '',
  hyperlane_context: 'hyperlane',
};

const metricsRegister = new Registry();

const walletBalanceGauge = new Gauge({
  // Mirror the rust/ethers-prometheus `wallet_balance` gauge metric.
  name: 'hyperlane_wallet_balance',
  help: 'Current balance of eth and other tokens in the `tokens` map for the wallet addresses in the `wallets` set',
  registers: [metricsRegister],
  labelNames: [
    'chain',
    'wallet_address',
    'wallet_name',
    'token_address',
    'token_symbol',
    'token_name',
    ...(Object.keys(constMetricLabels) as (keyof typeof constMetricLabels)[]),
  ],
});
metricsRegister.registerMetric(walletBalanceGauge);

// Min delta is 50% of the desired balance
const MIN_DELTA_NUMERATOR = ethers.BigNumber.from(5);
const MIN_DELTA_DENOMINATOR = ethers.BigNumber.from(10);

// Don't send the full amount over to RC keys
const RC_FUNDING_DISCOUNT_NUMERATOR = ethers.BigNumber.from(2);
const RC_FUNDING_DISCOUNT_DENOMINATOR = ethers.BigNumber.from(10);

const desiredBalancePerChain: ChainMap<string> = {
  celo: '0.3',
  alfajores: '1',
  avalanche: '0.3',
  fuji: '1',
  ethereum: '0.5',
  polygon: '2',
  mumbai: '0.8',
  optimism: '0.5',
  arbitrum: '0.5',
  bsc: '0.05',
  bsctestnet: '1',
  goerli: '0.5',
  sepolia: '0.5',
  moonbasealpha: '1',
  moonbeam: '0.5',
  optimismgoerli: '0.5',
  arbitrumgoerli: '0.5',
  gnosis: '0.1',
  basegoerli: '0.05',
  scrollsepolia: '0.05',
<<<<<<< HEAD
  polygonzkevmtestnet: '0.01',
  polygonzkevm: '0.3',
  scroll: '0.3',
  base: '0.3',
=======
  polygonzkevmtestnet: '0.3',
>>>>>>> e1d15d85

  // unused
  test1: '0',
  test2: '0',
  test3: '0',
};

// Used to fund kathy with more tokens such that it's able to pay interchain gas
// on mainnet. The amount is roughly > $100
const desiredKathyBalancePerChain: ChainMap<string> = {
  celo: '150',
  avalanche: '6',
  polygon: '85',
  ethereum: '0.4',
  optimism: '0.1',
  arbitrum: '0.1',
  bsc: '0.35',
  moonbeam: '250',
  gnosis: '100',
  scroll: '0.05',
  base: '0.05',
  polygonzkevm: '0.05',
};

// The balance threshold of the IGP contract that must be met for the key funder
// to call `claim()`
const igpClaimThresholdPerChain: ChainMap<string> = {
  celo: '5',
  alfajores: '1',
  avalanche: '2',
  fuji: '1',
  ethereum: '0.4',
  polygon: '20',
  mumbai: '1',
  optimism: '0.15',
  arbitrum: '0.1',
  bsc: '0.3',
  bsctestnet: '1',
  goerli: '1',
  sepolia: '1',
  moonbasealpha: '2',
  moonbeam: '5',
  optimismgoerli: '1',
  arbitrumgoerli: '1',
  gnosis: '5',
  basegoerli: '0.1',
  scrollsepolia: '0.1',
  polygonzkevmtestnet: '0.1',
  base: '0.1',
  scroll: '0.1',
  polygonzkevm: '0.1',
  // unused
  test1: '0',
  test2: '0',
  test3: '0',
};

// Funds key addresses for multiple contexts from the deployer key of the context
// specified via the `--context` flag.
// The --contexts-and-roles flag is used to specify the contexts and the key roles
// for each context to fund.
// There are two ways to configure this script so that key addresses are known.
// You can pass in files using `-f`, which are expected to each be JSON arrays of objects
// of the form { identifier: '..', address: '..' }, where the keys described in one file
// are all for the same context. This will avoid requiring any sort of GCP/AWS credentials for
// fetching addresses from the keys themselves. A file for each context specified in --contexts-and-roles
// must be provided
// If the -f flag is not provided, addresses will be read directly from GCP/AWS for each
// context provided in --contexts-and-roles, which requires the appropriate credentials.
//
// Example usage:
//   ts-node ./scripts/funding/fund-keys-from-deployer.ts -e testnet4 --context hyperlane --contexts-and-roles rc=relayer
async function main() {
  const { environment, ...argv } = await getArgs()
    .string('f')
    .array('f')
    .alias('f', 'address-files')
    .describe(
      'f',
      'Files each containing JSON arrays of identifier and address objects for a single context. If not specified, key addresses are fetched from GCP/AWS and require sufficient credentials.',
    )

    .string('contexts-and-roles')
    .array('contexts-and-roles')
    .describe(
      'contexts-and-roles',
      'Array indicating contexts and the roles to fund for each context. Each element is expected as <context>=<role>,<role>,<role>...',
    )
    .coerce('contexts-and-roles', parseContextAndRolesMap)
    .demandOption('contexts-and-roles')

    .string('connection-type')
    .describe('connection-type', 'The provider connection type to use for RPCs')
    .default('connection-type', RpcConsensusType.Single)
    .choices('connection-type', [
      RpcConsensusType.Single,
      RpcConsensusType.Quorum,
    ])
    .demandOption('connection-type')

    .boolean('skip-igp-claim')
    .describe('skip-igp-claim', 'If true, never claims funds from the IGP')
    .default('skip-igp-claim', false).argv;

  constMetricLabels.hyperlane_deployment = environment;
  const config = getEnvironmentConfig(environment);
  const multiProvider = await config.getMultiProvider(
    Contexts.Hyperlane, // Always fund from the hyperlane context
    Role.Deployer, // Always fund from the deployer
    argv.connectionType,
  );

  let contextFunders: ContextFunder[];

  if (argv.f) {
    contextFunders = argv.f.map((path) =>
      ContextFunder.fromSerializedAddressFile(
        environment,
        multiProvider,
        path,
        argv.contextsAndRoles,
        argv.skipIgpClaim,
      ),
    );
  } else {
    const contexts = Object.keys(argv.contextsAndRoles) as Contexts[];
    contextFunders = await Promise.all(
      contexts.map((context) =>
        ContextFunder.fromContext(
          environment,
          multiProvider,
          context,
          argv.contextsAndRoles[context]!,
          argv.skipIgpClaim,
        ),
      ),
    );
  }

  let failureOccurred = false;
  for (const funder of contextFunders) {
    failureOccurred ||= await funder.fund();
  }

  await submitMetrics(metricsRegister, 'key-funder');

  if (failureOccurred) {
    error('At least one failure occurred when funding');
    process.exit(1);
  }
}

// Funds keys for a single context
class ContextFunder {
  igp: HyperlaneIgp;

  constructor(
    public readonly environment: DeployEnvironment,
    public readonly multiProvider: MultiProvider,
    public readonly keys: BaseCloudAgentKey[],
    public readonly context: Contexts,
    public readonly rolesToFund: Role[],
    public readonly skipIgpClaim: boolean,
  ) {
    this.igp = HyperlaneIgp.fromEnvironment(
      deployEnvToSdkEnv[this.environment],
      multiProvider,
    );
  }

  static fromSerializedAddressFile(
    environment: DeployEnvironment,
    multiProvider: MultiProvider,
    path: string,
    contextsAndRolesToFund: ContextAndRolesMap,
    skipIgpClaim: boolean,
  ) {
    log('Reading identifiers and addresses from file', {
      path,
    });
    const idsAndAddresses = readJSONAtPath(path);
    const keys: BaseCloudAgentKey[] = idsAndAddresses
      .filter((idAndAddress: any) => {
        const parsed = parseKeyIdentifier(idAndAddress.identifier);
        // Filter out any invalid chain names. This can happen if we're running an old
        // version of this script but the list of identifiers (expected to be stored in GCP secrets)
        // references newer chains.
        return (
          parsed.chainName === undefined ||
          (AllChains as string[]).includes(parsed.chainName)
        );
      })
      .map((idAndAddress: any) =>
        ReadOnlyCloudAgentKey.fromSerializedAddress(
          idAndAddress.identifier,
          idAndAddress.address,
        ),
      );

    const context = keys[0].context;
    // Ensure all keys have the same context, just to be safe
    for (const key of keys) {
      if (key.context !== context) {
        throw Error(
          `Expected all keys at path ${path} to have context ${context}, found ${key.context}`,
        );
      }
    }

    const rolesToFund = contextsAndRolesToFund[context];
    if (!rolesToFund) {
      throw Error(
        `Expected context ${context} to be defined in contextsAndRolesToFund`,
      );
    }

    log('Read keys for context from file', {
      path,
      keyCount: keys.length,
      context,
    });

    return new ContextFunder(
      environment,
      multiProvider,
      keys,
      context,
      rolesToFund,
      skipIgpClaim,
    );
  }

  // The keys here are not ReadOnlyCloudAgentKeys, instead they are AgentGCPKey or AgentAWSKeys,
  // which require credentials to fetch. If you want to avoid requiring credentials, use
  // fromSerializedAddressFile instead.
  static async fromContext(
    environment: DeployEnvironment,
    multiProvider: MultiProvider,
    context: Contexts,
    rolesToFund: Role[],
    skipIgpClaim: boolean,
  ) {
    const agentConfig = getAgentConfig(context, environment);
    const keys = getAllCloudAgentKeys(agentConfig);
    await Promise.all(keys.map((key) => key.fetch()));
    return new ContextFunder(
      environment,
      multiProvider,
      keys,
      context,
      rolesToFund,
      skipIgpClaim,
    );
  }

  // Funds all the roles in this.rolesToFund
  // Returns whether a failure occurred.
  async fund(): Promise<boolean> {
    let failureOccurred = false;

    const chainKeys = this.getChainKeys();
    const promises = Object.entries(chainKeys).map(async ([chain, keys]) => {
      if (keys.length > 0) {
        if (!this.skipIgpClaim) {
          failureOccurred ||= await gracefullyHandleError(
            () => this.attemptToClaimFromIgp(chain),
            chain,
            'Error claiming from IGP',
          );
        }

        failureOccurred ||= await gracefullyHandleError(
          () => this.bridgeIfL2(chain),
          chain,
          'Error bridging to L2',
        );
      }
      for (const key of keys) {
        const failure = await this.attemptToFundKey(key, chain);
        failureOccurred ||= failure;
      }
    });

    try {
      await Promise.all(promises);
    } catch (e) {
      error('Unhandled error when funding key', { error: format(e) });
      failureOccurred = true;
    }

    return failureOccurred;
  }

  private getChainKeys() {
    const chainKeys: ChainMap<BaseCloudAgentKey[]> = Object.fromEntries(
      // init with empty arrays
      AllChains.map((c) => [c, []]),
    );
    for (const role of this.rolesToFund) {
      const keys = this.getKeysWithRole(role);
      for (const key of keys) {
        const chains = getAgentConfig(
          key.context,
          key.environment,
        ).contextChainNames;
        // If the role is not a relayer, we need to look up the chains for Kathy, so we'll fallback to the relayer
        const roleToLookup = ALL_AGENT_ROLES.includes(role as AgentRole)
          ? role
          : Role.Relayer;
        const chainsPicked = chains[roleToLookup as AgentRole];
        for (const chain of chainsPicked) {
          chainKeys[chain].push(key);
        }
      }
    }
    return chainKeys;
  }

  private async attemptToFundKey(
    key: BaseCloudAgentKey,
    chain: ChainName,
  ): Promise<boolean> {
    const provider = this.multiProvider.tryGetProvider(chain);
    if (!provider) {
      error('Cannot get chain connection', {
        chain,
      });
      // Consider this an error, but don't throw and prevent all future funding attempts
      return true;
    }
    const desiredBalance = this.getDesiredBalanceForRole(chain, key.role);

    let failureOccurred = false;

    try {
      await this.fundKeyIfRequired(chain, key, desiredBalance);
    } catch (err) {
      error('Error funding key', {
        key: await getKeyInfo(
          key,
          chain,
          this.multiProvider.getProvider(chain),
        ),
        context: this.context,
        error: err,
      });
      failureOccurred = true;
    }
    await this.updateWalletBalanceGauge(chain);

    return failureOccurred;
  }

  private async bridgeIfL2(chain: ChainName) {
    if (L2Chains.includes(chain)) {
      const funderAddress = await this.multiProvider.getSignerAddress(chain)!;
      const desiredBalanceEther = ethers.utils.parseUnits(
        desiredBalancePerChain[chain],
        'ether',
      );
      // Optionally bridge ETH to L2 before funding the desired key.
      // By bridging the funder with 10x the desired balance we save
      // on L1 gas.
      const bridgeAmount = await this.getFundingAmount(
        chain,
        funderAddress,
        desiredBalanceEther.mul(5),
      );
      if (bridgeAmount.gt(0)) {
        await this.bridgeToL2(chain as L2Chain, funderAddress, bridgeAmount);
      }
    }
  }

  private async attemptToClaimFromIgp(chain: ChainName) {
    const igpClaimThresholdEther = igpClaimThresholdPerChain[chain];
    if (!igpClaimThresholdEther) {
      warn(`No IGP claim threshold for chain ${chain}`);
      return;
    }
    const igpClaimThreshold = ethers.utils.parseEther(igpClaimThresholdEther);

    const provider = this.multiProvider.getProvider(chain);
    const igp = this.igp.getContracts(chain).interchainGasPaymaster;
    const igpBalance = await provider.getBalance(igp.address);

    log('Checking IGP balance', {
      chain,
      igpBalance: ethers.utils.formatEther(igpBalance),
      igpClaimThreshold: ethers.utils.formatEther(igpClaimThreshold),
    });

    if (igpBalance.gt(igpClaimThreshold)) {
      log('IGP balance exceeds claim threshold, claiming', {
        chain,
      });
      await this.multiProvider.sendTransaction(
        chain,
        await igp.populateTransaction.claim(),
      );
    } else {
      log('IGP balance does not exceed claim threshold, skipping', {
        chain,
      });
    }
  }

  private async getFundingAmount(
    chain: ChainName,
    address: string,
    desiredBalance: BigNumber,
  ): Promise<BigNumber> {
    const currentBalance = await this.multiProvider
      .getProvider(chain)
      .getBalance(address);
    const delta = desiredBalance.sub(currentBalance);
    const minDelta = desiredBalance
      .mul(MIN_DELTA_NUMERATOR)
      .div(MIN_DELTA_DENOMINATOR);
    return delta.gt(minDelta) ? delta : BigNumber.from(0);
  }

  private getDesiredBalanceForRole(chain: ChainName, role: Role): BigNumber {
    const desiredBalanceEther =
      role === Role.Kathy && desiredKathyBalancePerChain[chain]
        ? desiredKathyBalancePerChain[chain]
        : desiredBalancePerChain[chain];
    let desiredBalance = ethers.utils.parseEther(desiredBalanceEther);
    if (this.context === Contexts.ReleaseCandidate) {
      desiredBalance = desiredBalance
        .mul(RC_FUNDING_DISCOUNT_NUMERATOR)
        .div(RC_FUNDING_DISCOUNT_DENOMINATOR);
    }
    return desiredBalance;
  }

  // Tops up the key's balance to the desired balance if the current balance
  // is lower than the desired balance by the min delta
  private async fundKeyIfRequired(
    chain: ChainName,
    key: BaseCloudAgentKey,
    desiredBalance: BigNumber,
  ) {
    const fundingAmount = await this.getFundingAmount(
      chain,
      key.address,
      desiredBalance,
    );
    const keyInfo = await getKeyInfo(
      key,
      chain,
      this.multiProvider.getProvider(chain),
    );
    const funderAddress = await this.multiProvider.getSignerAddress(chain);

    if (fundingAmount.eq(0)) {
      log('Skipping funding for key', {
        key: keyInfo,
        context: this.context,
        chain,
      });
      return;
    } else {
      log('Funding key', {
        chain,
        amount: ethers.utils.formatEther(fundingAmount),
        key: keyInfo,
        funder: {
          address: funderAddress,
          balance: ethers.utils.formatEther(
            await this.multiProvider.getSigner(chain).getBalance(),
          ),
        },
        context: this.context,
      });
    }

    const tx = await this.multiProvider.sendTransaction(chain, {
      to: key.address,
      value: fundingAmount,
    });
    log('Sent transaction', {
      key: keyInfo,
      txUrl: this.multiProvider.tryGetExplorerTxUrl(chain, {
        hash: tx.transactionHash,
      }),
      context: this.context,
      chain,
    });
    log('Got transaction receipt', {
      key: keyInfo,
      tx,
      context: this.context,
      chain,
    });
  }

  private async bridgeToL2(l2Chain: L2Chain, to: string, amount: BigNumber) {
    const l1Chain = L2ToL1[l2Chain];
    log('Bridging ETH to L2', {
      amount: ethers.utils.formatEther(amount),
      l1Funder: await getAddressInfo(
        await this.multiProvider.getSignerAddress(l1Chain),
        l1Chain,
        this.multiProvider.getProvider(l1Chain),
      ),
      l2Funder: await getAddressInfo(
        to,
        l2Chain,
        this.multiProvider.getProvider(l2Chain),
      ),
    });
    let tx;
    if (l2Chain.includes('optimism') || l2Chain.includes('base')) {
      tx = await this.bridgeToOptimism(l2Chain, amount, to);
    } else if (l2Chain.includes('arbitrum')) {
      tx = await this.bridgeToArbitrum(l2Chain, amount);
    } else if (l2Chain.includes('scroll')) {
      tx = await this.bridgeToScroll(l2Chain, amount, to);
    } else if (l2Chain.includes('zkevm')) {
      tx = await this.bridgeToPolygonCDK(l2Chain, amount, to);
    } else {
      throw new Error(`${l2Chain} is not an L2`);
    }
    await this.multiProvider.handleTx(l1Chain, tx);
  }

  private async bridgeToOptimism(
    l2Chain: L2Chain,
    amount: BigNumber,
    to: string,
  ) {
    const l1Chain = L2ToL1[l2Chain];
    const crossChainMessenger = new CrossChainMessenger({
      l1ChainId: this.multiProvider.getDomainId(l1Chain),
      l2ChainId: this.multiProvider.getDomainId(l2Chain),
      l1SignerOrProvider: this.multiProvider.getSignerOrProvider(l1Chain),
      l2SignerOrProvider: this.multiProvider.getSignerOrProvider(l2Chain),
    });
    return crossChainMessenger.depositETH(amount, {
      recipient: to,
      overrides: this.multiProvider.getTransactionOverrides(l1Chain),
    });
  }

  private async bridgeToArbitrum(l2Chain: L2Chain, amount: BigNumber) {
    const l1Chain = L2ToL1[l2Chain];
    const l2Network = await getL2Network(
      this.multiProvider.getDomainId(l2Chain),
    );
    const ethBridger = new EthBridger(l2Network);
    return ethBridger.deposit({
      amount,
      l1Signer: this.multiProvider.getSigner(l1Chain),
      overrides: this.multiProvider.getTransactionOverrides(l1Chain),
    });
  }

  private async bridgeToScroll(
    l2Chain: L2Chain,
    amount: BigNumber,
    to: Address,
  ) {
    const l1Chain = L2ToL1[l2Chain];
    const l1ChainSigner = this.multiProvider.getSigner(l1Chain);
    const l1EthGateway = new ethers.Contract(
      nativeBridges.scrollsepolia.l1ETHGateway,
      L1ETHGateway.abi,
      l1ChainSigner,
    );
    const l1ScrollMessenger = new ethers.Contract(
      nativeBridges.scrollsepolia.l1Messenger,
      L1ScrollMessenger.abi,
      l1ChainSigner,
    );
    const l2GasLimit = BigNumber.from('200000'); // l2 gas amount for the transfer and an empty callback calls
    const l1MessageQueueAddress = await l1ScrollMessenger.messageQueue();
    const l1MessageQueue = new ethers.Contract(
      l1MessageQueueAddress,
      L1MessageQueue.abi,
      l1ChainSigner,
    );
    const gasQuote = await l1MessageQueue.estimateCrossDomainMessageFee(
      l2GasLimit,
    );
    const totalAmount = amount.add(gasQuote);
    return l1EthGateway['depositETH(address,uint256,uint256)'](
      to,
      amount,
      l2GasLimit,
      {
        value: totalAmount,
      },
    );
  }

  private async bridgeToPolygonCDK(
    l2Chain: L2Chain,
    amount: BigNumber,
    to: Address,
  ) {
    const l1Chain = L2ToL1[l2Chain];
    const l1ChainSigner = this.multiProvider.getSigner(l1Chain);
    const polygonZkEVMbridge = new ethers.Contract(
      nativeBridges.polygonzkevmtestnet.l1EVMBridge,
      PolygonZkEVMBridge.abi,
      l1ChainSigner,
    );
    return polygonZkEVMbridge.bridgeAsset(
      1, // 0 is mainnet, 1 is l2
      to,
      amount,
      ethers.constants.AddressZero,
      true,
      [],
      {
        value: amount,
      },
    );
  }

  private async updateWalletBalanceGauge(chain: ChainName) {
    const funderAddress = await this.multiProvider.getSignerAddress(chain);
    walletBalanceGauge
      .labels({
        chain,
        wallet_address: funderAddress ?? 'unknown',
        wallet_name: 'key-funder',
        token_symbol: 'Native',
        token_name: 'Native',
        ...constMetricLabels,
      })
      .set(
        parseFloat(
          ethers.utils.formatEther(
            await this.multiProvider.getSigner(chain).getBalance(),
          ),
        ),
      );
  }

  private getKeysWithRole(role: Role) {
    return this.keys.filter((k) => k.role === role);
  }
}

async function getAddressInfo(
  address: string,
  chain: ChainName,
  provider: ethers.providers.Provider,
) {
  return {
    chain,
    balance: ethers.utils.formatEther(await provider.getBalance(address)),
    address,
  };
}

async function getKeyInfo(
  key: BaseCloudAgentKey,
  chain: ChainName,
  provider: ethers.providers.Provider,
) {
  return {
    ...(await getAddressInfo(key.address, chain, provider)),
    context: key.context,
    originChain: key.chainName,
    role: key.role,
  };
}

function parseContextAndRolesMap(strs: string[]): ContextAndRolesMap {
  const contextsAndRoles = strs.map(parseContextAndRoles);
  return contextsAndRoles.reduce(
    (prev, curr) => ({
      ...prev,
      [curr.context]: curr.roles,
    }),
    {},
  );
}

// Parses strings of the form <context>=<role>,<role>,<role>...
// e.g.:
//   hyperlane=relayer
//   flowcarbon=relayer,kathy
function parseContextAndRoles(str: string): ContextAndRoles {
  const [contextStr, rolesStr] = str.split('=');
  const context = assertContext(contextStr);

  const roles = rolesStr.split(',').map(assertRole);
  if (roles.length === 0) {
    throw Error('Expected > 0 roles');
  }

  // For now, restrict the valid roles we think are reasonable to want to fund
  const validRoles = new Set([Role.Relayer, Role.Kathy]);
  for (const role of roles) {
    if (!validRoles.has(role)) {
      throw Error(
        `Invalid role ${role}, must be one of ${Array.from(validRoles)}`,
      );
    }
  }

  return {
    context,
    roles,
  };
}

// Returns whether an error occurred
async function gracefullyHandleError(
  fn: () => Promise<void>,
  chain: ChainName,
  errorMessage: string,
): Promise<boolean> {
  try {
    await fn();
    return false;
  } catch (err) {
    error(errorMessage, {
      chain,
      error: format(err),
    });
  }
  return true;
}

main().catch((err) => {
  error('Error occurred in main', {
    // JSON.stringifying an Error returns '{}'.
    // This is a workaround from https://stackoverflow.com/a/60370781
    error: format(err),
  });
  process.exit(1);
});<|MERGE_RESOLUTION|>--- conflicted
+++ resolved
@@ -62,11 +62,8 @@
   Chains.arbitrum,
   Chains.arbitrumgoerli,
   Chains.basegoerli,
-<<<<<<< HEAD
   Chains.base,
-=======
   Chains.polygonzkevmtestnet,
->>>>>>> e1d15d85
 ];
 
 const L2ToL1: ChainMap<ChainName> = {
@@ -75,11 +72,8 @@
   optimism: 'ethereum',
   arbitrum: 'ethereum',
   basegoerli: 'goerli',
-<<<<<<< HEAD
   base: 'ethereum',
-=======
   polygonzkevmtestnet: 'goerli',
->>>>>>> e1d15d85
 };
 
 // Missing types declaration for bufio
@@ -139,14 +133,10 @@
   gnosis: '0.1',
   basegoerli: '0.05',
   scrollsepolia: '0.05',
-<<<<<<< HEAD
-  polygonzkevmtestnet: '0.01',
   polygonzkevm: '0.3',
   scroll: '0.3',
   base: '0.3',
-=======
   polygonzkevmtestnet: '0.3',
->>>>>>> e1d15d85
 
   // unused
   test1: '0',

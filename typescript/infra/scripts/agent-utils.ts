--- conflicted
+++ resolved
@@ -35,13 +35,6 @@
 import { getCloudAgentKey } from '../src/agents/key-utils.js';
 import { CloudAgentKey } from '../src/agents/keys.js';
 import { RootAgentConfig } from '../src/config/agent/agent.js';
-<<<<<<< HEAD
-import {
-  fetchProvider,
-  getSecretMetadataOverrides,
-} from '../src/config/chain.js';
-=======
->>>>>>> aecb65a9
 import {
   AgentEnvironment,
   DeployEnvironment,
@@ -124,8 +117,6 @@
     .alias('c', 'chain');
 }
 
-<<<<<<< HEAD
-=======
 export function withChains<T>(args: Argv<T>) {
   return (
     args
@@ -138,7 +129,6 @@
   );
 }
 
->>>>>>> aecb65a9
 export function withProtocol<T>(args: Argv<T>) {
   return args
     .describe('protocol', 'protocol type')

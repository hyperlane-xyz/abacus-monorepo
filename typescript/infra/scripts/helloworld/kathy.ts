import { BigNumber } from 'ethers';
import { Counter, Gauge, Registry } from 'prom-client';
import { format } from 'util';

import { HelloWorldApp } from '@abacus-network/helloworld';
import { ChainName, InterchainGasCalculator } from '@abacus-network/sdk';
import { debug, error, log, utils } from '@abacus-network/utils';

import { KEY_ROLE_ENUM } from '../../src/agents/roles';
import { startMetricsServer } from '../../src/utils/metrics';
import {
  assertChain,
  assertContext,
  diagonalize,
  sleep,
} from '../../src/utils/utils';
import { assertEnvironment, getArgs, getCoreEnvironmentConfig } from '../utils';

import { getApp } from './utils';

const metricsRegister = new Registry();
const messagesSendCount = new Counter({
  name: 'abacus_kathy_messages',
  help: 'Count of messages sent; records successes and failures by status label',
  registers: [metricsRegister],
  labelNames: ['origin', 'remote', 'status'],
});
const currentPairingIndexGauge = new Gauge({
  name: 'abacus_kathy_pairing_index',
  help: 'The current message pairing index kathy is on, this is useful for seeing if kathy is always crashing around the same pairing as pairings are deterministically ordered.',
  registers: [metricsRegister],
  labelNames: [],
});
const messageSendSeconds = new Counter({
  name: 'abacus_kathy_message_send_seconds',
  help: 'Total time spent waiting on messages to get sent not including time spent waiting on it to be received.',
  registers: [metricsRegister],
  labelNames: ['origin', 'remote'],
});
const messageReceiptSeconds = new Counter({
  name: 'abacus_kathy_message_receipt_seconds',
  help: 'Total time spent waiting on messages to be received including time to be sent.',
  registers: [metricsRegister],
  labelNames: ['origin', 'remote'],
});

metricsRegister.registerMetric(messagesSendCount);
metricsRegister.registerMetric(currentPairingIndexGauge);
metricsRegister.registerMetric(messageSendSeconds);
metricsRegister.registerMetric(messageReceiptSeconds);

/** The maximum number of messages we will allow to get queued up if we are sending too slowly. */
const MAX_MESSAGES_ALLOWED_TO_SEND = 5;

function getKathyArgs() {
  return getArgs()
    .coerce('e', assertEnvironment)
    .demandOption('e')

    .coerce('context', assertContext)
    .demandOption('context')

    .boolean('cycle-once')
    .describe(
      'cycle-once',
      'If true, will cycle through all chain pairs once as quick as possible',
    )
    .default('cycle-once', false)

    .number('full-cycle-time')
    .describe(
      'full-cycle-time',
      'How long it should take to go through all the message pairings in milliseconds. Ignored if --cycle-once is true. Defaults to 6 hours.',
    )
    .default('full-cycle-time', 1000 * 60 * 60 * 6) // 6 hrs

    .number('message-send-timeout')
    .describe(
      'message-send-timeout',
      'How long to wait for a message to be sent in milliseconds. Defaults to 10 min.',
    )
    .default('message-send-timeout', 10 * 60 * 1000) // 10 min

    .number('message-receipt-timeout')
    .describe(
      'message-receipt-timeout',
      'How long to wait for a message to be received on the destination in milliseconds. Defaults to 10 min.',
    )
    .default('message-receipt-timeout', 10 * 60 * 1000) // 10 min

    .string('chains-to-skip')
    .array('chains-to-skip')
    .describe('chains-to-skip', 'Chains to skip sending from or sending to.')
    .default('chains-to-skip', [])
    .demandOption('chains-to-skip')
    .coerce('chains-to-skip', (chainStrs: string[]) =>
      chainStrs.map((chainStr: string) => assertChain(chainStr)),
    ).argv;
}

async function main() {
  const {
    e: environment,
    context,
    chainsToSkip,
    cycleOnce,
    fullCycleTime,
    messageSendTimeout,
    messageReceiptTimeout,
  } = await getKathyArgs();

  startMetricsServer(metricsRegister);
  debug('Starting up', { environment });

  const coreConfig = getCoreEnvironmentConfig(environment);
  const app = await getApp(coreConfig, context, KEY_ROLE_ENUM.Kathy);
  const gasCalculator = InterchainGasCalculator.fromEnvironment(
    environment,
    app.multiProvider as any,
  );
  const appChains = app.chains();

  // Ensure the specified chains to skip are actually valid for the app
  for (const chainToSkip of chainsToSkip ?? []) {
    if (!appChains.includes(chainToSkip)) {
      throw Error(
        `Chain to skip ${chainToSkip} invalid, not found in ${appChains}`,
      );
    }
  }

  const chains = appChains.filter(
    (chain) => !chainsToSkip || !chainsToSkip.includes(chain),
  );
  const pairings = diagonalize(
    chains.map((origin) =>
      chains.map((destination) =>
        origin == destination ? null : { origin, destination },
      ),
    ),
  )
    .filter((v) => v !== null)
    .map((v) => v!);

  debug('Pairings calculated', { chains, pairings });
<<<<<<< HEAD

  let allowedToSend: number;
  let currentPairingIndex: number;
  let sendFrequency: number | undefined;

  if (cycleOnce) {
    // If we're cycling just once, we're allowed to send all the pairings
    allowedToSend = pairings.length;
    // Start with pairing 0
    currentPairingIndex = 0;
=======
>>>>>>> 66033e48

    debug('Cycling once through all pairs');
  } else {
    // If we are not cycling just once and are running this as a service, do so at an interval.
    // Track how many we are still allowed to send in case some messages send slower than expected.
    allowedToSend = 1;
    sendFrequency = fullCycleTime / pairings.length;
    // in case we are restarting kathy, keep it from always running the exact same messages first
    currentPairingIndex = Date.now() % pairings.length;

    debug('Running as a service', {
      sendFrequency,
    });

    setInterval(() => {
      // bucket cap since if we are getting really behind it probably does not make sense to let it run away.
      allowedToSend = Math.min(allowedToSend + 1, MAX_MESSAGES_ALLOWED_TO_SEND);
      debug('Tick; allowed to send another message', {
        allowedToSend,
        sendFrequency,
      });
    }, sendFrequency);
  }

  // init the metrics because it can take a while for kathy to get through everything and we do not
  // want the metrics to be reported as null in the meantime.
  for (const { origin, destination: remote } of pairings) {
    messagesSendCount.labels({ origin, remote, status: 'success' }).inc(0);
    messagesSendCount.labels({ origin, remote, status: 'failure' }).inc(0);
    messageSendSeconds.labels({ origin, remote }).inc(0);
    messageReceiptSeconds.labels({ origin, remote }).inc(0);
  }

  while (true) {
    currentPairingIndexGauge.set(currentPairingIndex);
    const { origin, destination } = pairings[currentPairingIndex];
    const labels = {
      origin,
      remote: destination,
    };
    const logCtx = {
      currentPairingIndex,
      origin,
      destination,
    };
    // wait until we are allowed to send the message; we don't want to send on
    // the interval directly because low intervals could cause multiple to be
    // sent concurrently. Using allowedToSend creates a token-bucket system that
    // allows for a few to be sent if one message takes significantly longer
    // than most do. It is also more accurate to do it this way for keeping the
    // interval schedule than to use a fixed sleep which would not account for
    // how long messages took to send.
    // In the cycle-once case, the loop is expected to exit before ever hitting
    // this condition.
    if (allowedToSend <= 0) {
      debug('Waiting before sending next message', {
        ...logCtx,
        sendFrequency,
      });
      while (allowedToSend <= 0) await sleep(1000);
    }
    allowedToSend--;

    debug('Initiating sending of new message', logCtx);

    try {
      await sendMessage(
        app,
        origin,
        destination,
        gasCalculator,
        messageSendTimeout,
        messageReceiptTimeout,
      );
      log('Message sent successfully', { origin, destination });
      messagesSendCount.labels({ ...labels, status: 'success' }).inc();
    } catch (e) {
      error(`Error sending message, continuing...`, {
        error: format(e),
        ...logCtx,
      });
      messagesSendCount.labels({ ...labels, status: 'failure' }).inc();
    }

    // Print stats once every cycle through the pairings.
    // For the cycle-once case, it's important this checks if the current index is
    // the final index in pairings. For the long-running case, this index choice
    // is arbitrary.
    if (currentPairingIndex == pairings.length - 1) {
      for (const [origin, destinationStats] of Object.entries(
        await app.stats(),
      )) {
        for (const [destination, counts] of Object.entries(destinationStats)) {
          debug('Message stats', { origin, destination, ...counts });
        }
      }

      if (cycleOnce) {
        log('Finished cycling through all pairs once');
        break;
      }
    }

    // Move on to the next index
    currentPairingIndex++;
  }
}

async function sendMessage(
  app: HelloWorldApp<any>,
  origin: ChainName,
  destination: ChainName,
  gasCalc: InterchainGasCalculator<any>,
  messageSendTimeout: number,
  messageReceiptTimeout: number,
) {
  const startTime = Date.now();
  const msg = 'Hello!';
  const expectedHandleGas = BigNumber.from(100_000);
  let value = await gasCalc.estimatePaymentForHandleGas(
    origin,
    destination,
    expectedHandleGas,
  );
  const metricLabels = { origin, remote: destination };

  log('Sending message', {
    origin,
    destination,
    interchainGasPayment: value.toString(),
  });

  // For now, pay just 1 wei, as Kathy typically doesn't have enough
  // funds to send from a cheap chain to expensive chains like Ethereum.
  //
  // TODO remove this once the Kathy key is funded with a higher
  // balance and interchain gas payments are cycled back into
  // the funder frequently.
  value = BigNumber.from(1);
  // Log it as an obvious reminder
  log('Intentionally setting interchain gas payment to 1');

  const receipt = await utils.timeout(
    app.sendHelloWorld(origin, destination, msg, value),
    messageSendTimeout,
    'Timeout sending message',
  );
  messageSendSeconds.labels(metricLabels).inc((Date.now() - startTime) / 1000);
  log('Message sent', {
    origin,
    destination,
    events: receipt.events,
    logs: receipt.logs,
  });

  await utils.timeout(
    app.waitForMessageReceipt(receipt),
    messageReceiptTimeout,
    'Timeout waiting for message to be received',
  );
  messageReceiptSeconds
    .labels(metricLabels)
    .inc((Date.now() - startTime) / 1000);
  log('Message received', {
    origin,
    destination,
  });
}

main()
  .then(() => {
    error('Main exited');
    process.exit(1);
  })
  .catch((e) => {
    error('Error in main', { error: format(e) });
    process.exit(1);
  });<|MERGE_RESOLUTION|>--- conflicted
+++ resolved
@@ -143,7 +143,6 @@
     .map((v) => v!);
 
   debug('Pairings calculated', { chains, pairings });
-<<<<<<< HEAD
 
   let allowedToSend: number;
   let currentPairingIndex: number;
@@ -154,8 +153,6 @@
     allowedToSend = pairings.length;
     // Start with pairing 0
     currentPairingIndex = 0;
-=======
->>>>>>> 66033e48
 
     debug('Cycling once through all pairs');
   } else {

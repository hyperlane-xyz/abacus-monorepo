import { BigNumber, ethers } from 'ethers';
import { Counter, Gauge, Registry } from 'prom-client';
import { format } from 'util';

import { HelloWorldApp } from '@abacus-network/helloworld';
import { ChainName, InterchainGasCalculator } from '@abacus-network/sdk';
import { debug, error, log, utils, warn } from '@abacus-network/utils';

import { KEY_ROLE_ENUM } from '../../src/agents/roles';
import { startMetricsServer } from '../../src/utils/metrics';
import {
  assertChain,
  assertContext,
  diagonalize,
  sleep,
} from '../../src/utils/utils';
import { assertEnvironment, getArgs, getCoreEnvironmentConfig } from '../utils';

import { getApp } from './utils';

const metricsRegister = new Registry();
const messagesSendCount = new Counter({
  name: 'abacus_kathy_messages',
  help: 'Count of messages sent; records successes and failures by status label',
  registers: [metricsRegister],
  labelNames: ['origin', 'remote', 'status'],
});
const currentPairingIndexGauge = new Gauge({
  name: 'abacus_kathy_pairing_index',
  help: 'The current message pairing index kathy is on, this is useful for seeing if kathy is always crashing around the same pairing as pairings are deterministically ordered.',
  registers: [metricsRegister],
  labelNames: [],
});
const messageSendSeconds = new Counter({
  name: 'abacus_kathy_message_send_seconds',
  help: 'Total time spent waiting on messages to get sent not including time spent waiting on it to be received.',
  registers: [metricsRegister],
  labelNames: ['origin', 'remote'],
});
const messageReceiptSeconds = new Counter({
  name: 'abacus_kathy_message_receipt_seconds',
  help: 'Total time spent waiting on messages to be received including time to be sent.',
  registers: [metricsRegister],
  labelNames: ['origin', 'remote'],
});
const walletBalance = new Gauge({
  name: 'abacus_wallet_balance',
  help: 'Current balance of eth and other tokens in the `tokens` map for the wallet addresses in the `wallets` set',
  registers: [metricsRegister],
  labelNames: [
    'chain',
    'wallet_address',
    'wallet_name',
    'token_address',
    'token_symbol',
    'token_name',
  ],
});

/** The maximum number of messages we will allow to get queued up if we are sending too slowly. */
const MAX_MESSAGES_ALLOWED_TO_SEND = 5;

function getKathyArgs() {
  return getArgs()
    .coerce('e', assertEnvironment)
    .demandOption('e')

    .coerce('context', assertContext)
    .demandOption('context')

    .boolean('cycle-once')
    .describe(
      'cycle-once',
      'If true, will cycle through all chain pairs once as quick as possible',
    )
    .default('cycle-once', false)

    .number('full-cycle-time')
    .describe(
      'full-cycle-time',
      'How long it should take to go through all the message pairings in milliseconds. Ignored if --cycle-once is true. Defaults to 6 hours.',
    )
    .default('full-cycle-time', 1000 * 60 * 60 * 6) // 6 hrs

    .number('message-send-timeout')
    .describe(
      'message-send-timeout',
      'How long to wait for a message to be sent in milliseconds. Defaults to 10 min.',
    )
    .default('message-send-timeout', 10 * 60 * 1000) // 10 min

    .number('message-receipt-timeout')
    .describe(
      'message-receipt-timeout',
      'How long to wait for a message to be received on the destination in milliseconds. Defaults to 10 min.',
    )
    .default('message-receipt-timeout', 10 * 60 * 1000) // 10 min

    .string('chains-to-skip')
    .array('chains-to-skip')
    .describe('chains-to-skip', 'Chains to skip sending from or sending to.')
    .default('chains-to-skip', [])
    .demandOption('chains-to-skip')
    .coerce('chains-to-skip', (chainStrs: string[]) =>
      chainStrs.map((chainStr: string) => assertChain(chainStr)),
    ).argv;
}

async function main() {
  const {
    e: environment,
    context,
    chainsToSkip,
    cycleOnce,
    fullCycleTime,
    messageSendTimeout,
    messageReceiptTimeout,
  } = await getKathyArgs();

  startMetricsServer(metricsRegister);
  debug('Starting up', { environment });

  const coreConfig = getCoreEnvironmentConfig(environment);
  const app = await getApp(coreConfig, context, KEY_ROLE_ENUM.Kathy);
  const gasCalculator = InterchainGasCalculator.fromEnvironment(
    environment,
    app.multiProvider as any,
  );
  const appChains = app.chains();

  // Ensure the specified chains to skip are actually valid for the app
  for (const chainToSkip of chainsToSkip ?? []) {
    if (!appChains.includes(chainToSkip)) {
      throw Error(
        `Chain to skip ${chainToSkip} invalid, not found in ${appChains}`,
      );
    }
  }

  const chains = appChains.filter(
    (chain) => !chainsToSkip || !chainsToSkip.includes(chain),
  );
  const pairings = diagonalize(
    chains.map((origin) =>
      chains.map((destination) =>
        origin == destination ? null : { origin, destination },
      ),
    ),
  )
    .filter((v) => v !== null)
    .map((v) => v!);

  debug('Pairings calculated', { chains, pairings });

  let allowedToSend: number;
  let currentPairingIndex: number;
  let sendFrequency: number | undefined;

  if (cycleOnce) {
    // If we're cycling just once, we're allowed to send all the pairings
    allowedToSend = pairings.length;
    // Start with pairing 0
    currentPairingIndex = 0;

    debug('Cycling once through all pairs');
  } else {
    // If we are not cycling just once and are running this as a service, do so at an interval.
    // Track how many we are still allowed to send in case some messages send slower than expected.
    allowedToSend = 1;
    sendFrequency = fullCycleTime / pairings.length;
    // in case we are restarting kathy, keep it from always running the exact same messages first
    currentPairingIndex = Date.now() % pairings.length;

    debug('Running as a service', {
      sendFrequency,
    });

    setInterval(() => {
      // bucket cap since if we are getting really behind it probably does not make sense to let it run away.
      allowedToSend = Math.min(allowedToSend + 1, MAX_MESSAGES_ALLOWED_TO_SEND);
      debug('Tick; allowed to send another message', {
        allowedToSend,
        sendFrequency,
      });
    }, sendFrequency);
  }

  // init the metrics because it can take a while for kathy to get through everything and we do not
  // want the metrics to be reported as null in the meantime.
  for (const { origin, destination: remote } of pairings) {
    messagesSendCount.labels({ origin, remote, status: 'success' }).inc(0);
    messagesSendCount.labels({ origin, remote, status: 'failure' }).inc(0);
    messageSendSeconds.labels({ origin, remote }).inc(0);
    messageReceiptSeconds.labels({ origin, remote }).inc(0);
  }
  await Promise.all(
    chains.map(async (chain) => {
      await updateWalletBalanceMetricFor(app, chain);
    }),
  );

  while (true) {
    currentPairingIndexGauge.set(currentPairingIndex);
    const { origin, destination } = pairings[currentPairingIndex];
    const labels = {
      origin,
      remote: destination,
    };
    const logCtx = {
      currentPairingIndex,
      origin,
      destination,
    };
    // wait until we are allowed to send the message; we don't want to send on
    // the interval directly because low intervals could cause multiple to be
    // sent concurrently. Using allowedToSend creates a token-bucket system that
    // allows for a few to be sent if one message takes significantly longer
    // than most do. It is also more accurate to do it this way for keeping the
    // interval schedule than to use a fixed sleep which would not account for
    // how long messages took to send.
    // In the cycle-once case, the loop is expected to exit before ever hitting
    // this condition.
    if (allowedToSend <= 0) {
      debug('Waiting before sending next message', {
        ...logCtx,
        sendFrequency,
      });
      while (allowedToSend <= 0) await sleep(1000);
    }
    allowedToSend--;

    debug('Initiating sending of new message', logCtx);

    try {
      await sendMessage(
        app,
        origin,
        destination,
        gasCalculator,
        messageSendTimeout,
        messageReceiptTimeout,
      );
      log('Message sent successfully', { origin, destination });
      messagesSendCount.labels({ ...labels, status: 'success' }).inc();
    } catch (e) {
      error(`Error sending message, continuing...`, {
        error: format(e),
        ...logCtx,
      });
      messagesSendCount.labels({ ...labels, status: 'failure' }).inc();
    }
    updateWalletBalanceMetricFor(app, origin).catch((e) => {
      warn('Failed to update wallet balance for chain', {
        chain: origin,
        err: format(e),
      });
    });

    // Print stats once every cycle through the pairings.
    // For the cycle-once case, it's important this checks if the current index is
    // the final index in pairings. For the long-running case, this index choice
    // is arbitrary.
    if (currentPairingIndex == pairings.length - 1) {
      for (const [origin, destinationStats] of Object.entries(
        await app.stats(),
      )) {
        for (const [destination, counts] of Object.entries(destinationStats)) {
          debug('Message stats', { origin, destination, ...counts });
        }
      }

      if (cycleOnce) {
        log('Finished cycling through all pairs once');
        break;
      }
    }

    // Move on to the next index
    currentPairingIndex++;
  }
}

async function sendMessage(
  app: HelloWorldApp<any>,
  origin: ChainName,
  destination: ChainName,
  gasCalc: InterchainGasCalculator<any>,
  messageSendTimeout: number,
  messageReceiptTimeout: number,
) {
  const startTime = Date.now();
  const msg = 'Hello!';
  const expectedHandleGas = BigNumber.from(100_000);
  let value = await gasCalc.estimatePaymentForHandleGas(
    origin,
    destination,
    expectedHandleGas,
  );
  const metricLabels = { origin, remote: destination };

  log('Sending message', {
    origin,
    destination,
    interchainGasPayment: value.toString(),
  });

  // For now, pay just 1 wei, as Kathy typically doesn't have enough
  // funds to send from a cheap chain to expensive chains like Ethereum.
  //
  // TODO remove this once the Kathy key is funded with a higher
  // balance and interchain gas payments are cycled back into
  // the funder frequently.
  value = BigNumber.from(1);
  // Log it as an obvious reminder
  log('Intentionally setting interchain gas payment to 1');

  const channelStatsBefore = await app.channelStats(origin, destination);
  const receipt = await utils.timeout(
    app.sendHelloWorld(origin, destination, msg, value),
    messageSendTimeout,
    'Timeout sending message',
  );
  messageSendSeconds.labels(metricLabels).inc((Date.now() - startTime) / 1000);
  log('Message sent', {
    origin,
    destination,
    events: receipt.events,
    logs: receipt.logs,
  });

<<<<<<< HEAD
  await utils.timeout(
    app.waitForMessageReceipt(receipt),
    messageReceiptTimeout,
    'Timeout waiting for message to be received',
  );
=======
  try {
    await utils.timeout(
      app.waitForMessageReceipt(receipt),
      MESSAGE_RECEIPT_TIMEOUT,
      'Timeout waiting for message to be received',
    );
  } catch (error) {
    // If we weren't able to get the receipt for message processing, try to read the state to ensure it wasn't a transient provider issue
    const channelStatsNow = await app.channelStats(origin, destination);
    if (channelStatsNow.received <= channelStatsBefore.received) {
      throw error;
    }
    log(
      'Did not receive event for message delivery even though it was delivered',
      { origin, destination },
    );
  }

>>>>>>> c3c05ed2
  messageReceiptSeconds
    .labels(metricLabels)
    .inc((Date.now() - startTime) / 1000);
  log('Message received', {
    origin,
    destination,
  });
}

async function updateWalletBalanceMetricFor(
  app: HelloWorldApp<any>,
  chain: ChainName,
): Promise<void> {
  const provider = app.multiProvider.getChainConnection(chain).provider;
  const signerAddress = await app
    .getContracts(chain)
    .router.signer.getAddress();
  const signerBalance = await provider.getBalance(signerAddress);
  const balance = parseFloat(ethers.utils.formatEther(signerBalance));
  walletBalance
    .labels({
      chain,
      // this address should not have the 0x prefix and should be all lowercase
      wallet_address: signerAddress.toLowerCase().slice(2),
      wallet_name: 'kathy',
      token_address: 'none',
      token_name: 'Native',
      token_symbol: 'Native',
    })
    .set(balance);
  debug('Wallet balance updated for chain', { chain, signerAddress, balance });
}

main()
  .then(() => {
    log('Main exited');
  })
  .catch((e) => {
    error('Error in main', { error: format(e) });
    process.exit(1);
  });<|MERGE_RESOLUTION|>--- conflicted
+++ resolved
@@ -328,17 +328,10 @@
     logs: receipt.logs,
   });
 
-<<<<<<< HEAD
-  await utils.timeout(
-    app.waitForMessageReceipt(receipt),
-    messageReceiptTimeout,
-    'Timeout waiting for message to be received',
-  );
-=======
   try {
     await utils.timeout(
       app.waitForMessageReceipt(receipt),
-      MESSAGE_RECEIPT_TIMEOUT,
+      messageReceiptTimeout,
       'Timeout waiting for message to be received',
     );
   } catch (error) {
@@ -353,7 +346,6 @@
     );
   }
 
->>>>>>> c3c05ed2
   messageReceiptSeconds
     .labels(metricLabels)
     .inc((Date.now() - startTime) / 1000);

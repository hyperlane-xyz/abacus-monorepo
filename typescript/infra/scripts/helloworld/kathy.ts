import { BigNumber } from 'ethers';
import { Counter, Gauge, Registry } from 'prom-client';
import { format } from 'util';

import { HelloWorldApp } from '@abacus-network/helloworld';
import {
  ChainName,
  Chains,
  InterchainGasCalculator,
} from '@abacus-network/sdk';
import { debug, error, log, utils } from '@abacus-network/utils';

import { KEY_ROLE_ENUM } from '../../src/agents/roles';
import { startMetricsServer } from '../../src/utils/metrics';
import { diagonalize, sleep } from '../../src/utils/utils';
import { getContext, getCoreEnvironmentConfig, getEnvironment } from '../utils';

import { getApp } from './utils';

const metricsRegister = new Registry();
const messagesSendCount = new Counter({
  name: 'abacus_kathy_messages',
  help: 'Count of messages sent; records successes and failures by status label',
  registers: [metricsRegister],
  labelNames: ['origin', 'remote', 'status'],
});
const currentPairingIndexGauge = new Gauge({
  name: 'abacus_kathy_pairing_index',
  help: 'The current message pairing index kathy is on, this is useful for seeing if kathy is always crashing around the same pairing as pairings are deterministically ordered.',
  registers: [metricsRegister],
  labelNames: [],
});
const messageSendSeconds = new Counter({
  name: 'abacus_kathy_message_send_seconds',
  help: 'Total time spent waiting on messages to get sent not including time spent waiting on it to be received.',
  registers: [metricsRegister],
  labelNames: ['origin', 'remote'],
});
const messageReceiptSeconds = new Counter({
  name: 'abacus_kathy_message_receipt_seconds',
  help: 'Total time spent waiting on messages to be received including time to be sent.',
  registers: [metricsRegister],
  labelNames: ['origin', 'remote'],
});

metricsRegister.registerMetric(messagesSendCount);
metricsRegister.registerMetric(currentPairingIndexGauge);
metricsRegister.registerMetric(messageSendSeconds);
metricsRegister.registerMetric(messageReceiptSeconds);

/** How long we should take to go through all the message pairings in milliseconds. 6hrs by default. */
const FULL_CYCLE_TIME =
  parseInt(process.env['KATHY_FULL_CYCLE_TIME'] as string) ||
  1000 * 60 * 60 * 6;
if (!Number.isSafeInteger(FULL_CYCLE_TIME) || FULL_CYCLE_TIME <= 0) {
  error('Invalid cycle time provided');
  process.exit(1);
}

/** How long we should wait for a message to be sent in milliseconds. 10 min by default. */
const MESSAGE_SEND_TIMEOUT =
  parseInt(process.env['KATHY_MESSAGE_SEND_TIMEOUT'] as string) ||
  10 * 60 * 1000;

/** How long we should wait for a message to be received in milliseconds. 10 min by default. */
const MESSAGE_RECEIPT_TIMEOUT =
  parseInt(process.env['KATHY_MESSAGE_RECEIPT_TIMEOUT'] as string) ||
  10 * 60 * 1000;

/** The maximum number of messages we will allow to get queued up if we are sending too slowly. */
const MAX_MESSAGES_ALLOWED_TO_SEND = 5;

async function main() {
  startMetricsServer(metricsRegister);
  const environment = await getEnvironment();
  debug('Starting up', { environment });
  const coreConfig = getCoreEnvironmentConfig(environment);
  const context = await getContext();
  const app = await getApp(coreConfig, context, KEY_ROLE_ENUM.Kathy);
  const gasCalculator = InterchainGasCalculator.fromEnvironment(
    environment,
    app.multiProvider as any,
  );
  const chains = app.chains() as Chains[];
  const skip = process.env.CHAINS_TO_SKIP?.split(',').filter(
    (skipChain) => skipChain.length > 0,
  );

  const invalidChains = skip?.filter(
    (skipChain: any) => !chains.includes(skipChain),
  );
  if (invalidChains && invalidChains.length > 0) {
    throw new Error(`Invalid chains to skip ${invalidChains}`);
  }

  const origins = chains.filter((chain) => !skip || !skip.includes(chain));
  const pairings = diagonalize(
    origins.map((origin) =>
      origins.map((destination) =>
        origin == destination ? null : { origin, destination },
      ),
    ),
  )
    .filter((v) => v !== null)
    .map((v) => v!);

  debug('Pairings calculated', { chains, pairings });

  // track how many we are still allowed to send in case some messages send slower than expected.
  let allowedToSend = 1;
  const sendFrequency = FULL_CYCLE_TIME / pairings.length;
  setInterval(() => {
    // bucket cap since if we are getting really behind it probably does not make sense to let it run away.
    allowedToSend = Math.min(allowedToSend + 1, MAX_MESSAGES_ALLOWED_TO_SEND);
    debug('Tick; allowed to send another message', {
      allowedToSend,
      sendFrequency,
    });
  }, sendFrequency);

  // init the metrics because it can take a while for kathy to get through everything and we do not
  // want the metrics to be reported as null in the meantime.
  for (const { origin, destination: remote } of pairings) {
    messagesSendCount.labels({ origin, remote, status: 'success' }).inc(0);
    messagesSendCount.labels({ origin, remote, status: 'failure' }).inc(0);
    messageSendSeconds.labels({ origin, remote }).inc(0);
    messageReceiptSeconds.labels({ origin, remote }).inc(0);
  }

  for (
    // in case we are restarting kathy, keep it from always running the exact same messages first
    let currentPairingIndex = Date.now() % pairings.length;
    ;
    currentPairingIndex = (currentPairingIndex + 1) % pairings.length
  ) {
    currentPairingIndexGauge.set(currentPairingIndex);
    const { origin, destination } = pairings[currentPairingIndex];
    const labels = {
      origin,
      remote: destination,
    };
    const logCtx = {
      currentPairingIndex,
      origin,
      destination,
    };
    // wait until we are allowed to send the message; we don't want to send on
    // the interval directly because low intervals could cause multiple to be
    // sent concurrently. Using allowedToSend creates a token-bucket system that
    // allows for a few to be sent if one message takes significantly longer
    // than most do. It is also more accurate to do it this way for keeping the
    // interval schedule than to use a fixed sleep which would not account for
    // how long messages took to send.
    if (allowedToSend <= 0)
      debug('Waiting before sending next message', {
        ...logCtx,
        sendFrequency,
      });
    while (allowedToSend <= 0) await sleep(1000);
    allowedToSend--;

    debug('Initiating sending of new message', logCtx);

    try {
      await sendMessage(app, origin, destination, gasCalculator);
      log('Message sent successfully', { origin, destination });
      messagesSendCount.labels({ ...labels, status: 'success' }).inc();
    } catch (e) {
      error(`Error sending message, continuing...`, {
        error: format(e),
        ...logCtx,
      });
      messagesSendCount.labels({ ...labels, status: 'failure' }).inc();
    }

    // print stats once every cycle through the pairings
    if (currentPairingIndex == 0) {
      for (const [origin, destinationStats] of Object.entries(
        await app.stats(),
      )) {
        for (const [destination, counts] of Object.entries(destinationStats)) {
          debug('Message stats', { origin, destination, ...counts });
        }
      }
    }
  }
}

async function sendMessage(
  app: HelloWorldApp<any>,
  origin: ChainName,
  destination: ChainName,
  gasCalc: InterchainGasCalculator<any>,
) {
  const startTime = Date.now();
  const msg = 'Hello!';
  const expectedHandleGas = BigNumber.from(100_000);
  let value = await gasCalc.estimatePaymentForHandleGas(
    origin,
    destination,
    expectedHandleGas,
  );
  const metricLabels = { origin, remote: destination };

<<<<<<< HEAD
  log('Sending message', { origin, destination });

  log('jk');

  return;
=======
  log('Sending message', {
    origin,
    destination,
    interchainGasPayment: value.toString(),
  });

  // For now, pay just 1 wei, as Kathy typically doesn't have enough
  // funds to send from a cheap chain to expensive chains like Ethereum.
  //
  // TODO remove this once the Kathy key is funded with a higher
  // balance and interchain gas payments are cycled back into
  // the funder frequently.
  value = BigNumber.from(1);
  // Log it as an obvious reminder
  log('Intentionally setting interchain gas payment to 1');

>>>>>>> b2f2cb3b
  const receipt = await utils.timeout(
    app.sendHelloWorld(origin, destination, msg, value),
    MESSAGE_SEND_TIMEOUT,
    'Timeout sending message',
  );
  messageSendSeconds.labels(metricLabels).inc((Date.now() - startTime) / 1000);
  log('Message sent', {
    origin,
    destination,
    events: receipt.events,
    logs: receipt.logs,
  });

  await utils.timeout(
    app.waitForMessageReceipt(receipt),
    MESSAGE_RECEIPT_TIMEOUT,
    'Timeout waiting for message to be received',
  );
  messageReceiptSeconds
    .labels(metricLabels)
    .inc((Date.now() - startTime) / 1000);
  log('Message received', {
    origin,
    destination,
  });
}

main()
  .then(() => {
    error('Main exited');
    process.exit(1);
  })
  .catch((e) => {
    error('Error in main', { error: format(e) });
    process.exit(1);
  });<|MERGE_RESOLUTION|>--- conflicted
+++ resolved
@@ -202,13 +202,6 @@
   );
   const metricLabels = { origin, remote: destination };
 
-<<<<<<< HEAD
-  log('Sending message', { origin, destination });
-
-  log('jk');
-
-  return;
-=======
   log('Sending message', {
     origin,
     destination,
@@ -225,7 +218,6 @@
   // Log it as an obvious reminder
   log('Intentionally setting interchain gas payment to 1');
 
->>>>>>> b2f2cb3b
   const receipt = await utils.timeout(
     app.sendHelloWorld(origin, destination, msg, value),
     MESSAGE_SEND_TIMEOUT,

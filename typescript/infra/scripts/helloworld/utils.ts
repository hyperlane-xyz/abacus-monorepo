import {
  HelloMultiProtocolApp,
  HelloWorldApp,
  helloWorldFactories,
} from '@hyperlane-xyz/helloworld';
import {
  HyperlaneCore,
  HyperlaneIgp,
  MultiProtocolCore,
  MultiProtocolProvider,
  MultiProvider,
  RpcConsensusType,
  attachContractsMap,
  attachContractsMapAndGetForeignDeployments,
  chainMetadata,
  filterChainMapToProtocol,
  hyperlaneEnvironments,
  igpFactories,
} from '@hyperlane-xyz/sdk';
import { ProtocolType, objMap } from '@hyperlane-xyz/utils';

import { Contexts } from '../../config/contexts';
import { EnvironmentConfig } from '../../src/config';
import { deployEnvToSdkEnv } from '../../src/config/environment';
import { HelloWorldConfig } from '../../src/config/helloworld/types';
import { Role } from '../../src/roles';
import { getKeyForRole } from '../utils';

export async function getHelloWorldApp(
  coreConfig: EnvironmentConfig,
  context: Contexts,
  keyRole: Role,
  keyContext: Contexts = context,
  connectionType: RpcConsensusType = RpcConsensusType.Single,
) {
  const multiProvider: MultiProvider = await coreConfig.getMultiProvider(
    keyContext,
    keyRole,
    connectionType,
  );
  const helloworldConfig = getHelloWorldConfig(coreConfig, context);

  const { contractsMap, foreignDeployments } =
    attachContractsMapAndGetForeignDeployments(
      helloworldConfig.addresses,
      helloWorldFactories,
      multiProvider,
    );

  const core = HyperlaneCore.fromEnvironment(
    deployEnvToSdkEnv[coreConfig.environment],
    multiProvider,
  );
  return new HelloWorldApp(
    core,
    contractsMap,
    multiProvider,
    foreignDeployments,
  );
}

export async function getHelloWorldMultiProtocolApp(
  coreConfig: EnvironmentConfig,
  context: Contexts,
  keyRole: Role,
  keyContext: Contexts = context,
  connectionType: RpcConsensusType = RpcConsensusType.Single,
) {
  const multiProvider: MultiProvider = await coreConfig.getMultiProvider(
    keyContext,
    keyRole,
    connectionType,
  );
  const sdkEnvName = deployEnvToSdkEnv[coreConfig.environment];
  const envAddresses = hyperlaneEnvironments[sdkEnvName];
  const keys = await coreConfig.getKeys(keyContext, keyRole);

  // Fetch all the keys, which is required to get the address for
  // certain cloud keys
  await Promise.all(Object.values(keys).map((key) => key.fetch()));

  const helloworldConfig = getHelloWorldConfig(coreConfig, context);

  const multiProtocolProvider =
    MultiProtocolProvider.fromMultiProvider(multiProvider);
  // Hacking around infra code limitations, we may need to add solana manually
  // because the it's not in typescript/infra/config/environments/testnet4/chains.ts
  // Adding it there breaks many things
<<<<<<< HEAD
  if (
    coreConfig.environment === 'testnet3' &&
    !multiProtocolProvider.getKnownChainNames().includes('solanadevnet')
  ) {
    multiProvider.addChain(chainMetadata.solanadevnet);
    multiProtocolProvider.addChain(chainMetadata.solanadevnet);
    keys['solanadevnet'] = getKeyForRole(
      coreConfig.environment,
      context,
      'solanadevnet',
      keyRole,
    );
    await keys['solanadevnet'].fetch();
  } else if (
=======
  // if (
  //   coreConfig.environment === 'testnet3' &&
  //   !multiProtocolProvider.getKnownChainNames().includes('solanadevnet')
  // ) {
  //   multiProvider.addChain(chainMetadata.solanadevnet);
  //   multiProtocolProvider.addChain(chainMetadata.solanadevnet);
  //   keys['solanadevnet'] = getKeyForRole(
  //     coreConfig.environment,
  //     context,
  //     'solanadevnet',
  //     keyRole,
  //   );
  //   await keys['solanadevnet'].fetch();
  // } else

  if (
>>>>>>> 1d185497
    coreConfig.environment === 'mainnet2' &&
    !multiProtocolProvider.getKnownChainNames().includes('solana')
  ) {
    multiProvider.addChain(chainMetadata.solana);
    multiProtocolProvider.addChain(chainMetadata.solana);
    keys['solana'] = getKeyForRole(
      coreConfig.environment,
      context,
      'solana',
      keyRole,
    );
    await keys['solana'].fetch();
  }

  const core = MultiProtocolCore.fromAddressesMap(
    envAddresses,
    multiProtocolProvider,
  );

  const routersAndMailboxes = objMap(
    helloworldConfig.addresses,
    (chain, addresses) => ({
      router: addresses.router,
      // @ts-ignore allow loosely typed chain name to index env addresses
      mailbox: envAddresses[chain].mailbox,
    }),
  );
  const app = new HelloMultiProtocolApp(
    multiProtocolProvider,
    routersAndMailboxes,
  );

  // TODO we need a MultiProtocolIgp
  // Using an standard IGP for just evm chains for now
  // Unfortunately this requires hacking surgically around certain addresses
  const filteredAddresses = filterChainMapToProtocol(
    envAddresses,
    ProtocolType.Ethereum,
    multiProtocolProvider,
  );
  const contractsMap = attachContractsMap(filteredAddresses, igpFactories);
  const igp = new HyperlaneIgp(contractsMap, multiProvider);

  return { app, core, igp, multiProvider, multiProtocolProvider, keys };
}

export function getHelloWorldConfig(
  coreConfig: EnvironmentConfig,
  context: Contexts,
): HelloWorldConfig {
  const helloWorldConfigs = coreConfig.helloWorld;
  if (!helloWorldConfigs) {
    throw new Error(
      `Environment ${coreConfig.environment} does not have a HelloWorld config`,
    );
  }
  const config = helloWorldConfigs[context];
  if (!config) {
    throw new Error(`Context ${context} does not have a HelloWorld config`);
  }
  return config;
}<|MERGE_RESOLUTION|>--- conflicted
+++ resolved
@@ -86,22 +86,6 @@
   // Hacking around infra code limitations, we may need to add solana manually
   // because the it's not in typescript/infra/config/environments/testnet4/chains.ts
   // Adding it there breaks many things
-<<<<<<< HEAD
-  if (
-    coreConfig.environment === 'testnet3' &&
-    !multiProtocolProvider.getKnownChainNames().includes('solanadevnet')
-  ) {
-    multiProvider.addChain(chainMetadata.solanadevnet);
-    multiProtocolProvider.addChain(chainMetadata.solanadevnet);
-    keys['solanadevnet'] = getKeyForRole(
-      coreConfig.environment,
-      context,
-      'solanadevnet',
-      keyRole,
-    );
-    await keys['solanadevnet'].fetch();
-  } else if (
-=======
   // if (
   //   coreConfig.environment === 'testnet3' &&
   //   !multiProtocolProvider.getKnownChainNames().includes('solanadevnet')
@@ -118,7 +102,6 @@
   // } else
 
   if (
->>>>>>> 1d185497
     coreConfig.environment === 'mainnet2' &&
     !multiProtocolProvider.getKnownChainNames().includes('solana')
   ) {

import path from 'path';

import { HelloWorldDeployer } from '@hyperlane-xyz/helloworld';
import {
  AggregationHookFactoryDeployer,
  ChainMap,
  HyperlaneCoreDeployer,
  HyperlaneDeployer,
  HyperlaneHookDeployer,
  HyperlaneIgpDeployer,
  HyperlaneIsmFactory,
  HyperlaneIsmFactoryDeployer,
  InterchainAccountDeployer,
  InterchainQueryDeployer,
  LiquidityLayerDeployer,
} from '@hyperlane-xyz/sdk';
import { objMap } from '@hyperlane-xyz/utils';

import { Contexts } from '../config/contexts';
import { deployEnvToSdkEnv } from '../src/config/environment';
import { deployWithArtifacts } from '../src/deployment/deploy';
import { TestQuerySenderDeployer } from '../src/deployment/testcontracts/testquerysender';
import { TestRecipientDeployer } from '../src/deployment/testcontracts/testrecipient';
import { impersonateAccount, useLocalProvider } from '../src/utils/fork';

import {
  Modules,
  SDK_MODULES,
  getAddresses,
  getAggregationHookFactoryAddresses,
  getArgs,
  getContractAddressesSdkFilepath,
  getEnvironmentConfig,
  getMailboxAddresses,
  getModuleDirectory,
  getProxiedRouterConfig,
  getRouterConfig,
  withContext,
  withModuleAndFork,
} from './utils';

async function main() {
  const {
    context = Contexts.Hyperlane,
    module,
    fork,
    environment,
  } = await withContext(withModuleAndFork(getArgs())).argv;
  const envConfig = getEnvironmentConfig(environment);
  const multiProvider = await envConfig.getMultiProvider();

  if (fork) {
    await useLocalProvider(multiProvider, fork);

    // TODO: make this more generic
    const deployerAddress =
      environment === 'testnet3'
        ? '0xfaD1C94469700833717Fa8a3017278BC1cA8031C'
        : '0xa7ECcdb9Be08178f896c26b7BbD8C3D4E844d9Ba';

    const signer = await impersonateAccount(deployerAddress);
    multiProvider.setSharedSigner(signer);
  }

  let config: ChainMap<unknown> = {};
  let deployer: HyperlaneDeployer<any, any>;
  if (module === Modules.ISM_FACTORY) {
    config = objMap(envConfig.core, (_chain) => true);
    deployer = new HyperlaneIsmFactoryDeployer(multiProvider);
  } else if (module === Modules.CORE) {
    config = envConfig.core;
    const ismFactory = HyperlaneIsmFactory.fromAddressesMap(
      getAddresses(environment, Modules.ISM_FACTORY),
      multiProvider,
    );
    deployer = new HyperlaneCoreDeployer(multiProvider, ismFactory);
  } else if (module === Modules.HOOK_FACTORY) {
    config = objMap(envConfig.core, (_chain) => true);
    deployer = new AggregationHookFactoryDeployer(multiProvider);
  } else if (module === Modules.HOOK) {
    if (!envConfig.hook) {
      throw new Error(`No hook config for ${environment}`);
    }
    config = envConfig.hook;
<<<<<<< HEAD
    deployer = new HyperlaneHookDeployer(
      multiProvider,
      getMailboxAddresses(environment),
      getAggregationHookFactoryAddresses(environment),
    );
=======
    const core = getAddresses(environment, Modules.CORE);
    const mailboxes = objMap(core, (_, contracts) => contracts.mailbox);
    deployer = new HyperlaneHookDeployer(multiProvider, mailboxes);
>>>>>>> af5bd88a
  } else if (module === Modules.INTERCHAIN_GAS_PAYMASTER) {
    config = envConfig.igp;
    deployer = new HyperlaneIgpDeployer(multiProvider);
  } else if (module === Modules.INTERCHAIN_ACCOUNTS) {
    config = await getProxiedRouterConfig(environment, multiProvider);
    deployer = new InterchainAccountDeployer(multiProvider);
  } else if (module === Modules.INTERCHAIN_QUERY_SYSTEM) {
    config = await getProxiedRouterConfig(environment, multiProvider);
    deployer = new InterchainQueryDeployer(multiProvider);
  } else if (module === Modules.LIQUIDITY_LAYER) {
    const routerConfig = await getProxiedRouterConfig(
      environment,
      multiProvider,
    );
    if (!envConfig.liquidityLayerConfig) {
      throw new Error(`No liquidity layer config for ${environment}`);
    }
    config = objMap(
      envConfig.liquidityLayerConfig.bridgeAdapters,
      (chain, conf) => ({
        ...conf,
        ...routerConfig[chain],
      }),
    );
    deployer = new LiquidityLayerDeployer(multiProvider);
  } else if (module === Modules.TEST_RECIPIENT) {
    deployer = new TestRecipientDeployer(multiProvider);
  } else if (module === Modules.TEST_QUERY_SENDER) {
    // Get query router addresses
    const queryAddresses = getAddresses(
      environment,
      Modules.INTERCHAIN_QUERY_SYSTEM,
    );
    config = objMap(queryAddresses, (_c, conf) => ({
      queryRouterAddress: conf.router,
    }));
    deployer = new TestQuerySenderDeployer(multiProvider);
  } else if (module === Modules.HELLO_WORLD) {
    config = await getRouterConfig(
      environment,
      multiProvider,
      true, // use deployer as owner
    );
    const ismFactory = HyperlaneIsmFactory.fromAddressesMap(
      getAddresses(environment, Modules.ISM_FACTORY),
      multiProvider,
    );
    deployer = new HelloWorldDeployer(multiProvider, ismFactory);
  } else {
    console.log(`Skipping ${module}, deployer unimplemented`);
    return;
  }

  const modulePath = getModuleDirectory(environment, module, context);

  console.log(`Deploying to ${modulePath}`);

  const isSdkArtifact = SDK_MODULES.includes(module) && environment !== 'test';

  const addresses = isSdkArtifact
    ? path.join(
        getContractAddressesSdkFilepath(),
        `${deployEnvToSdkEnv[environment]}.json`,
      )
    : path.join(modulePath, 'addresses.json');

  const verification = path.join(modulePath, 'verification.json');

  const cache = {
    addresses,
    verification,
    read: environment !== 'test',
    write: true,
  };
  // Don't write agent config in fork tests
  const agentConfig =
    module === Modules.CORE && !fork
      ? {
          addresses,
          environment,
          multiProvider,
        }
      : undefined;

  await deployWithArtifacts(config, deployer, cache, fork, agentConfig);
}

main()
  .then()
  .catch((e) => {
    console.error(e);
    process.exit(1);
  });<|MERGE_RESOLUTION|>--- conflicted
+++ resolved
@@ -27,11 +27,9 @@
   Modules,
   SDK_MODULES,
   getAddresses,
-  getAggregationHookFactoryAddresses,
   getArgs,
   getContractAddressesSdkFilepath,
   getEnvironmentConfig,
-  getMailboxAddresses,
   getModuleDirectory,
   getProxiedRouterConfig,
   getRouterConfig,
@@ -82,17 +80,9 @@
       throw new Error(`No hook config for ${environment}`);
     }
     config = envConfig.hook;
-<<<<<<< HEAD
-    deployer = new HyperlaneHookDeployer(
-      multiProvider,
-      getMailboxAddresses(environment),
-      getAggregationHookFactoryAddresses(environment),
-    );
-=======
     const core = getAddresses(environment, Modules.CORE);
     const mailboxes = objMap(core, (_, contracts) => contracts.mailbox);
     deployer = new HyperlaneHookDeployer(multiProvider, mailboxes);
->>>>>>> af5bd88a
   } else if (module === Modules.INTERCHAIN_GAS_PAYMASTER) {
     config = envConfig.igp;
     deployer = new HyperlaneIgpDeployer(multiProvider);

--- conflicted
+++ resolved
@@ -3,48 +3,21 @@
   "description": "A basic skeleton of an Hyperlane app",
   "version": "3.1.1",
   "dependencies": {
-<<<<<<< HEAD
     "@hyperlane-xyz/core": "3.1.1",
     "@hyperlane-xyz/sdk": "3.1.1",
-    "@openzeppelin/contracts-upgradeable": "^4.8.0",
-=======
-    "@hyperlane-xyz/core": "3.1.0-beta3",
-    "@hyperlane-xyz/sdk": "3.1.0-beta3",
     "@openzeppelin/contracts-upgradeable": "^4.9.3",
->>>>>>> b14f9978
     "ethers": "^5.7.2"
   },
   "devDependencies": {
     "@nomiclabs/hardhat-ethers": "^2.2.1",
-<<<<<<< HEAD
-    "@nomiclabs/hardhat-waffle": "^2.0.3",
-    "@trivago/prettier-plugin-sort-imports": "^4.2.0",
-    "@typechain/ethers-v5": "10.0.0",
-=======
     "@nomiclabs/hardhat-waffle": "^2.0.6",
     "@trivago/prettier-plugin-sort-imports": "^4.2.1",
     "@typechain/ethers-v5": "^10.0.0",
->>>>>>> b14f9978
     "@typechain/hardhat": "^6.0.0",
     "@types/mocha": "^9.1.0",
     "@typescript-eslint/eslint-plugin": "^5.62.0",
     "@typescript-eslint/parser": "^5.62.0",
     "chai": "^4.3.0",
-<<<<<<< HEAD
-    "eslint": "^8.43.0",
-    "eslint-config-prettier": "^8.8.0",
-    "ethereum-waffle": "^3.4.4",
-    "hardhat": "^2.16.1",
-    "hardhat-gas-reporter": "^1.0.9",
-    "prettier": "^2.8.8",
-    "prettier-plugin-solidity": "^1.0.0-beta.5",
-    "solhint": "^3.3.2",
-    "solhint-plugin-prettier": "^0.0.5",
-    "solidity-coverage": "^0.8.3",
-    "ts-node": "^10.9.1",
-    "typechain": "8.0.0",
-    "typescript": "^5.1.6"
-=======
     "eslint": "^8.16.0",
     "eslint-config-prettier": "^8.5.0",
     "ethereum-waffle": "^4.0.10",
@@ -58,7 +31,6 @@
     "ts-node": "^10.8.0",
     "typechain": "^8.0.0",
     "typescript": "5.1.6"
->>>>>>> b14f9978
   },
   "files": [
     "/dist",
@@ -88,20 +60,10 @@
     "sync": "ts-node scripts/sync-with-template-repo.ts"
   },
   "types": "dist/src/index.d.ts",
-<<<<<<< HEAD
-  "resolutions": {
-    "underscore": "^1.13",
-    "fetch-ponyfill": "^7.1",
-    "lodash": "^4.17.21",
-    "async": "^2.6.4",
-    "undici": "^5.11"
-=======
-  "stableVersion": "1.5.0",
   "peerDependencies": {
     "@ethersproject/abi": "*",
     "@ethersproject/providers": "*",
     "@types/node": "*",
     "@types/sinon-chai": "*"
->>>>>>> b14f9978
   }
 }
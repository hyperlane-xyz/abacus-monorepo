{
  "name": "@hyperlane-xyz/helloworld",
  "description": "A basic skeleton of an Hyperlane app",
  "version": "3.1.0-beta4",
  "dependencies": {
<<<<<<< HEAD
    "@hyperlane-xyz/core": "3.1.0-beta4",
    "@hyperlane-xyz/sdk": "3.1.0-beta4",
    "@openzeppelin/contracts-upgradeable": "^4.8.0",
=======
    "@hyperlane-xyz/core": "3.1.0-beta3",
    "@hyperlane-xyz/sdk": "3.1.0-beta3",
    "@openzeppelin/contracts-upgradeable": "^4.9.3",
>>>>>>> b14f9978
    "ethers": "^5.7.2"
  },
  "devDependencies": {
    "@nomiclabs/hardhat-ethers": "^2.2.1",
    "@nomiclabs/hardhat-waffle": "^2.0.6",
    "@trivago/prettier-plugin-sort-imports": "^4.2.1",
    "@typechain/ethers-v5": "^10.0.0",
    "@typechain/hardhat": "^6.0.0",
    "@types/mocha": "^9.1.0",
    "@typescript-eslint/eslint-plugin": "^5.62.0",
    "@typescript-eslint/parser": "^5.62.0",
    "chai": "^4.3.0",
    "eslint": "^8.16.0",
    "eslint-config-prettier": "^8.5.0",
    "ethereum-waffle": "^4.0.10",
    "hardhat": "^2.19.0",
    "hardhat-gas-reporter": "^1.0.9",
    "prettier": "^2.8.8",
    "prettier-plugin-solidity": "^1.1.3",
    "solhint": "^4.0.0",
    "solhint-plugin-prettier": "^0.0.5",
    "solidity-coverage": "^0.8.3",
    "ts-node": "^10.8.0",
    "typechain": "^8.0.0",
    "typescript": "5.1.6"
  },
  "files": [
    "/dist",
    "/contracts"
  ],
  "homepage": "https://www.hyperlane.xyz",
  "keywords": [
    "Hyperlane",
    "HelloWorld",
    "Solidity",
    "Typescript"
  ],
  "license": "Apache-2.0",
  "main": "dist/src/index.js",
  "packageManager": "yarn@3.2.0",
  "repository": {
    "type": "git",
    "url": "https://github.com/hyperlane-xyz/hyperlane-app-template"
  },
  "scripts": {
    "build": "hardhat compile && tsc",
    "clean": "hardhat clean && rm -rf dist cache src/types",
    "coverage": "hardhat coverage",
    "lint": "solhint contracts/**/*.sol && eslint . --ext .ts",
    "prettier": "prettier --write ./contracts ./src",
    "test": "hardhat test ./src/test/**/*.test.ts",
    "sync": "ts-node scripts/sync-with-template-repo.ts"
  },
  "types": "dist/src/index.d.ts",
  "stableVersion": "1.5.0",
  "peerDependencies": {
    "@ethersproject/abi": "*",
    "@ethersproject/providers": "*",
    "@types/node": "*",
    "@types/sinon-chai": "*"
  }
}<|MERGE_RESOLUTION|>--- conflicted
+++ resolved
@@ -3,15 +3,9 @@
   "description": "A basic skeleton of an Hyperlane app",
   "version": "3.1.0-beta4",
   "dependencies": {
-<<<<<<< HEAD
     "@hyperlane-xyz/core": "3.1.0-beta4",
     "@hyperlane-xyz/sdk": "3.1.0-beta4",
-    "@openzeppelin/contracts-upgradeable": "^4.8.0",
-=======
-    "@hyperlane-xyz/core": "3.1.0-beta3",
-    "@hyperlane-xyz/sdk": "3.1.0-beta3",
     "@openzeppelin/contracts-upgradeable": "^4.9.3",
->>>>>>> b14f9978
     "ethers": "^5.7.2"
   },
   "devDependencies": {

--- conflicted
+++ resolved
@@ -1,7 +1,5 @@
 # @hyperlane-xyz/helloworld
 
-<<<<<<< HEAD
-=======
 ## 3.16.0
 
 ### Patch Changes
@@ -30,7 +28,6 @@
   - @hyperlane-xyz/sdk@3.15.0
   - @hyperlane-xyz/core@3.15.0
 
->>>>>>> aecb65a9
 ## 3.14.0
 
 ### Patch Changes

--- conflicted
+++ resolved
@@ -80,15 +80,6 @@
     this.logger(`Start deploy to ${targetChains}`);
     // wait until all promises are resolved / rejected
     for (const chain of targetChains) {
-<<<<<<< HEAD
-      this.logger(`Deploying to ${chain}...`);
-      const contracts = await this.deployContracts(
-        chain,
-        this.configMap[chain],
-      );
-      console.log(JSON.stringify(serializeContracts(contracts)));
-      this.deployedContracts[chain] = contracts;
-=======
       const chainConnection = this.multiProvider.getChainConnection(chain);
       this.logger(
         `Deploying to ${chain} from ${await chainConnection.getAddressUrl()}...`,
@@ -105,7 +96,6 @@
           2,
         ),
       );
->>>>>>> fbf71303
     }
     return this.deployedContracts as ChainMap<Chain, Contracts>;
   }
@@ -121,14 +111,11 @@
       chainConnection.signer!,
     );
     const contract = await factory.deploy(...args, chainConnection.overrides);
-<<<<<<< HEAD
-=======
     this.logger(
       `Pending deployment ${chainConnection.getTxUrl(
         contract.deployTransaction,
       )}`,
     );
->>>>>>> fbf71303
     await contract.deployTransaction.wait(chainConnection.confirmations);
     const verificationInput = getContractVerificationInput(
       contractName.toString(),
@@ -165,14 +152,11 @@
       implementation.address,
       ubcAddress,
       chainConnection.overrides,
-<<<<<<< HEAD
-=======
     );
     this.logger(
       `Pending beacon deployment ${chainConnection.getTxUrl(
         beacon.deployTransaction,
       )}`,
->>>>>>> fbf71303
     );
     // Wait for the beacon to be deployed so that the proxy
     // constructor is happy.
@@ -186,14 +170,11 @@
       beacon.address,
       initData,
       chainConnection.overrides,
-<<<<<<< HEAD
-=======
     );
     this.logger(
       `Pending proxy deployment and init ${chainConnection.getTxUrl(
         beaconProxy.deployTransaction,
       )}`,
->>>>>>> fbf71303
     );
     await beaconProxy.deployTransaction.wait(chainConnection.confirmations);
     return new ProxiedContract<C, BeaconProxyAddresses>(
@@ -228,14 +209,11 @@
       proxyAddresses.beacon,
       initData,
       chainConnection.overrides,
-<<<<<<< HEAD
-=======
     );
     this.logger(
       `Pending proxy deployment and init ${chainConnection.getTxUrl(
         newProxy.deployTransaction,
       )}`,
->>>>>>> fbf71303
     );
     return new ProxiedContract<C, BeaconProxyAddresses>(
       proxy.contract.attach(newProxy.address) as C,

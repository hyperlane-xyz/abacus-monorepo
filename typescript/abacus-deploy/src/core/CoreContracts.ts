import fs from 'fs';
import { ethers } from 'ethers';
import { core } from '@abacus-network/ts-interface';
import { types } from '@abacus-network/utils';

import { BeaconProxy, CommonContracts, ProxiedAddress } from '../common';
import { CoreContractAddresses } from './types';

export class CoreContracts extends CommonContracts<CoreContractAddresses> {
  constructor(
    public readonly upgradeBeaconController: core.UpgradeBeaconController,
    public readonly xAppConnectionManager: core.XAppConnectionManager,
    public readonly validatorManager: core.ValidatorManager,
    public readonly outbox: BeaconProxy<core.Outbox>,
    public readonly inboxes: Record<types.Domain, BeaconProxy<core.Inbox>>,
  ) {
    super();
  }

  toObject(): CoreContractAddresses {
    const inboxes: Record<types.Domain, ProxiedAddress> = {};
    Object.keys(this.inboxes!)
      .map((d) => parseInt(d))
      .map((domain: types.Domain) => {
        inboxes[domain] = this.inboxes[domain].toObject();
      });

    return {
      upgradeBeaconController: this.upgradeBeaconController.address,
      xAppConnectionManager: this.xAppConnectionManager.address,
      validatorManager: this.validatorManager.address,
      outbox: this.outbox.toObject(),
      inboxes,
    };
  }

<<<<<<< HEAD
  static readJson(
    filepath: string,
    provider: ethers.providers.JsonRpcProvider,
  ): CoreContracts {
    const contents = fs.readFileSync(filepath, 'utf8');
    const addresses: CoreContractAddresses = JSON.parse(contents);
    return CoreContracts.fromObject(addresses, provider);
=======
  static readJson(filepath: string, signer: ethers.Signer): CoreContracts {
    const contents = fs.readFileSync(filepath, 'utf8');
    const addresses: CoreContractAddresses = JSON.parse(contents);
    return CoreContracts.fromObject(addresses, signer);
>>>>>>> 7eb7e541
  }

  static fromObject(
    addresses: CoreContractAddresses,
    signer: ethers.Signer,
  ): CoreContracts {
    const upgradeBeaconController =
      core.UpgradeBeaconController__factory.connect(
        addresses.upgradeBeaconController,
<<<<<<< HEAD
        provider,
      );
    const xAppConnectionManager = core.XAppConnectionManager__factory.connect(
      addresses.xAppConnectionManager,
      provider,
    );
    const validatorManager = core.ValidatorManager__factory.connect(
      addresses.validatorManager,
      provider,
=======
        signer,
      );
    const xAppConnectionManager = core.XAppConnectionManager__factory.connect(
      addresses.xAppConnectionManager,
      signer,
    );
    const validatorManager = core.ValidatorManager__factory.connect(
      addresses.validatorManager,
      signer,
>>>>>>> 7eb7e541
    );

    const outbox: BeaconProxy<core.Outbox> = BeaconProxy.fromObject(
      addresses.outbox,
      core.Outbox__factory.abi,
<<<<<<< HEAD
      provider,
=======
      signer,
>>>>>>> 7eb7e541
    );

    const inboxes: Record<types.Domain, BeaconProxy<core.Inbox>> = {};
    Object.keys(addresses.inboxes)
      .map((d) => parseInt(d))
      .map((domain: types.Domain) => {
        inboxes[domain] = BeaconProxy.fromObject(
          addresses.inboxes[domain],
          core.Inbox__factory.abi,
<<<<<<< HEAD
          provider,
=======
          signer,
>>>>>>> 7eb7e541
        );
      });

    return new CoreContracts(
      upgradeBeaconController,
      xAppConnectionManager,
      validatorManager,
      outbox,
      inboxes,
    );
  }
}<|MERGE_RESOLUTION|>--- conflicted
+++ resolved
@@ -34,20 +34,10 @@
     };
   }
 
-<<<<<<< HEAD
-  static readJson(
-    filepath: string,
-    provider: ethers.providers.JsonRpcProvider,
-  ): CoreContracts {
-    const contents = fs.readFileSync(filepath, 'utf8');
-    const addresses: CoreContractAddresses = JSON.parse(contents);
-    return CoreContracts.fromObject(addresses, provider);
-=======
   static readJson(filepath: string, signer: ethers.Signer): CoreContracts {
     const contents = fs.readFileSync(filepath, 'utf8');
     const addresses: CoreContractAddresses = JSON.parse(contents);
     return CoreContracts.fromObject(addresses, signer);
->>>>>>> 7eb7e541
   }
 
   static fromObject(
@@ -57,17 +47,6 @@
     const upgradeBeaconController =
       core.UpgradeBeaconController__factory.connect(
         addresses.upgradeBeaconController,
-<<<<<<< HEAD
-        provider,
-      );
-    const xAppConnectionManager = core.XAppConnectionManager__factory.connect(
-      addresses.xAppConnectionManager,
-      provider,
-    );
-    const validatorManager = core.ValidatorManager__factory.connect(
-      addresses.validatorManager,
-      provider,
-=======
         signer,
       );
     const xAppConnectionManager = core.XAppConnectionManager__factory.connect(
@@ -77,17 +56,12 @@
     const validatorManager = core.ValidatorManager__factory.connect(
       addresses.validatorManager,
       signer,
->>>>>>> 7eb7e541
     );
 
     const outbox: BeaconProxy<core.Outbox> = BeaconProxy.fromObject(
       addresses.outbox,
       core.Outbox__factory.abi,
-<<<<<<< HEAD
-      provider,
-=======
       signer,
->>>>>>> 7eb7e541
     );
 
     const inboxes: Record<types.Domain, BeaconProxy<core.Inbox>> = {};
@@ -97,11 +71,7 @@
         inboxes[domain] = BeaconProxy.fromObject(
           addresses.inboxes[domain],
           core.Inbox__factory.abi,
-<<<<<<< HEAD
-          provider,
-=======
           signer,
->>>>>>> 7eb7e541
         );
       });
 

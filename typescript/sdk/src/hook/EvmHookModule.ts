import { BigNumber, ethers } from 'ethers';

import {
  DomainRoutingHook,
  DomainRoutingHook__factory,
  FallbackDomainRoutingHook,
  IL1CrossDomainMessenger__factory,
  IPostDispatchHook__factory,
  InterchainGasPaymaster,
  InterchainGasPaymaster__factory,
  OPStackHook,
  OPStackIsm__factory,
  Ownable__factory,
  PausableHook,
  PausableHook__factory,
  ProtocolFee,
  ProtocolFee__factory,
  StaticAggregationHook,
  StaticAggregationHookFactory__factory,
  StaticAggregationHook__factory,
  StorageGasOracle,
  StorageGasOracle__factory,
} from '@hyperlane-xyz/core';
import {
  Address,
  ProtocolType,
  addressToBytes32,
  configDeepEquals,
  eqAddress,
  normalizeConfig,
  rootLogger,
} from '@hyperlane-xyz/utils';

import { TOKEN_EXCHANGE_RATE_SCALE } from '../consts/igp.js';
import { HyperlaneAddresses } from '../contracts/types.js';
import {
  HyperlaneModule,
  HyperlaneModuleParams,
} from '../core/AbstractHyperlaneModule.js';
import { CoreAddresses } from '../core/contracts.js';
import { EvmModuleDeployer } from '../deploy/EvmModuleDeployer.js';
import { ProxyFactoryFactories } from '../deploy/contracts.js';
import { ContractVerifier } from '../deploy/verify/ContractVerifier.js';
import { IgpFactories, igpFactories } from '../gas/contracts.js';
import { IgpConfig } from '../gas/types.js';
import { EvmIsmModule } from '../ism/EvmIsmModule.js';
import { IsmType, OpStackIsmConfig } from '../ism/types.js';
import { MultiProvider } from '../providers/MultiProvider.js';
import { AnnotatedEV5Transaction } from '../providers/ProviderType.js';
import { ChainNameOrId } from '../types.js';

import { EvmHookReader } from './EvmHookReader.js';
import { DeployedHook, HookFactories, hookFactories } from './contracts.js';
import { HookConfigSchema } from './schemas.js';
import {
  AggregationHookConfig,
  DomainRoutingHookConfig,
  FallbackRoutingHookConfig,
  HookConfig,
  HookType,
  IgpHookConfig,
  MUTABLE_HOOK_TYPE,
  OpStackHookConfig,
  PausableHookConfig,
  ProtocolFeeHookConfig,
} from './types.js';

type HookModuleAddresses = {
  deployedHook: Address;
  mailbox: Address;
  proxyAdmin: Address;
};

export class EvmHookModule extends HyperlaneModule<
  ProtocolType.Ethereum,
  HookConfig,
  HyperlaneAddresses<ProxyFactoryFactories> & HookModuleAddresses
> {
  protected readonly logger = rootLogger.child({ module: 'EvmHookModule' });
  protected readonly reader: EvmHookReader;
  protected readonly deployer: EvmModuleDeployer<HookFactories & IgpFactories>;

  // Adding these to reduce how often we need to grab from MultiProvider.
  public readonly chain: string;
  // We use domainId here because MultiProvider.getDomainId() will always
  // return a number, and EVM the domainId and chainId are the same.
  public readonly domainId: number;

  // Transaction overrides for the chain
  protected readonly txOverrides: Partial<ethers.providers.TransactionRequest>;

  protected constructor(
    protected readonly multiProvider: MultiProvider,
    params: HyperlaneModuleParams<
      HookConfig,
      HyperlaneAddresses<ProxyFactoryFactories> & HookModuleAddresses
    >,
    contractVerifier?: ContractVerifier,
  ) {
    params.config = HookConfigSchema.parse(params.config);
    super(params);

    this.reader = new EvmHookReader(multiProvider, this.params.chain);
    this.deployer = new EvmModuleDeployer(
      multiProvider,
      {
        ...hookFactories,
        ...igpFactories,
      },
      this.logger,
      contractVerifier,
    );

    this.chain = this.multiProvider.getChainName(this.params.chain);
    this.domainId = this.multiProvider.getDomainId(this.chain);

    this.txOverrides = this.multiProvider.getTransactionOverrides(this.chain);
  }

  public async read(): Promise<HookConfig> {
<<<<<<< HEAD
    if (typeof this.params.config === 'string') {
      return this.params.addresses.deployedHook;
    } else {
      const hookConfig = await this.reader.deriveHookConfig(
        this.params.addresses.deployedHook,
      );
      assert(
        hookConfig,
        `No hook config found for ${this.params.addresses.deployedHook}`,
      );
      return hookConfig;
    }
=======
    return typeof this.args.config === 'string'
      ? this.args.addresses.deployedHook
      : this.reader.deriveHookConfig(this.args.addresses.deployedHook);
>>>>>>> 6f4ef05d
  }

  public async update(
    targetConfig: HookConfig,
  ): Promise<AnnotatedEV5Transaction[]> {
    targetConfig = HookConfigSchema.parse(targetConfig);

    // Do not support updating to a custom Hook address
    if (typeof targetConfig === 'string') {
      throw new Error(
        'Invalid targetConfig: Updating to a custom Hook address is not supported. Please provide a valid Hook configuration.',
      );
    }

    // save current config for comparison
    // normalize the config to ensure it's in a consistent format for comparison
    const currentConfig = normalizeConfig(await this.read());

    // Update the config
    this.params.config = targetConfig;

    // If configs match, no updates needed
    if (configDeepEquals(currentConfig, targetConfig)) {
      return [];
    }

    // Else, we have to figure out what an update for this Hook entails
    // Check if we need to deploy a new Hook
    if (
      // if updating from an address/custom config to a proper hook config, do a new deploy
      typeof currentConfig === 'string' ||
      // if updating a proper hook config whose types are different, do a new deploy
      currentConfig.type !== targetConfig.type ||
      // if it is not a mutable Hook, do a new deploy
      !MUTABLE_HOOK_TYPE.includes(targetConfig.type)
    ) {
      const contract = await this.deploy({
        config: targetConfig,
      });

      this.params.addresses.deployedHook = contract.address;
      return [];
    }

    let updateTxs: AnnotatedEV5Transaction[];

    // obtain the update txs for each hook type
    switch (targetConfig.type) {
      case HookType.INTERCHAIN_GAS_PAYMASTER:
        updateTxs = await this.updateIgpHook({
          currentConfig,
          targetConfig,
        });
        break;
      case HookType.PROTOCOL_FEE:
        updateTxs = await this.updateProtocolFeeHook({
          currentConfig,
          targetConfig,
        });
        break;
      case HookType.PAUSABLE:
        updateTxs = await this.updatePausableHook({
          currentConfig,
          targetConfig,
        });
        break;
      case HookType.ROUTING:
      case HookType.FALLBACK_ROUTING:
        updateTxs = await this.updateRoutingHook({
          currentConfig,
          targetConfig,
        });
        break;
      default:
        // MERKLE_TREE, AGGREGATION and OP_STACK hooks should already be handled before the switch
        throw new Error(`Unsupported hook type: ${targetConfig.type}`);
    }

    // Lastly, check if the resolved owner is different from the current owner
    const owner = await Ownable__factory.connect(
      this.params.addresses.deployedHook,
      this.multiProvider.getProvider(this.chain),
    ).owner();

    // Return an ownership transfer transaction if required
    if (!eqAddress(targetConfig.owner, owner)) {
      updateTxs.push({
        annotation: 'Transferring ownership of ownable Hook...',
        chainId: this.domainId,
        to: this.params.addresses.deployedHook,
        data: Ownable__factory.createInterface().encodeFunctionData(
          'transferOwnership(address)',
          [targetConfig.owner],
        ),
      });
    }

    return updateTxs;
  }

  // manually write static create function
  public static async create({
    chain,
    config,
    proxyFactoryFactories,
    coreAddresses,
    multiProvider,
  }: {
    chain: ChainNameOrId;
    config: HookConfig;
    proxyFactoryFactories: HyperlaneAddresses<ProxyFactoryFactories>;
    coreAddresses: CoreAddresses;
    multiProvider: MultiProvider;
  }): Promise<EvmHookModule> {
    // instantiate new EvmHookModule
    const module = new EvmHookModule(multiProvider, {
      addresses: {
        ...proxyFactoryFactories,
        ...coreAddresses,
        deployedHook: ethers.constants.AddressZero,
      },
      chain,
      config,
    });

    // deploy hook and assign address to module
    const deployedHook = await module.deploy({ config });
    module.params.addresses.deployedHook = deployedHook.address;

    return module;
  }

  // Compute delta between current and target domain configurations
  protected async computeRoutingHooksToSet({
    currentDomains,
    targetDomains,
  }: {
    currentDomains: DomainRoutingHookConfig['domains'];
    targetDomains: DomainRoutingHookConfig['domains'];
  }): Promise<DomainRoutingHook.HookConfigStruct[]> {
    const routingHookUpdates: DomainRoutingHook.HookConfigStruct[] = [];

    // Iterate over the target domains and compare with the current configuration
    for (const [dest, targetDomainConfig] of Object.entries(targetDomains)) {
      const destDomain = this.multiProvider.tryGetDomainId(dest);
      if (!destDomain) {
        this.logger.warn(`Domain not found in MultiProvider: ${dest}`);
        continue;
      }

      // If the domain is not in the current config or the config has changed, deploy a new hook
      // TODO: in-place updates per domain as a future optimization
      if (!configDeepEquals(currentDomains[dest], targetDomainConfig)) {
        const domainHook = await this.deploy({
          config: targetDomainConfig,
        });

        routingHookUpdates.push({
          destination: destDomain,
          hook: domainHook.address,
        });
      }
    }

    return routingHookUpdates;
  }

  protected async updatePausableHook({
    currentConfig,
    targetConfig,
  }: {
    currentConfig: PausableHookConfig;
    targetConfig: PausableHookConfig;
  }): Promise<AnnotatedEV5Transaction[]> {
    const updateTxs = [];

    if (currentConfig.paused !== targetConfig.paused) {
      // Have to encode separately otherwise tsc will complain
      // about being unable to infer types correctly
      const pausableInterface = PausableHook__factory.createInterface();
      const data = targetConfig.paused
        ? pausableInterface.encodeFunctionData('pause')
        : pausableInterface.encodeFunctionData('unpause');

      updateTxs.push({
        annotation: `Updating paused state to ${targetConfig.paused}`,
        chainId: this.domainId,
        to: this.params.addresses.deployedHook,
        data,
      });
    }

    return updateTxs;
  }

  protected async updateIgpHook({
    currentConfig,
    targetConfig,
  }: {
    currentConfig: IgpHookConfig;
    targetConfig: IgpHookConfig;
  }): Promise<AnnotatedEV5Transaction[]> {
    const updateTxs = [];
    const igpInterface = InterchainGasPaymaster__factory.createInterface();

    // Update beneficiary if changed
    if (!eqAddress(currentConfig.beneficiary, targetConfig.beneficiary)) {
      updateTxs.push({
        annotation: `Updating beneficiary from ${currentConfig.beneficiary} to ${targetConfig.beneficiary}`,
        chainId: this.domainId,
        to: this.params.addresses.deployedHook,
        data: igpInterface.encodeFunctionData('setBeneficiary(address)', [
          targetConfig.beneficiary,
        ]),
      });
    }

    // get gasOracleAddress using any remote domain in the current config
    let gasOracle;
    const domainKeys = Object.keys(currentConfig.oracleConfig);

    // If possible, reuse and reconfigure the gas oracle from the first remote we know.
    // Otherwise if there are no remotes in current config, deploy a new gas oracle with our target config.
    // We should be reusing the same oracle for all remotes, but if not, the updateIgpRemoteGasParams step will rectify this
    if (domainKeys.length > 0) {
      const domainId = this.multiProvider.getDomainId(domainKeys[0]);
      ({ gasOracle } = await InterchainGasPaymaster__factory.connect(
        this.params.addresses.deployedHook,
        this.multiProvider.getSignerOrProvider(this.chain),
      )['destinationGasConfigs(uint32)'](domainId));

      // update storage gas oracle
      // Note: this will only update the gas oracle for remotes that are in the target config
      updateTxs.push(
        ...(await this.updateStorageGasOracle({
          gasOracle,
          currentOracleConfig: currentConfig.oracleConfig,
          targetOracleConfig: targetConfig.oracleConfig,
          targetOverhead: targetConfig.overhead, // used to log example remote gas costs
        })),
      );
    } else {
      const newGasOracle = await this.deployStorageGasOracle({
        config: targetConfig,
      });
      gasOracle = newGasOracle.address;
    }

    // update igp remote gas params
    // Note: this will only update the gas params for remotes that are in the target config
    updateTxs.push(
      ...(await this.updateIgpRemoteGasParams({
        interchainGasPaymaster: this.params.addresses.deployedHook,
        gasOracle,
        currentOverheads: currentConfig.overhead,
        targetOverheads: targetConfig.overhead,
      })),
    );

    return updateTxs;
  }

  protected async updateIgpRemoteGasParams({
    interchainGasPaymaster,
    gasOracle,
    currentOverheads,
    targetOverheads,
  }: {
    interchainGasPaymaster: Address;
    gasOracle: Address;
    currentOverheads?: IgpConfig['overhead'];
    targetOverheads: IgpConfig['overhead'];
  }): Promise<AnnotatedEV5Transaction[]> {
    const gasParamsToSet: InterchainGasPaymaster.GasParamStruct[] = [];
    for (const [remote, gasOverhead] of Object.entries(targetOverheads)) {
      // Note: non-EVM remotes actually *are* supported, provided that the remote domain is in the MultiProvider.
      // Previously would check core metadata for non EVMs and fallback to multiprovider for custom EVMs
      const remoteDomain = this.multiProvider.tryGetDomainId(remote);

      if (!remoteDomain) {
        this.logger.warn(
          `Skipping overhead ${this.chain} -> ${remote}. Expected if the remote domain is not in the MultiProvider.`,
        );
        continue;
      }

      // only update if the gas overhead has changed
      if (currentOverheads?.[remote] !== gasOverhead) {
        this.logger.debug(
          `Setting gas params for ${this.chain} -> ${remote}: gasOverhead = ${gasOverhead} gasOracle = ${gasOracle}`,
        );
        gasParamsToSet.push({
          remoteDomain,
          config: {
            gasOverhead,
            gasOracle,
          },
        });
      }
    }

    if (gasParamsToSet.length === 0) {
      return [];
    }

    return [
      {
        annotation: `Updating overhead for domains ${Object.keys(
          targetOverheads,
        ).join(', ')}...`,
        chainId: this.domainId,
        to: interchainGasPaymaster,
        data: InterchainGasPaymaster__factory.createInterface().encodeFunctionData(
          'setDestinationGasConfigs((uint32,(address,uint96))[])',
          [gasParamsToSet],
        ),
      },
    ];
  }

  protected async updateStorageGasOracle({
    gasOracle,
    currentOracleConfig,
    targetOracleConfig,
    targetOverhead,
  }: {
    gasOracle: Address;
    currentOracleConfig?: IgpConfig['oracleConfig'];
    targetOracleConfig: IgpConfig['oracleConfig'];
    targetOverhead: IgpConfig['overhead'];
  }): Promise<AnnotatedEV5Transaction[]> {
    this.logger.info(`Updating gas oracle configuration from ${this.chain}...`);
    const configsToSet: Array<StorageGasOracle.RemoteGasDataConfigStruct> = [];

    for (const [remote, target] of Object.entries(targetOracleConfig)) {
      // Note: non-EVM remotes actually *are* supported, provided that the remote domain is in the MultiProvider.
      // Previously would check core metadata for non EVMs and fallback to multiprovider for custom EVMs
      const current = currentOracleConfig?.[remote];
      const remoteDomain = this.multiProvider.tryGetDomainId(remote);

      if (!remoteDomain) {
        this.logger.warn(
          `Skipping gas oracle update ${this.chain} -> ${remote}. Expected if the remote domain is not in the MultiProvider.`,
        );
        continue;
      }

      // only update if the oracle config has changed
      if (!current || !configDeepEquals(current, target)) {
        configsToSet.push({ remoteDomain, ...target });

        // Log an example remote gas cost
        const exampleRemoteGas = (targetOverhead[remote] ?? 200_000) + 50_000;
        const exampleRemoteGasCost = BigNumber.from(target.tokenExchangeRate)
          .mul(target.gasPrice)
          .mul(exampleRemoteGas)
          .div(TOKEN_EXCHANGE_RATE_SCALE);
        this.logger.info(
          `${
            this.chain
          } -> ${remote}: ${exampleRemoteGas} remote gas cost: ${ethers.utils.formatEther(
            exampleRemoteGasCost,
          )}`,
        );
      }
    }

    if (configsToSet.length === 0) {
      return [];
    }

    return [
      {
        annotation: `Updating gas oracle config for domains ${Object.keys(
          targetOracleConfig,
        ).join(', ')}...`,
        chainId: this.domainId,
        to: gasOracle,
        data: StorageGasOracle__factory.createInterface().encodeFunctionData(
          'setRemoteGasDataConfigs((uint32,uint128,uint128)[])',
          [configsToSet],
        ),
      },
    ];
  }

  protected async updateProtocolFeeHook({
    currentConfig,
    targetConfig,
  }: {
    currentConfig: ProtocolFeeHookConfig;
    targetConfig: ProtocolFeeHookConfig;
  }): Promise<AnnotatedEV5Transaction[]> {
    const updateTxs = [];
    const protocolFeeInterface = ProtocolFee__factory.createInterface();

    // if maxProtocolFee has changed, deploy a new hook
    if (currentConfig.maxProtocolFee !== targetConfig.maxProtocolFee) {
      const hook = await this.deployProtocolFeeHook({ config: targetConfig });
      this.params.addresses.deployedHook = hook.address;
      return [];
    }

    // Update protocol fee if changed
    if (currentConfig.protocolFee !== targetConfig.protocolFee) {
      updateTxs.push({
        annotation: `Updating protocol fee from ${currentConfig.protocolFee} to ${targetConfig.protocolFee}`,
        chainId: this.domainId,
        to: this.params.addresses.deployedHook,
        data: protocolFeeInterface.encodeFunctionData(
          'setProtocolFee(uint256)',
          [targetConfig.protocolFee],
        ),
      });
    }

    // Update beneficiary if changed
    if (currentConfig.beneficiary !== targetConfig.beneficiary) {
      updateTxs.push({
        annotation: `Updating beneficiary from ${currentConfig.beneficiary} to ${targetConfig.beneficiary}`,
        chainId: this.domainId,
        to: this.params.addresses.deployedHook,
        data: protocolFeeInterface.encodeFunctionData(
          'setBeneficiary(address)',
          [targetConfig.beneficiary],
        ),
      });
    }

    // Return the transactions to update the protocol fee hook
    return updateTxs;
  }

  // Updates a routing hook
  protected async updateRoutingHook({
    currentConfig,
    targetConfig,
  }: {
    currentConfig: DomainRoutingHookConfig | FallbackRoutingHookConfig;
    targetConfig: DomainRoutingHookConfig | FallbackRoutingHookConfig;
  }): Promise<AnnotatedEV5Transaction[]> {
    // Deploy a new fallback hook if the fallback config has changed
    if (
      targetConfig.type === HookType.FALLBACK_ROUTING &&
      !configDeepEquals(
        targetConfig.fallback,
        (currentConfig as FallbackRoutingHookConfig).fallback,
      )
    ) {
      const hook = await this.deploy({ config: targetConfig });
      this.params.addresses.deployedHook = hook.address;
      return [];
    }

    const routingUpdates = await this.computeRoutingHooksToSet({
      currentDomains: currentConfig.domains,
      targetDomains: targetConfig.domains,
    });

    // Return if no updates are required
    if (routingUpdates.length === 0) {
      return [];
    }

    // Create tx for setting hooks
    return [
      {
        annotation: 'Updating routing hooks...',
        chainId: this.domainId,
        to: this.params.addresses.deployedHook,
        data: DomainRoutingHook__factory.createInterface().encodeFunctionData(
          'setHooks((uint32,address)[])',
          [routingUpdates],
        ),
      },
    ];
  }

  protected async deploy({
    config,
  }: {
    config: HookConfig;
  }): Promise<DeployedHook> {
    config = HookConfigSchema.parse(config);

    // If it's an address, just return a base Hook
    if (typeof config === 'string') {
      // TODO: https://github.com/hyperlane-xyz/hyperlane-monorepo/issues/3773
      // we can remove the ts-ignore once we have a proper type for address Hooks
      // @ts-ignore
      return IPostDispatchHook__factory.connect(
        config,
        this.multiProvider.getSignerOrProvider(this.params.chain),
      );
    }

    switch (config.type) {
      case HookType.MERKLE_TREE:
        return this.deployer.deployContract({
          chain: this.chain,
          contractKey: HookType.MERKLE_TREE,
          constructorArgs: [this.params.addresses.mailbox],
        });
      case HookType.INTERCHAIN_GAS_PAYMASTER:
        return this.deployIgpHook({ config });
      case HookType.AGGREGATION:
        return this.deployAggregationHook({ config });
      case HookType.PROTOCOL_FEE:
        return this.deployProtocolFeeHook({ config });
      case HookType.OP_STACK:
        return this.deployOpStackHook({ config });
      case HookType.ROUTING:
      case HookType.FALLBACK_ROUTING:
        return this.deployRoutingHook({ config });
      case HookType.PAUSABLE: {
        return this.deployPausableHook({ config });
      }
      default:
        throw new Error(`Unsupported hook config: ${config}`);
    }
  }

  protected async deployProtocolFeeHook({
    config,
  }: {
    config: ProtocolFeeHookConfig;
  }): Promise<ProtocolFee> {
    this.logger.debug('Deploying ProtocolFeeHook...');
    return this.deployer.deployContract({
      chain: this.chain,
      contractKey: HookType.PROTOCOL_FEE,
      constructorArgs: [
        config.maxProtocolFee,
        config.protocolFee,
        config.beneficiary,
        config.owner,
      ],
    });
  }

  protected async deployPausableHook({
    config,
  }: {
    config: PausableHookConfig;
  }): Promise<PausableHook> {
    this.logger.debug('Deploying PausableHook...');
    const hook = await this.deployer.deployContract({
      chain: this.chain,
      contractKey: HookType.PAUSABLE,
      constructorArgs: [],
    });

    // transfer ownership
    await this.multiProvider.handleTx(
      this.chain,
      hook.transferOwnership(config.owner, this.txOverrides),
    );

    return hook;
  }

  protected async deployAggregationHook({
    config,
  }: {
    config: AggregationHookConfig;
  }): Promise<StaticAggregationHook> {
    this.logger.debug('Deploying AggregationHook...');

    // deploy subhooks
    const aggregatedHooks = [];
    for (const hookConfig of config.hooks) {
      const { address } = await this.deploy({ config: hookConfig });
      aggregatedHooks.push(address);
    }

    // deploy aggregation hook
    this.logger.debug(
      `Deploying aggregation hook of type ${config.hooks.map((h) =>
        typeof h === 'string' ? h : h.type,
      )}...`,
    );
    const signer = this.multiProvider.getSigner(this.chain);
    const factory = StaticAggregationHookFactory__factory.connect(
      this.params.addresses.staticAggregationHookFactory,
      signer,
    );
    const address = await EvmModuleDeployer.deployStaticAddressSet({
      chain: this.chain,
      factory,
      values: aggregatedHooks,
      logger: this.logger,
      multiProvider: this.multiProvider,
    });

    // return aggregation hook
    return StaticAggregationHook__factory.connect(address, signer);
  }

  protected async deployOpStackHook({
    config,
  }: {
    config: OpStackHookConfig;
  }): Promise<OPStackHook> {
    const chain = this.chain;
    const mailbox = this.params.addresses.mailbox;
    this.logger.debug(
      'Deploying OPStackHook for %s to %s...',
      chain,
      config.destinationChain,
    );

    // fetch l2 messenger address from l1 messenger
    const l1Messenger = IL1CrossDomainMessenger__factory.connect(
      config.nativeBridge,
      this.multiProvider.getSignerOrProvider(chain),
    );
    const l2Messenger: Address = await l1Messenger.OTHER_MESSENGER();
    // deploy opstack ism
    const ismConfig: OpStackIsmConfig = {
      type: IsmType.OP_STACK,
      origin: chain,
      nativeBridge: l2Messenger,
    };

    // deploy opstack ism
    const opStackIsmAddress = (
      await EvmIsmModule.create({
        chain: config.destinationChain,
        config: ismConfig,
        proxyFactoryFactories: this.params.addresses,
        mailbox: mailbox,
        multiProvider: this.multiProvider,
      })
    ).serialize().deployedIsm;

    // connect to ISM
    const opstackIsm = OPStackIsm__factory.connect(
      opStackIsmAddress,
      this.multiProvider.getSignerOrProvider(config.destinationChain),
    );

    // deploy opstack hook
    const hook = await this.deployer.deployContract({
      chain,
      contractKey: HookType.OP_STACK,
      constructorArgs: [
        mailbox,
        this.multiProvider.getDomainId(config.destinationChain),
        addressToBytes32(opstackIsm.address),
        config.nativeBridge,
      ],
    });

    // set authorized hook on opstack ism
    const authorizedHook = await opstackIsm.authorizedHook();
    if (authorizedHook === addressToBytes32(hook.address)) {
      this.logger.debug(
        'Authorized hook already set on ism %s',
        opstackIsm.address,
      );
      return hook;
    } else if (
      authorizedHook !== addressToBytes32(ethers.constants.AddressZero)
    ) {
      this.logger.debug(
        'Authorized hook mismatch on ism %s, expected %s, got %s',
        opstackIsm.address,
        addressToBytes32(hook.address),
        authorizedHook,
      );
      throw new Error('Authorized hook mismatch');
    }

    // check if mismatch and redeploy hook
    this.logger.debug(
      'Setting authorized hook %s on ism % on destination %s',
      hook.address,
      opstackIsm.address,
      config.destinationChain,
    );
    await this.multiProvider.handleTx(
      config.destinationChain,
      opstackIsm.setAuthorizedHook(
        addressToBytes32(hook.address),
        this.multiProvider.getTransactionOverrides(config.destinationChain),
      ),
    );

    return hook;
  }

  protected async deployRoutingHook({
    config,
  }: {
    config: DomainRoutingHookConfig | FallbackRoutingHookConfig;
  }): Promise<DomainRoutingHook> {
    // originally set owner to deployer so we can set hooks
    const deployerAddress = await this.multiProvider.getSignerAddress(
      this.chain,
    );

    let routingHook: DomainRoutingHook | FallbackDomainRoutingHook;
    if (config.type === HookType.FALLBACK_ROUTING) {
      // deploy fallback hook
      const fallbackHook = await this.deploy({ config: config.fallback });
      // deploy routing hook with fallback
      routingHook = await this.deployer.deployContract({
        chain: this.chain,
        contractKey: HookType.FALLBACK_ROUTING,
        constructorArgs: [
          this.params.addresses.mailbox,
          deployerAddress,
          fallbackHook.address,
        ],
      });
    } else {
      // deploy routing hook
      routingHook = await this.deployer.deployContract({
        chain: this.chain,
        contractKey: HookType.ROUTING,
        constructorArgs: [this.params.addresses.mailbox, deployerAddress],
      });
    }

    // compute the hooks that need to be set
    const hooksToSet = await this.computeRoutingHooksToSet({
      currentDomains: {},
      targetDomains: config.domains,
    });

    // set hooks
    await this.multiProvider.handleTx(
      this.chain,
      routingHook.setHooks(hooksToSet, this.txOverrides),
    );

    // transfer ownership
    await this.multiProvider.handleTx(
      this.chain,
      routingHook.transferOwnership(config.owner, this.txOverrides),
    );

    // return a fully configured routing hook
    return routingHook;
  }

  protected async deployIgpHook({
    config,
  }: {
    config: IgpHookConfig;
  }): Promise<InterchainGasPaymaster> {
    this.logger.debug('Deploying IGP as hook...');

    // Deploy the StorageGasOracle
    const storageGasOracle = await this.deployStorageGasOracle({
      config,
    });

    // Deploy the InterchainGasPaymaster
    const interchainGasPaymaster = await this.deployInterchainGasPaymaster({
      storageGasOracle,
      config,
    });

    return interchainGasPaymaster;
  }

  protected async deployInterchainGasPaymaster({
    storageGasOracle,
    config,
  }: {
    storageGasOracle: StorageGasOracle;
    config: IgpConfig;
  }): Promise<InterchainGasPaymaster> {
    // Set the deployer as the owner of the IGP for configuration purposes
    const deployerAddress = await this.multiProvider.getSignerAddress(
      this.chain,
    );

    // Deploy the InterchainGasPaymaster
    const igp = await this.deployer.deployProxiedContract({
      chain: this.chain,
      contractKey: HookType.INTERCHAIN_GAS_PAYMASTER,
      contractName: HookType.INTERCHAIN_GAS_PAYMASTER,
      proxyAdmin: this.params.addresses.proxyAdmin,
      constructorArgs: [],
      initializeArgs: [deployerAddress, config.beneficiary],
    });

    // Obtain the transactions to set the gas params for each remote
    const configureTxs = await this.updateIgpRemoteGasParams({
      interchainGasPaymaster: igp.address,
      gasOracle: storageGasOracle.address,
      targetOverheads: config.overhead,
    });

    // Set the gas params for each remote
    for (const tx of configureTxs) {
      await this.multiProvider.sendTransaction(this.chain, tx);
    }

    // Transfer igp to the configured owner
    await this.multiProvider.handleTx(
      this.chain,
      igp.transferOwnership(config.owner, this.txOverrides),
    );

    return igp;
  }

  protected async deployStorageGasOracle({
    config,
  }: {
    config: IgpConfig;
  }): Promise<StorageGasOracle> {
    // Deploy the StorageGasOracle, by default msg.sender is the owner
    const gasOracle = await this.deployer.deployContract({
      chain: this.chain,
      contractKey: 'storageGasOracle',
      constructorArgs: [],
    });

    // Obtain the transactions to set the gas params for each remote
    const configureTxs = await this.updateStorageGasOracle({
      gasOracle: gasOracle.address,
      targetOracleConfig: config.oracleConfig,
      targetOverhead: config.overhead,
    });

    // Set the gas params for each remote
    for (const tx of configureTxs) {
      await this.multiProvider.sendTransaction(this.chain, tx);
    }

    // Transfer gas oracle to the configured owner
    await this.multiProvider.handleTx(
      this.chain,
      gasOracle.transferOwnership(config.oracleKey, this.txOverrides),
    );

    return gasOracle;
  }
}<|MERGE_RESOLUTION|>--- conflicted
+++ resolved
@@ -118,24 +118,9 @@
   }
 
   public async read(): Promise<HookConfig> {
-<<<<<<< HEAD
-    if (typeof this.params.config === 'string') {
-      return this.params.addresses.deployedHook;
-    } else {
-      const hookConfig = await this.reader.deriveHookConfig(
-        this.params.addresses.deployedHook,
-      );
-      assert(
-        hookConfig,
-        `No hook config found for ${this.params.addresses.deployedHook}`,
-      );
-      return hookConfig;
-    }
-=======
     return typeof this.args.config === 'string'
       ? this.args.addresses.deployedHook
       : this.reader.deriveHookConfig(this.args.addresses.deployedHook);
->>>>>>> 6f4ef05d
   }
 
   public async update(

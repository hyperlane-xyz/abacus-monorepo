import { getArbitrumNetwork } from '@arbitrum/sdk';
import { BigNumber, ethers } from 'ethers';

import {
  AmountRoutingHook,
  ArbL2ToL1Hook,
  ArbL2ToL1Ism__factory,
  CCIPHook,
  DomainRoutingHook,
  DomainRoutingHook__factory,
  FallbackDomainRoutingHook,
  IL1CrossDomainMessenger__factory,
  IPostDispatchHook__factory,
  InterchainGasPaymaster,
  InterchainGasPaymaster__factory,
  OPStackHook,
  OPStackIsm__factory,
  Ownable__factory,
  PausableHook,
  PausableHook__factory,
  ProtocolFee,
  ProtocolFee__factory,
  StaticAggregationHook,
  StaticAggregationHookFactory__factory,
  StaticAggregationHook__factory,
  StorageGasOracle,
  StorageGasOracle__factory,
} from '@hyperlane-xyz/core';
import {
  Address,
  Domain,
  EvmChainId,
  ProtocolType,
  ZERO_ADDRESS_HEX_32,
  addressToBytes32,
  deepEquals,
  eqAddress,
  rootLogger,
} from '@hyperlane-xyz/utils';

import { TOKEN_EXCHANGE_RATE_SCALE_ETHEREUM } from '../consts/igp.js';
import { HyperlaneAddresses } from '../contracts/types.js';
import {
  HyperlaneModule,
  HyperlaneModuleParams,
} from '../core/AbstractHyperlaneModule.js';
import { CoreAddresses } from '../core/contracts.js';
import { HyperlaneDeployer } from '../deploy/HyperlaneDeployer.js';
import { ProxyFactoryFactories } from '../deploy/contracts.js';
import { ContractVerifier } from '../deploy/verify/ContractVerifier.js';
import { IgpConfig } from '../gas/types.js';
import { EvmIsmModule } from '../ism/EvmIsmModule.js';
import { HyperlaneIsmFactory } from '../ism/HyperlaneIsmFactory.js';
import { ArbL2ToL1IsmConfig, IsmType, OpStackIsmConfig } from '../ism/types.js';
import { MultiProvider } from '../providers/MultiProvider.js';
import { AnnotatedEV5Transaction } from '../providers/ProviderType.js';
import { ChainName, ChainNameOrId } from '../types.js';
import { normalizeConfig } from '../utils/ism.js';

import { EvmHookReader } from './EvmHookReader.js';
import { DeployedHook, HookFactories, hookFactories } from './contracts.js';
import {
  AggregationHookConfig,
  AmountRoutingHookConfig,
  ArbL2ToL1HookConfig,
  CCIPHookConfig,
  DomainRoutingHookConfig,
  FallbackRoutingHookConfig,
  HookConfig,
  HookConfigSchema,
  HookType,
  IgpHookConfig,
  MUTABLE_HOOK_TYPE,
  OpStackHookConfig,
  PausableHookConfig,
  ProtocolFeeHookConfig,
} from './types.js';

type HookModuleAddresses = {
  deployedHook: Address;
  mailbox: Address;
  proxyAdmin: Address;
};

class HookDeployer extends HyperlaneDeployer<{}, HookFactories> {
  protected cachingEnabled = false;

  deployContracts(_chain: ChainName, _config: {}): Promise<any> {
    throw new Error('Method not implemented.');
  }
}

export class EvmHookModule extends HyperlaneModule<
  ProtocolType.Ethereum,
  HookConfig,
  HyperlaneAddresses<ProxyFactoryFactories> & HookModuleAddresses
> {
  protected readonly logger = rootLogger.child({ module: 'EvmHookModule' });
  protected readonly reader: EvmHookReader;
  // "ISM" Factory has aggregation hook factories too
  protected readonly hookFactory: HyperlaneIsmFactory;
  protected readonly deployer: HookDeployer;

  // Adding these to reduce how often we need to grab from MultiProvider.
  public readonly chain: ChainName;
  public readonly chainId: EvmChainId;
  public readonly domainId: Domain;

  // Transaction overrides for the chain
  protected readonly txOverrides: Partial<ethers.providers.TransactionRequest>;

  constructor(
    protected readonly multiProvider: MultiProvider,
    params: HyperlaneModuleParams<
      HookConfig,
      HyperlaneAddresses<ProxyFactoryFactories> & HookModuleAddresses
    >,
    protected readonly contractVerifier?: ContractVerifier,
  ) {
    params.config = HookConfigSchema.parse(params.config);
    super(params);

    this.reader = new EvmHookReader(multiProvider, this.args.chain);
    this.hookFactory = HyperlaneIsmFactory.fromAddressesMap(
      { [this.args.chain]: params.addresses },
      multiProvider,
    );
    this.deployer = new HookDeployer(multiProvider, hookFactories);

    this.chain = multiProvider.getChainName(this.args.chain);
    this.chainId = multiProvider.getEvmChainId(this.chain);
    this.domainId = multiProvider.getDomainId(this.chain);

    this.txOverrides = multiProvider.getTransactionOverrides(this.chain);
  }

  public async read(): Promise<HookConfig> {
    return typeof this.args.config === 'string'
      ? this.args.addresses.deployedHook
      : this.reader.deriveHookConfig(this.args.addresses.deployedHook);
  }

  public async update(
    targetConfig: HookConfig,
  ): Promise<AnnotatedEV5Transaction[]> {
    targetConfig = HookConfigSchema.parse(targetConfig);

    // Do not support updating to a custom Hook address
    if (typeof targetConfig === 'string') {
      throw new Error(
        'Invalid targetConfig: Updating to a custom Hook address is not supported. Please provide a valid Hook configuration.',
      );
    }

    const unnormalizedCurrentConfig = await this.read();
    const currentConfig = normalizeConfig(unnormalizedCurrentConfig);

    // Update the config
    this.args.config = targetConfig;

    // If configs match, no updates needed
    if (deepEquals(currentConfig, targetConfig)) {
      return [];
    }

    if (this.shouldDeployNewHook(currentConfig, targetConfig)) {
      const contract = await this.deploy({
        config: targetConfig,
      });

      this.args.addresses.deployedHook = contract.address;
      return [];
    }

    const updateTxs: AnnotatedEV5Transaction[] = [];

    // obtain the update txs for each hook type
    switch (targetConfig.type) {
      case HookType.INTERCHAIN_GAS_PAYMASTER:
        updateTxs.push(
          ...(await this.updateIgpHook({
            currentConfig,
            targetConfig,
          })),
        );
        break;
      case HookType.PROTOCOL_FEE:
        updateTxs.push(
          ...(await this.updateProtocolFeeHook({
            currentConfig,
            targetConfig,
          })),
        );
        break;
      case HookType.PAUSABLE:
        updateTxs.push(
          ...(await this.updatePausableHook({
            currentConfig,
            targetConfig,
          })),
        );
        break;
      case HookType.ROUTING:
      case HookType.FALLBACK_ROUTING:
        updateTxs.push(
          ...(await this.updateRoutingHook({
            currentConfig,
            targetConfig,
          })),
        );
        break;
      default:
        // MERKLE_TREE, AGGREGATION and OP_STACK hooks should already be handled before the switch
        throw new Error(`Unsupported hook type: ${targetConfig.type}`);
    }

    // Lastly, check if the resolved owner is different from the current owner
    const owner = await Ownable__factory.connect(
      this.args.addresses.deployedHook,
      this.multiProvider.getProvider(this.chain),
    ).owner();

    // Return an ownership transfer transaction if required
    if (!eqAddress(targetConfig.owner, owner)) {
      updateTxs.push({
        annotation: 'Transferring ownership of ownable Hook...',
        chainId: this.chainId,
        to: this.args.addresses.deployedHook,
        data: Ownable__factory.createInterface().encodeFunctionData(
          'transferOwnership(address)',
          [targetConfig.owner],
        ),
      });
    }

    return updateTxs;
  }

  // manually write static create function
  public static async create({
    chain,
    config,
    proxyFactoryFactories,
    coreAddresses,
    multiProvider,
    contractVerifier,
  }: {
    chain: ChainNameOrId;
    config: HookConfig;
    proxyFactoryFactories: HyperlaneAddresses<ProxyFactoryFactories>;
    coreAddresses: Omit<CoreAddresses, 'validatorAnnounce'>;
    multiProvider: MultiProvider;
    contractVerifier?: ContractVerifier;
  }): Promise<EvmHookModule> {
    const module = new EvmHookModule(
      multiProvider,
      {
        addresses: {
          ...proxyFactoryFactories,
          ...coreAddresses,
          deployedHook: ethers.constants.AddressZero,
        },
        chain,
        config,
      },
      contractVerifier,
    );

    const deployedHook = await module.deploy({ config });
    module.args.addresses.deployedHook = deployedHook.address;

    return module;
  }

  // Compute delta between current and target domain configurations
  protected async computeRoutingHooksToSet({
    currentDomains,
    targetDomains,
  }: {
    currentDomains: DomainRoutingHookConfig['domains'];
    targetDomains: DomainRoutingHookConfig['domains'];
  }): Promise<DomainRoutingHook.HookConfigStruct[]> {
    const routingHookUpdates: DomainRoutingHook.HookConfigStruct[] = [];

    // Iterate over the target domains and compare with the current configuration
    for (const [dest, targetDomainConfig] of Object.entries(targetDomains)) {
      const destDomain = this.multiProvider.tryGetDomainId(dest);
      if (!destDomain) {
        this.logger.warn(`Domain not found in MultiProvider: ${dest}`);
        continue;
      }

      // If the domain is not in the current config or the config has changed, deploy a new hook
      // TODO: in-place updates per domain as a future optimization
      if (!deepEquals(currentDomains[dest], targetDomainConfig)) {
        const domainHook = await this.deploy({
          config: targetDomainConfig,
        });

        routingHookUpdates.push({
          destination: destDomain,
          hook: domainHook.address,
        });
      }
    }

    return routingHookUpdates;
  }

  protected async updatePausableHook({
    currentConfig,
    targetConfig,
  }: {
    currentConfig: PausableHookConfig;
    targetConfig: PausableHookConfig;
  }): Promise<AnnotatedEV5Transaction[]> {
    const updateTxs: AnnotatedEV5Transaction[] = [];

    if (currentConfig.paused !== targetConfig.paused) {
      // Have to encode separately otherwise tsc will complain
      // about being unable to infer types correctly
      const pausableInterface = PausableHook__factory.createInterface();
      const data = targetConfig.paused
        ? pausableInterface.encodeFunctionData('pause')
        : pausableInterface.encodeFunctionData('unpause');

      updateTxs.push({
        annotation: `Updating paused state to ${targetConfig.paused}`,
        chainId: this.chainId,
        to: this.args.addresses.deployedHook,
        data,
      });
    }

    return updateTxs;
  }

  protected async updateIgpHook({
    currentConfig,
    targetConfig,
  }: {
    currentConfig: IgpHookConfig;
    targetConfig: IgpHookConfig;
  }): Promise<AnnotatedEV5Transaction[]> {
    const updateTxs: AnnotatedEV5Transaction[] = [];
    const igpInterface = InterchainGasPaymaster__factory.createInterface();

    // Update beneficiary if changed
    if (!eqAddress(currentConfig.beneficiary, targetConfig.beneficiary)) {
      updateTxs.push({
        annotation: `Updating beneficiary from ${currentConfig.beneficiary} to ${targetConfig.beneficiary}`,
        chainId: this.chainId,
        to: this.args.addresses.deployedHook,
        data: igpInterface.encodeFunctionData('setBeneficiary(address)', [
          targetConfig.beneficiary,
        ]),
      });
    }

    // get gasOracleAddress using any remote domain in the current config
    let gasOracle;
    const domainKeys = Object.keys(currentConfig.oracleConfig);

    // If possible, reuse and reconfigure the gas oracle from the first remote we know.
    // Otherwise if there are no remotes in current config, deploy a new gas oracle with our target config.
    // We should be reusing the same oracle for all remotes, but if not, the updateIgpRemoteGasParams step will rectify this
    if (domainKeys.length > 0) {
      const domainId = this.multiProvider.getDomainId(domainKeys[0]);
      ({ gasOracle } = await InterchainGasPaymaster__factory.connect(
        this.args.addresses.deployedHook,
        this.multiProvider.getSignerOrProvider(this.chain),
      )['destinationGasConfigs(uint32)'](domainId));

      // update storage gas oracle
      // Note: this will only update the gas oracle for remotes that are in the target config
      updateTxs.push(
        ...(await this.updateStorageGasOracle({
          gasOracle,
          currentOracleConfig: currentConfig.oracleConfig,
          targetOracleConfig: targetConfig.oracleConfig,
          targetOverhead: targetConfig.overhead, // used to log example remote gas costs
        })),
      );
    } else {
      const newGasOracle = await this.deployStorageGasOracle({
        config: targetConfig,
      });
      gasOracle = newGasOracle.address;
    }

    // update igp remote gas params
    // Note: this will only update the gas params for remotes that are in the target config
    updateTxs.push(
      ...(await this.updateIgpRemoteGasParams({
        interchainGasPaymaster: this.args.addresses.deployedHook,
        gasOracle,
        currentOverheads: currentConfig.overhead,
        targetOverheads: targetConfig.overhead,
      })),
    );

    return updateTxs;
  }

  protected async updateIgpRemoteGasParams({
    interchainGasPaymaster,
    gasOracle,
    currentOverheads,
    targetOverheads,
  }: {
    interchainGasPaymaster: Address;
    gasOracle: Address;
    currentOverheads?: IgpConfig['overhead'];
    targetOverheads: IgpConfig['overhead'];
  }): Promise<AnnotatedEV5Transaction[]> {
    const gasParamsToSet: InterchainGasPaymaster.GasParamStruct[] = [];
    for (const [remote, gasOverhead] of Object.entries(targetOverheads)) {
      // Note: non-EVM remotes actually *are* supported, provided that the remote domain is in the MultiProvider.
      // Previously would check core metadata for non EVMs and fallback to multiprovider for custom EVMs
      const remoteDomain = this.multiProvider.tryGetDomainId(remote);

      if (!remoteDomain) {
        this.logger.warn(
          `Skipping overhead ${this.chain} -> ${remote}. Expected if the remote domain is not in the MultiProvider.`,
        );
        continue;
      }

      // only update if the gas overhead has changed
      if (currentOverheads?.[remote] !== gasOverhead) {
        this.logger.debug(
          `Setting gas params for ${this.chain} -> ${remote}: gasOverhead = ${gasOverhead} gasOracle = ${gasOracle}`,
        );
        gasParamsToSet.push({
          remoteDomain,
          config: {
            gasOverhead,
            gasOracle,
          },
        });
      }
    }

    if (gasParamsToSet.length === 0) {
      return [];
    }

    return [
      {
        annotation: `Updating overhead for domains ${Object.keys(
          targetOverheads,
        ).join(', ')}...`,
        chainId: this.chainId,
        to: interchainGasPaymaster,
        data: InterchainGasPaymaster__factory.createInterface().encodeFunctionData(
          'setDestinationGasConfigs((uint32,(address,uint96))[])',
          [gasParamsToSet],
        ),
      },
    ];
  }

  protected async updateStorageGasOracle({
    gasOracle,
    currentOracleConfig,
    targetOracleConfig,
    targetOverhead,
  }: {
    gasOracle: Address;
    currentOracleConfig?: IgpConfig['oracleConfig'];
    targetOracleConfig: IgpConfig['oracleConfig'];
    targetOverhead: IgpConfig['overhead'];
  }): Promise<AnnotatedEV5Transaction[]> {
    this.logger.info(`Updating gas oracle configuration from ${this.chain}...`);
    const configsToSet: Array<StorageGasOracle.RemoteGasDataConfigStruct> = [];

    for (const [remote, target] of Object.entries(targetOracleConfig)) {
      // Note: non-EVM remotes actually *are* supported, provided that the remote domain is in the MultiProvider.
      // Previously would check core metadata for non EVMs and fallback to multiprovider for custom EVMs
      const current = currentOracleConfig?.[remote];
      const remoteDomain = this.multiProvider.tryGetDomainId(remote);

      if (!remoteDomain) {
        this.logger.warn(
          `Skipping gas oracle update ${this.chain} -> ${remote}. Expected if the remote domain is not in the MultiProvider.`,
        );
        continue;
      }

      // only update if the oracle config has changed
      if (!current || !deepEquals(current, target)) {
        configsToSet.push({ remoteDomain, ...target });

        // Log an example remote gas cost
        const exampleRemoteGas = (targetOverhead[remote] ?? 200_000) + 50_000;
        const exampleRemoteGasCost = BigNumber.from(target.tokenExchangeRate)
          .mul(target.gasPrice)
          .mul(exampleRemoteGas)
          .div(TOKEN_EXCHANGE_RATE_SCALE_ETHEREUM);
        this.logger.info(
          `${
            this.chain
          } -> ${remote}: ${exampleRemoteGas} remote gas cost: ${ethers.utils.formatEther(
            exampleRemoteGasCost,
          )}`,
        );
      }
    }

    if (configsToSet.length === 0) {
      return [];
    }

    return [
      {
        annotation: `Updating gas oracle config for domains ${Object.keys(
          targetOracleConfig,
        ).join(', ')}...`,
        chainId: this.chainId,
        to: gasOracle,
        data: StorageGasOracle__factory.createInterface().encodeFunctionData(
          'setRemoteGasDataConfigs((uint32,uint128,uint128)[])',
          [configsToSet],
        ),
      },
    ];
  }

  protected async updateProtocolFeeHook({
    currentConfig,
    targetConfig,
  }: {
    currentConfig: ProtocolFeeHookConfig;
    targetConfig: ProtocolFeeHookConfig;
  }): Promise<AnnotatedEV5Transaction[]> {
    const updateTxs: AnnotatedEV5Transaction[] = [];
    const protocolFeeInterface = ProtocolFee__factory.createInterface();

    // if maxProtocolFee has changed, deploy a new hook
    if (currentConfig.maxProtocolFee !== targetConfig.maxProtocolFee) {
      const hook = await this.deployProtocolFeeHook({ config: targetConfig });
      this.args.addresses.deployedHook = hook.address;
      return [];
    }

    // Update protocol fee if changed
    if (currentConfig.protocolFee !== targetConfig.protocolFee) {
      updateTxs.push({
        annotation: `Updating protocol fee from ${currentConfig.protocolFee} to ${targetConfig.protocolFee}`,
        chainId: this.chainId,
        to: this.args.addresses.deployedHook,
        data: protocolFeeInterface.encodeFunctionData(
          'setProtocolFee(uint256)',
          [targetConfig.protocolFee],
        ),
      });
    }

    // Update beneficiary if changed
    if (currentConfig.beneficiary !== targetConfig.beneficiary) {
      updateTxs.push({
        annotation: `Updating beneficiary from ${currentConfig.beneficiary} to ${targetConfig.beneficiary}`,
        chainId: this.chainId,
        to: this.args.addresses.deployedHook,
        data: protocolFeeInterface.encodeFunctionData(
          'setBeneficiary(address)',
          [targetConfig.beneficiary],
        ),
      });
    }

    // Return the transactions to update the protocol fee hook
    return updateTxs;
  }

  // Updates a routing hook
  protected async updateRoutingHook({
    currentConfig,
    targetConfig,
  }: {
    currentConfig: DomainRoutingHookConfig | FallbackRoutingHookConfig;
    targetConfig: DomainRoutingHookConfig | FallbackRoutingHookConfig;
  }): Promise<AnnotatedEV5Transaction[]> {
    // Deploy a new fallback hook if the fallback config has changed
    if (
      targetConfig.type === HookType.FALLBACK_ROUTING &&
      !deepEquals(
        targetConfig.fallback,
        (currentConfig as FallbackRoutingHookConfig).fallback,
      )
    ) {
      const hook = await this.deploy({ config: targetConfig });
      this.args.addresses.deployedHook = hook.address;
      return [];
    }

    const routingUpdates = await this.computeRoutingHooksToSet({
      currentDomains: currentConfig.domains,
      targetDomains: targetConfig.domains,
    });

    // Return if no updates are required
    if (routingUpdates.length === 0) {
      return [];
    }

    // Create tx for setting hooks
    return [
      {
        annotation: 'Updating routing hooks...',
        chainId: this.chainId,
        to: this.args.addresses.deployedHook,
        data: DomainRoutingHook__factory.createInterface().encodeFunctionData(
          'setHooks((uint32,address)[])',
          [routingUpdates],
        ),
      },
    ];
  }

  protected async deploy({
    config,
  }: {
    config: HookConfig;
  }): Promise<DeployedHook> {
    config = HookConfigSchema.parse(config);

    // If it's an address, just return a base Hook
    if (typeof config === 'string') {
      // TODO: https://github.com/hyperlane-xyz/hyperlane-monorepo/issues/3773
      // we can remove the ts-ignore once we have a proper type for address Hooks
      // @ts-ignore
      return IPostDispatchHook__factory.connect(
        config,
        this.multiProvider.getSignerOrProvider(this.args.chain),
      );
    }

    this.logger.debug(`Deploying hook of type ${config.type}`);

    switch (config.type) {
      case HookType.MERKLE_TREE:
      case HookType.MAILBOX_DEFAULT:
        return this.deployer.deployContract(this.chain, config.type, [
          this.args.addresses.mailbox,
        ]);
      case HookType.INTERCHAIN_GAS_PAYMASTER:
        return this.deployIgpHook({ config });
      case HookType.AGGREGATION:
        return this.deployAggregationHook({ config });
      case HookType.PROTOCOL_FEE:
        return this.deployProtocolFeeHook({ config });
      case HookType.OP_STACK:
        return this.deployOpStackHook({ config });
      case HookType.ARB_L2_TO_L1:
        return this.deployArbL1ToL1Hook({ config });
      case HookType.ROUTING:
      case HookType.FALLBACK_ROUTING:
        return this.deployRoutingHook({ config });
      case HookType.PAUSABLE: {
        return this.deployPausableHook({ config });
      }
<<<<<<< HEAD
      case HookType.AMOUNT_ROUTING: {
        return this.deployAmountRoutingHook({ config });
=======
      case HookType.CCIP: {
        return this.deployCCIPHook({ _config: config });
>>>>>>> 783a6b1d
      }
      default:
        throw new Error(`Unsupported hook config: ${config}`);
    }
  }

  protected async deployProtocolFeeHook({
    config,
  }: {
    config: ProtocolFeeHookConfig;
  }): Promise<ProtocolFee> {
    this.logger.debug('Deploying ProtocolFeeHook...');
    const deployer = new HookDeployer(this.multiProvider, hookFactories);
    return deployer.deployContract(this.chain, HookType.PROTOCOL_FEE, [
      config.maxProtocolFee,
      config.protocolFee,
      config.beneficiary,
      config.owner,
    ]);
  }

  protected async deployPausableHook({
    config,
  }: {
    config: PausableHookConfig;
  }): Promise<PausableHook> {
    this.logger.debug('Deploying PausableHook...');
    const deployer = new HookDeployer(this.multiProvider, hookFactories);
    const hook = await deployer.deployContract(
      this.chain,
      HookType.PAUSABLE,
      [],
    );

    // transfer ownership
    await this.multiProvider.handleTx(
      this.chain,
      hook.transferOwnership(config.owner, this.txOverrides),
    );

    return hook;
  }

  protected async deployAggregationHook({
    config,
  }: {
    config: AggregationHookConfig;
  }): Promise<StaticAggregationHook> {
    this.logger.debug('Deploying AggregationHook...');

    // deploy subhooks
    const aggregatedHooks: string[] = [];
    for (const hookConfig of config.hooks) {
      const { address } = await this.deploy({ config: hookConfig });
      aggregatedHooks.push(address);
    }

    // deploy aggregation hook
    this.logger.debug(
      `Deploying aggregation hook of type ${config.hooks.map((h) =>
        typeof h === 'string' ? h : h.type,
      )}...`,
    );
    const signer = this.multiProvider.getSigner(this.chain);
    const factory = StaticAggregationHookFactory__factory.connect(
      this.args.addresses.staticAggregationHookFactory,
      signer,
    );
    const address = await this.hookFactory.deployStaticAddressSet(
      this.chain,
      factory,
      aggregatedHooks,
      this.logger,
    );

    // return aggregation hook
    return StaticAggregationHook__factory.connect(address, signer);
  }

  // NOTE: this deploys the ism too on the destination chain if it doesn't exist
  protected async deployOpStackHook({
    config,
  }: {
    config: OpStackHookConfig;
  }): Promise<OPStackHook> {
    const chain = this.chain;
    const mailbox = this.args.addresses.mailbox;
    this.logger.debug(
      'Deploying OPStackHook for %s to %s...',
      chain,
      config.destinationChain,
    );

    // fetch l2 messenger address from l1 messenger
    const l1Messenger = IL1CrossDomainMessenger__factory.connect(
      config.nativeBridge,
      this.multiProvider.getSignerOrProvider(chain),
    );
    const l2Messenger: Address = await l1Messenger.OTHER_MESSENGER();
    // deploy opstack ism
    const ismConfig: OpStackIsmConfig = {
      type: IsmType.OP_STACK,
      origin: chain,
      nativeBridge: l2Messenger,
    };

    // deploy opstack ism
    const opStackIsmAddress = (
      await EvmIsmModule.create({
        chain: config.destinationChain,
        config: ismConfig,
        proxyFactoryFactories: this.args.addresses,
        mailbox: mailbox,
        multiProvider: this.multiProvider,
        contractVerifier: this.contractVerifier,
      })
    ).serialize().deployedIsm;

    // connect to ISM
    const opstackIsm = OPStackIsm__factory.connect(
      opStackIsmAddress,
      this.multiProvider.getSignerOrProvider(config.destinationChain),
    );

    // deploy opstack hook
    const hook = await this.deployer.deployContract(chain, HookType.OP_STACK, [
      mailbox,
      this.multiProvider.getDomainId(config.destinationChain),
      addressToBytes32(opstackIsm.address),
      config.nativeBridge,
    ]);

    // set authorized hook on opstack ism
    const authorizedHook = await opstackIsm.authorizedHook();
    if (authorizedHook === addressToBytes32(hook.address)) {
      this.logger.debug(
        'Authorized hook already set on ism %s',
        opstackIsm.address,
      );
      return hook;
    } else if (authorizedHook !== ZERO_ADDRESS_HEX_32) {
      this.logger.debug(
        'Authorized hook mismatch on ism %s, expected %s, got %s',
        opstackIsm.address,
        addressToBytes32(hook.address),
        authorizedHook,
      );
      throw new Error('Authorized hook mismatch');
    }

    // check if mismatch and redeploy hook
    this.logger.debug(
      'Setting authorized hook %s on ism % on destination %s',
      hook.address,
      opstackIsm.address,
      config.destinationChain,
    );
    await this.multiProvider.handleTx(
      config.destinationChain,
      opstackIsm.setAuthorizedHook(
        addressToBytes32(hook.address),
        this.multiProvider.getTransactionOverrides(config.destinationChain),
      ),
    );

    return hook;
  }

  // NOTE: this deploys the ism too on the destination chain if it doesn't exist
  protected async deployArbL1ToL1Hook({
    config,
  }: {
    config: ArbL2ToL1HookConfig;
  }): Promise<ArbL2ToL1Hook> {
    const chain = this.chain;
    const mailbox = this.args.addresses.mailbox;

    const destinationChainId = this.multiProvider.tryGetEvmChainId(
      config.destinationChain,
    );
    if (!destinationChainId) {
      throw new Error(
        `Only ethereum chains supported for deploying Arbitrum L2 hook, given: ${config.destinationChain}`,
      );
    }

    const bridge =
      config.bridge ?? getArbitrumNetwork(destinationChainId).ethBridge.bridge;

    const ismConfig: ArbL2ToL1IsmConfig = {
      type: IsmType.ARB_L2_TO_L1,
      bridge,
    };

    const arbL2ToL1IsmAddress = (
      await EvmIsmModule.create({
        chain: config.destinationChain,
        config: ismConfig,
        proxyFactoryFactories: this.args.addresses,
        mailbox: mailbox,
        multiProvider: this.multiProvider,
        contractVerifier: this.contractVerifier,
      })
    ).serialize().deployedIsm;

    // connect to ISM
    const arbL2ToL1Ism = ArbL2ToL1Ism__factory.connect(
      arbL2ToL1IsmAddress,
      this.multiProvider.getSignerOrProvider(config.destinationChain),
    );

    const childHook = await this.deploy({ config: config.childHook });

    // deploy arbL1ToL1 hook
    const hook = await this.deployer.deployContract(
      chain,
      HookType.ARB_L2_TO_L1,
      [
        mailbox,
        this.multiProvider.getDomainId(config.destinationChain),
        addressToBytes32(arbL2ToL1IsmAddress),
        config.arbSys,
        childHook.address,
      ],
    );
    // set authorized hook on arbL2ToL1 ism
    const authorizedHook = await arbL2ToL1Ism.authorizedHook();
    if (authorizedHook === addressToBytes32(hook.address)) {
      this.logger.debug(
        'Authorized hook already set on ism %s',
        arbL2ToL1Ism.address,
      );
      return hook;
    } else if (authorizedHook !== ethers.constants.HashZero) {
      this.logger.debug(
        'Authorized hook mismatch on ism %s, expected %s, got %s',
        arbL2ToL1Ism.address,
        addressToBytes32(hook.address),
        authorizedHook,
      );
      throw new Error('Authorized hook mismatch');
    }

    // check if mismatch and redeploy hook
    this.logger.debug(
      'Setting authorized hook %s on ism % on destination %s',
      hook.address,
      arbL2ToL1Ism.address,
      config.destinationChain,
    );
    await this.multiProvider.handleTx(
      config.destinationChain,
      arbL2ToL1Ism.setAuthorizedHook(
        addressToBytes32(hook.address),
        this.multiProvider.getTransactionOverrides(config.destinationChain),
      ),
    );

    return hook;
  }

  protected async deployCCIPHook({
    _config,
  }: {
    _config: CCIPHookConfig;
  }): Promise<CCIPHook> {
    throw new Error('CCIP Hook deployment not yet implemented');
  }

  protected async deployRoutingHook({
    config,
  }: {
    config: DomainRoutingHookConfig | FallbackRoutingHookConfig;
  }): Promise<DomainRoutingHook> {
    // originally set owner to deployer so we can set hooks
    const deployerAddress = await this.multiProvider.getSignerAddress(
      this.chain,
    );

    let routingHook: DomainRoutingHook | FallbackDomainRoutingHook;
    if (config.type === HookType.FALLBACK_ROUTING) {
      // deploy fallback hook
      const fallbackHook = await this.deploy({ config: config.fallback });
      // deploy routing hook with fallback
      routingHook = await this.deployer.deployContract(
        this.chain,
        HookType.FALLBACK_ROUTING,
        [this.args.addresses.mailbox, deployerAddress, fallbackHook.address],
      );
    } else {
      // deploy routing hook
      routingHook = await this.deployer.deployContract(
        this.chain,
        HookType.ROUTING,
        [this.args.addresses.mailbox, deployerAddress],
      );
    }

    // compute the hooks that need to be set
    const hooksToSet = await this.computeRoutingHooksToSet({
      currentDomains: {},
      targetDomains: config.domains,
    });

    // set hooks
    await this.multiProvider.handleTx(
      this.chain,
      routingHook.setHooks(hooksToSet, this.txOverrides),
    );

    // transfer ownership
    await this.multiProvider.handleTx(
      this.chain,
      routingHook.transferOwnership(config.owner, this.txOverrides),
    );

    // return a fully configured routing hook
    return routingHook;
  }

  protected async deployIgpHook({
    config,
  }: {
    config: IgpHookConfig;
  }): Promise<InterchainGasPaymaster> {
    this.logger.debug('Deploying IGP as hook...');

    // Deploy the StorageGasOracle
    const storageGasOracle = await this.deployStorageGasOracle({
      config,
    });

    // Deploy the InterchainGasPaymaster
    const interchainGasPaymaster = await this.deployInterchainGasPaymaster({
      storageGasOracle,
      config,
    });

    return interchainGasPaymaster;
  }

  protected async deployInterchainGasPaymaster({
    storageGasOracle,
    config,
  }: {
    storageGasOracle: StorageGasOracle;
    config: IgpConfig;
  }): Promise<InterchainGasPaymaster> {
    // Set the deployer as the owner of the IGP for configuration purposes
    const deployerAddress = await this.multiProvider.getSignerAddress(
      this.chain,
    );

    // Deploy the InterchainGasPaymaster
    const igp = await this.deployer.deployProxiedContract(
      this.chain,
      HookType.INTERCHAIN_GAS_PAYMASTER,
      HookType.INTERCHAIN_GAS_PAYMASTER,
      this.args.addresses.proxyAdmin,
      [],
      [deployerAddress, config.beneficiary],
    );

    // Obtain the transactions to set the gas params for each remote
    const configureTxs = await this.updateIgpRemoteGasParams({
      interchainGasPaymaster: igp.address,
      gasOracle: storageGasOracle.address,
      targetOverheads: config.overhead,
    });

    // Set the gas params for each remote
    for (const tx of configureTxs) {
      await this.multiProvider.sendTransaction(this.chain, tx);
    }

    // Transfer igp to the configured owner
    await this.multiProvider.handleTx(
      this.chain,
      igp.transferOwnership(config.owner, this.txOverrides),
    );

    return igp;
  }

  protected async deployAmountRoutingHook({
    config,
  }: {
    config: AmountRoutingHookConfig;
  }): Promise<AmountRoutingHook> {
    const hooks = [];
    for (const hookConfig of [config.lowerHook, config.upperHook]) {
      const { address } = await this.deploy({ config: hookConfig });
      hooks.push(address);
    }

    const [lowerHook, upperHook] = hooks;

    // deploy routing hook
    const routingHook = await this.deployer.deployContract(
      this.chain,
      HookType.AMOUNT_ROUTING,
      [lowerHook, upperHook, config.threshold],
    );

    return routingHook;
  }

  protected async deployStorageGasOracle({
    config,
  }: {
    config: IgpConfig;
  }): Promise<StorageGasOracle> {
    // Deploy the StorageGasOracle, by default msg.sender is the owner
    const gasOracle = await this.deployer.deployContractFromFactory(
      this.chain,
      new StorageGasOracle__factory(),
      'storageGasOracle',
      [],
    );

    // Obtain the transactions to set the gas params for each remote
    const configureTxs = await this.updateStorageGasOracle({
      gasOracle: gasOracle.address,
      targetOracleConfig: config.oracleConfig,
      targetOverhead: config.overhead,
    });

    // Set the gas params for each remote
    for (const tx of configureTxs) {
      await this.multiProvider.sendTransaction(this.chain, tx);
    }

    // Transfer gas oracle to the configured owner
    await this.multiProvider.handleTx(
      this.chain,
      gasOracle.transferOwnership(config.oracleKey, this.txOverrides),
    );

    return gasOracle;
  }

  /**
   * Determines if a new hook should be deployed based on the current and target configurations.
   *
   * @param currentConfig - The current hook configuration.
   * @param targetConfig - The target hook configuration. Must not be a string.
   * @returns {boolean} - Returns true if a new hook should be deployed, otherwise false.
   *
   * Conditions for deploying a new hook:
   * - If updating from an address/custom config to a proper hook config.
   * - If updating a proper hook config whose types are different.
   * - If it is not a mutable Hook.
   */
  private shouldDeployNewHook(
    currentConfig: HookConfig,
    targetConfig: Exclude<HookConfig, string>,
  ): boolean {
    return (
      typeof currentConfig === 'string' ||
      currentConfig.type !== targetConfig.type ||
      !MUTABLE_HOOK_TYPE.includes(targetConfig.type)
    );
  }
}<|MERGE_RESOLUTION|>--- conflicted
+++ resolved
@@ -657,17 +657,12 @@
       case HookType.ROUTING:
       case HookType.FALLBACK_ROUTING:
         return this.deployRoutingHook({ config });
-      case HookType.PAUSABLE: {
+      case HookType.PAUSABLE:
         return this.deployPausableHook({ config });
-      }
-<<<<<<< HEAD
-      case HookType.AMOUNT_ROUTING: {
+      case HookType.AMOUNT_ROUTING:
         return this.deployAmountRoutingHook({ config });
-=======
-      case HookType.CCIP: {
+      case HookType.CCIP:
         return this.deployCCIPHook({ _config: config });
->>>>>>> 783a6b1d
-      }
       default:
         throw new Error(`Unsupported hook config: ${config}`);
     }

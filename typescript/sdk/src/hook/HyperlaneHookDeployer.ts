--- conflicted
+++ resolved
@@ -1,9 +1,6 @@
 import {
-<<<<<<< HEAD
   AmountRoutingHook,
-=======
   CCIPHook,
->>>>>>> 783a6b1d
   DomainRoutingHook,
   FallbackDomainRoutingHook,
   IL1CrossDomainMessenger__factory,
@@ -34,11 +31,8 @@
 import { DeployedHook, HookFactories, hookFactories } from './contracts.js';
 import {
   AggregationHookConfig,
-<<<<<<< HEAD
   AmountRoutingHookConfig,
-=======
   CCIPHookConfig,
->>>>>>> 783a6b1d
   DomainRoutingHookConfig,
   FallbackRoutingHookConfig,
   HookConfig,
@@ -119,13 +113,10 @@
       await this.transferOwnershipOfContracts(chain, config, {
         [HookType.PAUSABLE]: hook,
       });
-<<<<<<< HEAD
     } else if (config.type === HookType.AMOUNT_ROUTING) {
       hook = await this.deployAmountRoutingHook(chain, config);
-=======
     } else if (config.type === HookType.CCIP) {
       hook = await this.deployCCIPHook(chain, config);
->>>>>>> 783a6b1d
     } else {
       throw new Error(`Unsupported hook config: ${config}`);
     }

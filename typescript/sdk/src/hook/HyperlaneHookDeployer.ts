import debug from 'debug';

<<<<<<< HEAD
import { types } from '@hyperlane-xyz/utils';
=======
import {
  OptimismISM,
  OptimismISM__factory,
  OptimismMessageHook,
  OptimismMessageHook__factory,
  TestRecipient,
  TestRecipient__factory,
} from '@hyperlane-xyz/core';
import { Address, addressToBytes32 } from '@hyperlane-xyz/utils';
>>>>>>> af88ae66

import { HyperlaneContracts, HyperlaneContractsMap } from '../contracts/types';
import { HyperlaneDeployer } from '../deploy/HyperlaneDeployer';
import { MultiProvider } from '../providers/MultiProvider';
import { ChainMap, ChainName } from '../types';
import { objFilter, objMap, promiseObjAll } from '../utils/objects';

import { isHookConfig, isISMConfig } from './config';
import { OptimismHookFactories, optimismHookFactories } from './contracts';
import { HookConfig, MessageHookConfig, NoMetadataIsmConfig } from './types';

// TODO: make generic from optimism hooks
export class HyperlaneHookDeployer extends HyperlaneDeployer<
  HookConfig,
  OptimismHookFactories
> {
  constructor(
    multiProvider: MultiProvider,
    readonly core: ChainMap<{ mailbox: types.Address }>,
  ) {
    super(multiProvider, optimismHookFactories, {
      logger: debug('hyperlane:HookDeployer'),
    });
  }

  async deploy(
    configMap: ChainMap<HookConfig>,
  ): Promise<HyperlaneContractsMap<OptimismHookFactories>> {
    // deploy ISMs first
    const ismConfigMap = objFilter(
      configMap,
      (_, config): config is NoMetadataIsmConfig => isISMConfig(config),
    );
    await super.deploy(ismConfigMap);

    // deploy Hooks next
    const hookConfigMap = objFilter(
      configMap,
      (_, config): config is MessageHookConfig => isHookConfig(config),
    );
    await super.deploy(hookConfigMap);

    // configure ISMs with authorized hooks
    await promiseObjAll(
      objMap(hookConfigMap, (hookChain, hookConfig) => {
        const hookAddress = this.deployedContracts[hookChain].hook.address;
        const ism = this.deployedContracts[hookConfig.destination].ism;
        return this.multiProvider.handleTx(
          hookConfig.destination,
          ism.setAuthorizedHook(hookAddress),
        );
      }),
    );

    return this.deployedContracts;
  }

  async deployContracts(
    chain: ChainName,
    config: HookConfig,
  ): Promise<HyperlaneContracts<OptimismHookFactories>> {
    this.logger(`Deploying ${config.hookContractType} on ${chain}`);
    if (isISMConfig(config)) {
      const ism = await this.multiProvider.handleDeploy(
        chain,
        this.factories.ism,
        [config.nativeBridge],
      );
      // @ts-ignore
      return { ism, hook: undefined };
    } else if (isHookConfig(config)) {
      const remoteIsm = this.deployedContracts[config.destination].ism;
      if (!remoteIsm) {
        throw new Error(`Remote ISM not found for ${config.destination}`);
      }

      const mailbox = this.core[chain].mailbox;
      if (!mailbox) {
        throw new Error(`Mailbox not found for ${chain}`);
      }
      const destinationDomain = this.multiProvider.getDomainId(
        config.destination,
      );

      const hook = await this.multiProvider.handleDeploy(
        chain,
        this.factories.hook,
        [mailbox, destinationDomain, remoteIsm.address, config.nativeBridge],
      );
<<<<<<< HEAD

      // @ts-ignore
      return { hook, ism: undefined };
    } else {
      throw new Error(`Invalid config type: ${config}`);
    }
=======
      return {
        optimismMessageHook,
      };
    }
    return {};
  }

  async deployOptimismISM(
    chain: ChainName,
    nativeBridge: Address,
  ): Promise<OptimismISM> {
    const signer = this.multiProvider.getSigner(chain);

    const optimismISM = await new OptimismISM__factory(signer).deploy(
      nativeBridge,
    );

    await this.multiProvider.handleTx(chain, optimismISM.deployTransaction);

    this.logger(`Deployed OptimismISM on ${chain} at ${optimismISM.address}`);
    return optimismISM;
  }

  async deployTestRecipient(
    chain: ChainName,
    ism: Address,
  ): Promise<TestRecipient> {
    const signer = this.multiProvider.getSigner(chain);

    const testRecipient = await new TestRecipient__factory(signer).deploy();

    await this.multiProvider.handleTx(chain, testRecipient.deployTransaction);

    await testRecipient.setInterchainSecurityModule(ism);
    return testRecipient;
  }

  async deployOptimismMessageHook(
    chain: ChainName,
    destinationDomain: number,
    nativeBridge: Address,
    optimismISM: Address,
  ): Promise<OptimismMessageHook> {
    const signer = this.multiProvider.getSigner(chain);

    const optimismMessageHook = await new OptimismMessageHook__factory(
      signer,
    ).deploy(destinationDomain, nativeBridge, optimismISM);

    await this.multiProvider.handleTx(
      chain,
      optimismMessageHook.deployTransaction,
    );
    this.logger(
      `Deployed OptimismMessageHook on ${chain} at ${optimismMessageHook.address}`,
    );
    return optimismMessageHook;
>>>>>>> af88ae66
  }
}<|MERGE_RESOLUTION|>--- conflicted
+++ resolved
@@ -1,24 +1,16 @@
 import debug from 'debug';
 
-<<<<<<< HEAD
-import { types } from '@hyperlane-xyz/utils';
-=======
 import {
-  OptimismISM,
-  OptimismISM__factory,
-  OptimismMessageHook,
-  OptimismMessageHook__factory,
-  TestRecipient,
-  TestRecipient__factory,
-} from '@hyperlane-xyz/core';
-import { Address, addressToBytes32 } from '@hyperlane-xyz/utils';
->>>>>>> af88ae66
+  Address,
+  objFilter,
+  objMap,
+  promiseObjAll,
+} from '@hyperlane-xyz/utils';
 
 import { HyperlaneContracts, HyperlaneContractsMap } from '../contracts/types';
 import { HyperlaneDeployer } from '../deploy/HyperlaneDeployer';
 import { MultiProvider } from '../providers/MultiProvider';
 import { ChainMap, ChainName } from '../types';
-import { objFilter, objMap, promiseObjAll } from '../utils/objects';
 
 import { isHookConfig, isISMConfig } from './config';
 import { OptimismHookFactories, optimismHookFactories } from './contracts';
@@ -31,7 +23,7 @@
 > {
   constructor(
     multiProvider: MultiProvider,
-    readonly core: ChainMap<{ mailbox: types.Address }>,
+    readonly core: ChainMap<{ mailbox: Address }>,
   ) {
     super(multiProvider, optimismHookFactories, {
       logger: debug('hyperlane:HookDeployer'),
@@ -102,71 +94,11 @@
         this.factories.hook,
         [mailbox, destinationDomain, remoteIsm.address, config.nativeBridge],
       );
-<<<<<<< HEAD
 
       // @ts-ignore
       return { hook, ism: undefined };
     } else {
       throw new Error(`Invalid config type: ${config}`);
     }
-=======
-      return {
-        optimismMessageHook,
-      };
-    }
-    return {};
-  }
-
-  async deployOptimismISM(
-    chain: ChainName,
-    nativeBridge: Address,
-  ): Promise<OptimismISM> {
-    const signer = this.multiProvider.getSigner(chain);
-
-    const optimismISM = await new OptimismISM__factory(signer).deploy(
-      nativeBridge,
-    );
-
-    await this.multiProvider.handleTx(chain, optimismISM.deployTransaction);
-
-    this.logger(`Deployed OptimismISM on ${chain} at ${optimismISM.address}`);
-    return optimismISM;
-  }
-
-  async deployTestRecipient(
-    chain: ChainName,
-    ism: Address,
-  ): Promise<TestRecipient> {
-    const signer = this.multiProvider.getSigner(chain);
-
-    const testRecipient = await new TestRecipient__factory(signer).deploy();
-
-    await this.multiProvider.handleTx(chain, testRecipient.deployTransaction);
-
-    await testRecipient.setInterchainSecurityModule(ism);
-    return testRecipient;
-  }
-
-  async deployOptimismMessageHook(
-    chain: ChainName,
-    destinationDomain: number,
-    nativeBridge: Address,
-    optimismISM: Address,
-  ): Promise<OptimismMessageHook> {
-    const signer = this.multiProvider.getSigner(chain);
-
-    const optimismMessageHook = await new OptimismMessageHook__factory(
-      signer,
-    ).deploy(destinationDomain, nativeBridge, optimismISM);
-
-    await this.multiProvider.handleTx(
-      chain,
-      optimismMessageHook.deployTransaction,
-    );
-    this.logger(
-      `Deployed OptimismMessageHook on ${chain} at ${optimismMessageHook.address}`,
-    );
-    return optimismMessageHook;
->>>>>>> af88ae66
   }
 }
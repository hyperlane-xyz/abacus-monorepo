import { Contract, ethers } from 'ethers';

import { Ownable } from '@hyperlane-xyz/core';
import {
  Address,
  ProtocolType,
  ValueOf,
  hexOrBase58ToHex,
  objFilter,
  objMap,
  pick,
  promiseObjAll,
} from '@hyperlane-xyz/utils';

import { ChainMetadataManager } from '../metadata/ChainMetadataManager';
import { MultiProvider } from '../providers/MultiProvider';
import { ChainMap, Connection } from '../types';

import {
  HyperlaneAddresses,
  HyperlaneAddressesMap,
  HyperlaneContracts,
  HyperlaneContractsMap,
  HyperlaneFactories,
} from './types';

export function serializeContractsMap<F extends HyperlaneFactories>(
  contractsMap: HyperlaneContractsMap<F>,
): HyperlaneAddressesMap<F> {
  return objMap(contractsMap, (_, contracts) => {
    return serializeContracts(contracts);
  });
}

export function serializeContracts<F extends HyperlaneFactories>(
  contracts: HyperlaneContracts<F>,
): HyperlaneAddresses<F> {
  return objMap(contracts, (_, contract) => contract.address);
}

function getFactory<F extends HyperlaneFactories>(
  key: keyof F,
  factories: F,
): ValueOf<F> {
  if (!(key in factories)) {
    throw new Error(`Factories entry missing for ${key.toString()}`);
  }
  return factories[key];
}

export function filterAddressesMap<F extends HyperlaneFactories>(
  addressesMap: HyperlaneAddressesMap<any>,
  factories: F,
): HyperlaneAddressesMap<F> {
  const factoryKeys = Object.keys(factories);
  // Filter out addresses that we do not have factories for
  const pickedAddressesMap = objMap(addressesMap, (_, addresses) =>
    pick(addresses, factoryKeys),
  );
  // Filter out chains for which we do not have a complete set of addresses
  return objFilter(
    pickedAddressesMap,
    (_, addresses): addresses is HyperlaneAddresses<F> => {
      return Object.keys(addresses).every((a) => factoryKeys.includes(a));
    },
  );
}

export function filterChainMapToProtocol(
  contractsMap: ChainMap<any>,
  protocolType: ProtocolType,
  metadataManager: ChainMetadataManager<any>,
): ChainMap<any> {
  return objFilter(
    contractsMap,
    (c, _addrs): _addrs is any =>
      metadataManager.tryGetChainMetadata(c)?.protocol === protocolType,
  );
}

<<<<<<< HEAD
export function filterAddressesExcludeProtocol(
  addresses: HyperlaneAddressesMap<any>,
  protocolType: ProtocolType,
  metadataManager: ChainMetadataManager<any>,
): HyperlaneAddressesMap<any> {
  return objFilter(
    addresses,
=======
export function filterChainMapExcludeProtocol(
  contractsMap: ChainMap<any>,
  protocolType: ProtocolType,
  metadataManager: ChainMetadataManager<any>,
): ChainMap<any> {
  return objFilter(
    contractsMap,
>>>>>>> 3f3306c3
    (c, _addrs): _addrs is any =>
      metadataManager.tryGetChainMetadata(c)?.protocol !== protocolType,
  );
}

export function attachContracts<F extends HyperlaneFactories>(
  addresses: HyperlaneAddresses<F>,
  factories: F,
): HyperlaneContracts<F> {
  return objMap(addresses, (key, address: Address) => {
    const factory = getFactory(key, factories);
    return factory.attach(address) as Awaited<ReturnType<ValueOf<F>['deploy']>>;
  });
}

export function attachContractsMap<F extends HyperlaneFactories>(
  addressesMap: HyperlaneAddressesMap<any>,
  factories: F,
): HyperlaneContractsMap<F> {
  const filteredAddressesMap = filterAddressesMap(addressesMap, factories);
  return objMap(filteredAddressesMap, (_, addresses) =>
    attachContracts(addresses, factories),
  ) as HyperlaneContractsMap<F>;
}

export function attachContractsMapAndGetForeignDeployments<
  F extends HyperlaneFactories,
>(
  addressesMap: HyperlaneAddressesMap<any>,
  factories: F,
  metadataManager: ChainMetadataManager<any>,
<<<<<<< HEAD
) {
  const contractsMap = attachContractsMap(
    filterAddressesToProtocol(
=======
): {
  contractsMap: HyperlaneContractsMap<F>;
  foreignDeployments: ChainMap<Address>;
} {
  const contractsMap = attachContractsMap(
    filterChainMapToProtocol(
>>>>>>> 3f3306c3
      addressesMap,
      ProtocolType.Ethereum,
      metadataManager,
    ),
    factories,
  );

  const foreignDeployments = objMap(
<<<<<<< HEAD
    filterAddressesExcludeProtocol(
=======
    filterChainMapExcludeProtocol(
>>>>>>> 3f3306c3
      addressesMap,
      ProtocolType.Ethereum,
      metadataManager,
    ),
    (_, addresses) => hexOrBase58ToHex(addresses.router),
  );

  return {
    contractsMap,
    foreignDeployments,
  };
}

export function connectContracts<F extends HyperlaneFactories>(
  contracts: HyperlaneContracts<F>,
  connection: Connection,
): HyperlaneContracts<F> {
  return objMap(
    contracts,
    (_, contract) => contract.connect(connection) as typeof contract,
  );
}

export function connectContractsMap<F extends HyperlaneFactories>(
  contractsMap: ChainMap<HyperlaneContracts<F>>,
  multiProvider: MultiProvider,
): ChainMap<HyperlaneContracts<F>> {
  return objMap(contractsMap, (chain, contracts) =>
    connectContracts(contracts, multiProvider.getSignerOrProvider(chain)),
  );
}

export async function filterOwnableContracts(
  contracts: HyperlaneContracts<any>,
): Promise<{ [key: string]: Ownable }> {
  const isOwnable = async (_: string, contract: Contract): Promise<boolean> => {
    try {
      await contract.owner();
      return true;
    } catch (_) {
      return false;
    }
  };
  const isOwnableContracts = await promiseObjAll(objMap(contracts, isOwnable));
  return objFilter(
    contracts,
    (name, contract): contract is Ownable => isOwnableContracts[name],
  );
}

export function appFromAddressesMapHelper<F extends HyperlaneFactories>(
  addressesMap: HyperlaneAddressesMap<any>,
  factories: F,
  multiProvider: MultiProvider,
): {
  contractsMap: HyperlaneContractsMap<F>;
  multiProvider: MultiProvider;
} {
  // Hack to accommodate non-Ethereum artifacts, while still retaining their
  // presence in the addressesMap so that they are included in the list of chains
  // on the MultiProvider (needed for getting metadata). A non-Ethereum-style address
  // from another execution environment will cause Ethers to throw if we try to attach
  // it, so we just replace it with the zero address.
  const addressesMapWithEthereumizedAddresses = objMap(
    addressesMap,
    (chain, addresses) => {
      const metadata = multiProvider.getChainMetadata(chain);
      if (metadata.protocol === ProtocolType.Ethereum) {
        return addresses;
      }
      return objMap(
        addresses,
        (_key, _address) => ethers.constants.AddressZero,
      );
    },
  );

  // Attaches contracts for each chain for which we have a complete set of
  // addresses
  const contractsMap = attachContractsMap(
    addressesMapWithEthereumizedAddresses,
    factories,
  );

  // Filters out providers for chains for which we don't have a complete set
  // of addresses
  const intersection = multiProvider.intersect(Object.keys(contractsMap));

  // Filters out contracts for chains for which we don't have a provider
  const filteredContractsMap = pick(contractsMap, intersection.intersection);

  return {
    contractsMap: filteredContractsMap,
    multiProvider: intersection.result,
  };
}<|MERGE_RESOLUTION|>--- conflicted
+++ resolved
@@ -78,15 +78,6 @@
   );
 }
 
-<<<<<<< HEAD
-export function filterAddressesExcludeProtocol(
-  addresses: HyperlaneAddressesMap<any>,
-  protocolType: ProtocolType,
-  metadataManager: ChainMetadataManager<any>,
-): HyperlaneAddressesMap<any> {
-  return objFilter(
-    addresses,
-=======
 export function filterChainMapExcludeProtocol(
   contractsMap: ChainMap<any>,
   protocolType: ProtocolType,
@@ -94,7 +85,6 @@
 ): ChainMap<any> {
   return objFilter(
     contractsMap,
->>>>>>> 3f3306c3
     (c, _addrs): _addrs is any =>
       metadataManager.tryGetChainMetadata(c)?.protocol !== protocolType,
   );
@@ -126,18 +116,12 @@
   addressesMap: HyperlaneAddressesMap<any>,
   factories: F,
   metadataManager: ChainMetadataManager<any>,
-<<<<<<< HEAD
-) {
-  const contractsMap = attachContractsMap(
-    filterAddressesToProtocol(
-=======
 ): {
   contractsMap: HyperlaneContractsMap<F>;
   foreignDeployments: ChainMap<Address>;
 } {
   const contractsMap = attachContractsMap(
     filterChainMapToProtocol(
->>>>>>> 3f3306c3
       addressesMap,
       ProtocolType.Ethereum,
       metadataManager,
@@ -146,11 +130,7 @@
   );
 
   const foreignDeployments = objMap(
-<<<<<<< HEAD
-    filterAddressesExcludeProtocol(
-=======
     filterChainMapExcludeProtocol(
->>>>>>> 3f3306c3
       addressesMap,
       ProtocolType.Ethereum,
       metadataManager,

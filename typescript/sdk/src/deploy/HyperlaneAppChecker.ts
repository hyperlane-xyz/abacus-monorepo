--- conflicted
+++ resolved
@@ -1,7 +1,6 @@
 import { keccak256 } from 'ethers/lib/utils';
 
-<<<<<<< HEAD
-import { Ownable } from '@hyperlane-xyz/core';
+import { Ownable, TimelockController } from '@hyperlane-xyz/core';
 import {
   Address,
   areAddressesEqual,
@@ -9,11 +8,6 @@
   objMap,
   promiseObjAll,
 } from '@hyperlane-xyz/utils';
-=======
-import { Ownable, TimelockController } from '@hyperlane-xyz/core';
-import type { types } from '@hyperlane-xyz/utils';
-import { utils } from '@hyperlane-xyz/utils';
->>>>>>> ed7569d1
 
 import { HyperlaneApp } from '../HyperlaneApp';
 import { filterOwnableContracts } from '../contracts';

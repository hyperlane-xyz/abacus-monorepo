--- conflicted
+++ resolved
@@ -8,7 +8,7 @@
 } from '@hyperlane-xyz/core';
 import { Address } from '@hyperlane-xyz/utils';
 
-import { OwnableSchema, OwnerSchema } from '../schemas.js';
+import { OwnableSchema } from '../schemas.js';
 import type { ChainName } from '../types.js';
 
 /**
@@ -18,32 +18,9 @@
 export type OwnableConfig<Keys extends PropertyKey = PropertyKey> = z.infer<
   typeof OwnableSchema
 > & {
-  ownerOverrides?: Partial<Record<Keys, z.infer<typeof OwnerSchema>>>;
+  ownerOverrides?: Partial<Record<Keys, Address>>;
 };
 
-<<<<<<< HEAD
-=======
-export async function resolveOrDeployAccountOwner(
-  multiProvider: MultiProvider,
-  chain: ChainName,
-  owner: Owner,
-): Promise<Address> {
-  if (typeof owner === 'string') {
-    return owner;
-  } else {
-    if (!owner.localRouter) {
-      throw new Error('localRouter is required for AccountConfig');
-    }
-    // submits a transaction to deploy an interchain account if the owner is an AccountConfig and the ICA isn't not deployed yet
-    return deployInterchainAccount(multiProvider, chain, owner);
-  }
-}
-
-export function isOwnableConfig(config: object): config is OwnableConfig {
-  return 'owner' in config;
-}
-
->>>>>>> 8a665447
 export interface CheckerViolation {
   chain: ChainName;
   type: string;

--- conflicted
+++ resolved
@@ -11,19 +11,7 @@
 import { OwnableSchema } from '../schemas.js';
 import type { ChainName } from '../types.js';
 
-<<<<<<< HEAD
-/**
- * @remarks ownerOverrides is added outside of the Schema because zod handle generics in a weird way (uses functions)
- * @see https://stackoverflow.com/questions/74907523/creating-zod-schema-for-generic-interface
- */
-export type OwnableConfig<Keys extends PropertyKey = PropertyKey> = z.infer<
-  typeof OwnableSchema
-> & {
-  ownerOverrides?: Partial<Record<Keys, Address>>;
-};
-=======
 export type OwnableConfig = z.infer<typeof OwnableSchema>;
->>>>>>> befc38da
 
 export interface CheckerViolation {
   chain: ChainName;

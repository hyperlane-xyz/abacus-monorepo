--- conflicted
+++ resolved
@@ -99,21 +99,6 @@
       const domains = entries.map(([id]) => id);
       const addresses = entries.map(([, address]) => address);
 
-<<<<<<< HEAD
-      if (domains.length > 0) {
-        await super.runIfOwner(local, contracts.router, async () => {
-          const chains = domains.map((id) => DomainIdToChainName[id]);
-          this.logger(`Enroll remote (${chains}) routers on ${local}`);
-          await chainConnection.handleTx(
-            contracts.router.enrollRemoteRouters(
-              domains,
-              addresses,
-              chainConnection.overrides,
-            ),
-          );
-        });
-      }
-=======
       // skip if no enrollments are needed
       if (domains.length === 0) {
         return;
@@ -130,7 +115,6 @@
           ),
         );
       });
->>>>>>> 562c0fef
     }
   }
 

--- conflicted
+++ resolved
@@ -15,8 +15,9 @@
 import { MultiProvider } from '../../providers/MultiProvider';
 import { ChainMap, ChainName } from '../../types';
 import { objFilter, objMap } from '../../utils/objects';
-import { HyperlaneRouterDeployer } from '../router/HyperlaneRouterDeployer';
 import { RouterConfig } from '../router/types';
+
+import { MiddlewareRouterDeployer } from './deploy';
 
 export enum BridgeAdapterType {
   Circle = 'Circle',
@@ -50,7 +51,7 @@
 
 export type LiquidityLayerConfig = RouterConfig & BridgeAdapterConfig;
 
-export class LiquidityLayerDeployer extends HyperlaneRouterDeployer<
+export class LiquidityLayerDeployer extends MiddlewareRouterDeployer<
   LiquidityLayerConfig,
   LiquidityLayerContracts,
   LiquidityLayerFactories
@@ -96,18 +97,7 @@
     chain: ChainName,
     config: LiquidityLayerConfig,
   ): Promise<LiquidityLayerContracts> {
-<<<<<<< HEAD
-    const initCalldata = HyperlaneRouterDeployer.getInitArgs(
-      config,
-      LiquidityLayerRouter__factory.createInterface(),
-    );
-    const router = await this.deployContract(chain, 'router', [], {
-      create2Salt: this.create2salt,
-      initCalldata,
-    });
-=======
     const routerContracts = await super.deployContracts(chain, config);
->>>>>>> 582d45d0
 
     const bridgeAdapters: Partial<LiquidityLayerContracts> = {};
 

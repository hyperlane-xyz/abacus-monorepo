--- conflicted
+++ resolved
@@ -664,20 +664,12 @@
       const current = await ownable.owner();
       const owner = config.ownerOverrides?.[contractName as K] ?? config.owner;
       if (!eqAddress(current, owner)) {
-<<<<<<< HEAD
-        this.logger.debug(
-          `Transferring ownership of ${contractName} to ${owner} on ${chain}`,
-        );
-        const receipt = await this.runIfOwner(chain, ownable, () =>
-          this.multiProvider.handleTx(
-=======
-        this.logger('Current owner and config owner to not match');
+        this.logger.debug('Current owner and config owner to not match');
         const receipt = await this.runIfOwner(chain, ownable, () => {
-          this.logger(
+          this.logger.debug(
             `Transferring ownership of ${contractName} to ${owner} on ${chain}`,
           );
           return this.multiProvider.handleTx(
->>>>>>> adab1bec
             chain,
             ownable.transferOwnership(
               owner,

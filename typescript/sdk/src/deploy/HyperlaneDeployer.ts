import { Contract, PopulatedTransaction, ethers } from 'ethers';
import { Logger } from 'pino';

import {
  ITransparentUpgradeableProxy,
  MailboxClient,
  Ownable,
  ProxyAdmin,
  ProxyAdmin__factory,
  TimelockController,
  TimelockController__factory,
  TransparentUpgradeableProxy__factory,
} from '@hyperlane-xyz/core';
import { buildArtifact as coreBuildArtifact } from '@hyperlane-xyz/core/buildArtifact.js';
import {
  Address,
  ProtocolType,
  addBufferToGasLimit,
  eqAddress,
  isZeroishAddress,
  rootLogger,
  runWithTimeout,
} from '@hyperlane-xyz/utils';

import {
  HyperlaneAddressesMap,
  HyperlaneContracts,
  HyperlaneContractsMap,
  HyperlaneFactories,
} from '../contracts/types.js';
import { HookConfig } from '../hook/types.js';
import { HyperlaneIsmFactory } from '../ism/HyperlaneIsmFactory.js';
import { IsmConfig } from '../ism/types.js';
import { moduleMatchesConfig } from '../ism/utils.js';
import { InterchainAccount } from '../middleware/account/InterchainAccount.js';
import { MultiProvider } from '../providers/MultiProvider.js';
import { MailboxClientConfig } from '../router/types.js';
import { ChainMap, ChainName } from '../types.js';
import { getZKArtifactByContractName } from '../utils/zksync.js';

import {
  UpgradeConfig,
  isInitialized,
  isProxy,
  proxyAdmin,
  proxyConstructorArgs,
  proxyImplementation,
} from './proxy.js';
import { OwnableConfig } from './types.js';
import { ContractVerifier } from './verify/ContractVerifier.js';
import { ZKSyncContractVerifier } from './verify/ZKSyncContractVerifier.js';
import {
  ContractVerificationInput,
  ExplorerLicenseType,
} from './verify/types.js';
import {
  buildVerificationInput,
  getContractVerificationInput,
  getContractVerificationInputForZKSync,
  shouldAddVerificationInput,
} from './verify/utils.js';

export interface DeployerOptions {
  logger?: Logger;
  chainTimeoutMs?: number;
  ismFactory?: HyperlaneIsmFactory;
  icaApp?: InterchainAccount;
  contractVerifier?: ContractVerifier;
  concurrentDeploy?: boolean;
}

export abstract class HyperlaneDeployer<
  Config,
  Factories extends HyperlaneFactories,
> {
  public verificationInputs: ChainMap<ContractVerificationInput[]> = {};
  public cachedAddresses: HyperlaneAddressesMap<any> = {};
  public deployedContracts: HyperlaneContractsMap<Factories> = {};

  protected logger: Logger;
  chainTimeoutMs: number;

  constructor(
    protected readonly multiProvider: MultiProvider,
    protected readonly factories: Factories,
    protected readonly options: DeployerOptions = {},
    protected readonly recoverVerificationInputs = false,
    protected readonly icaAddresses = {},
  ) {
    this.logger = options?.logger ?? rootLogger.child({ module: 'deployer' });
    this.chainTimeoutMs = options?.chainTimeoutMs ?? 15 * 60 * 1000; // 15 minute timeout per chain
    this.options.ismFactory?.setDeployer(this);
    if (Object.keys(icaAddresses).length > 0) {
      this.options.icaApp = InterchainAccount.fromAddressesMap(
        icaAddresses,
        multiProvider,
      );
    }

    // if none provided, instantiate a default verifier with the default core contract build artifact
    this.options.contractVerifier ??= new ContractVerifier(
      multiProvider,
      {},
      coreBuildArtifact,
      ExplorerLicenseType.MIT,
    );
  }

  cacheAddressesMap(addressesMap: HyperlaneAddressesMap<any>): void {
    this.cachedAddresses = addressesMap;
  }

  async verifyContract(
    chain: ChainName,
    input: ContractVerificationInput,
    logger = this.logger,
  ): Promise<void> {
    return this.options.contractVerifier?.verifyContract(chain, input, logger);
  }

  async verifyContractForZKSync(
    chain: ChainName,
    input: ContractVerificationInput,
    logger = this.logger,
  ): Promise<void> {
    const verifier = new ZKSyncContractVerifier(this.multiProvider);
    return verifier?.verifyContract(chain, input, logger);
  }

  abstract deployContracts(
    chain: ChainName,
    config: Config,
  ): Promise<HyperlaneContracts<Factories>>;

  async deploy(
    configMap: ChainMap<Config>,
  ): Promise<HyperlaneContractsMap<Factories>> {
    const configChains = Object.keys(configMap);

    const ethereumConfigChains = configChains.filter(
      (chain) =>
        this.multiProvider.getChainMetadata(chain).protocol ===
        ProtocolType.Ethereum,
    );

    const zksyncConfigChains = configChains.filter(
      (chain) =>
        this.multiProvider.getChainMetadata(chain).protocol ===
        ProtocolType.ZKSync,
    );

    const targetChains = this.multiProvider.intersect(
      [...ethereumConfigChains, ...zksyncConfigChains],
      true,
    ).intersection;

    this.logger.debug(`Start deploy to ${targetChains}`);

    const failedChains: ChainName[] = [];
    const deployChain = async (chain: ChainName) => {
      const signerUrl = await this.multiProvider.tryGetExplorerAddressUrl(
        chain,
      );
      const signerAddress = await this.multiProvider.getSignerAddress(chain);
      const fromString = signerUrl || signerAddress;
      this.logger.info(`Deploying to ${chain} from ${fromString}`);

      return runWithTimeout(this.chainTimeoutMs, async () => {
        const contracts = await this.deployContracts(chain, configMap[chain]);
        this.addDeployedContracts(chain, contracts);
      })
        .then(() => {
          this.logger.info(`Successfully deployed contracts on ${chain}`);
        })
        .catch((error) => {
          failedChains.push(chain);
          this.logger.error(`Deployment failed on ${chain}. Error: ${error}`);
          throw error;
        });
    };

    if (this.options.concurrentDeploy) {
      await Promise.allSettled(targetChains.map(deployChain));
    } else {
      for (const chain of targetChains) {
        await deployChain(chain);
      }
    }

    if (failedChains.length > 0) {
      throw new Error(
        `Deployment failed on chains: ${failedChains.join(', ')}`,
      );
    }

    return this.deployedContracts;
  }

  protected addDeployedContracts(
    chain: ChainName,
    contracts: HyperlaneContracts<any>,
    verificationInputs?: ContractVerificationInput[],
  ): void {
    this.deployedContracts[chain] = {
      ...this.deployedContracts[chain],
      ...contracts,
    };
    if (verificationInputs)
      this.addVerificationArtifacts(chain, verificationInputs);
  }

  protected addVerificationArtifacts(
    chain: ChainName,
    artifacts: ContractVerificationInput[],
  ): void {
    this.verificationInputs[chain] = this.verificationInputs[chain] || [];

    artifacts.forEach((artifact) => {
      if (
        shouldAddVerificationInput(this.verificationInputs, chain, artifact)
      ) {
        this.verificationInputs[chain].push(artifact);
      }
    });
  }

  protected async runIf<T>(
    chain: ChainName,
    address: string,
    fn: () => Promise<T>,
    label = 'address',
  ): Promise<T | undefined> {
    const signer = await this.multiProvider.getSignerAddress(chain);
    if (eqAddress(address, signer)) {
      return fn();
    } else {
      this.logger.debug(
        `Signer (${signer}) does not match ${label} (${address})`,
      );
    }
    return undefined;
  }

  protected async runIfOwner<T>(
    chain: ChainName,
    ownable: Ownable,
    fn: () => Promise<T>,
  ): Promise<T | undefined> {
    return this.runIf(chain, await ownable.callStatic.owner(), fn, 'owner');
  }

  protected async runIfAdmin<T>(
    chain: ChainName,
    proxy: Contract,
    signerAdminFn: () => Promise<T>,
    proxyAdminOwnerFn: (proxyAdmin: ProxyAdmin) => Promise<T>,
  ): Promise<T | undefined> {
    const admin = await proxyAdmin(
      this.multiProvider.getProvider(chain),
      proxy.address,
    );
    const code = await this.multiProvider.getProvider(chain).getCode(admin);
    // if admin is a ProxyAdmin, run the proxyAdminOwnerFn (if deployer is owner)
    if (code !== '0x') {
      this.logger.debug(`Admin is a ProxyAdmin (${admin})`);
      const proxyAdmin = ProxyAdmin__factory.connect(admin, proxy.signer);
      return this.runIfOwner(chain, proxyAdmin, () =>
        proxyAdminOwnerFn(proxyAdmin),
      );
    } else {
      this.logger.debug(`Admin is an EOA (${admin})`);
      // if admin is an EOA, run the signerAdminFn (if deployer is admin)
      return this.runIf(chain, admin, () => signerAdminFn(), 'admin');
    }
  }

  protected async configureIsm<C extends Ownable>(
    chain: ChainName,
    contract: C,
    config: IsmConfig,
    getIsm: (contract: C) => Promise<Address>,
    setIsm: (contract: C, ism: Address) => Promise<PopulatedTransaction>,
  ): Promise<void> {
    const configuredIsm = await getIsm(contract);

    let matches = false;
    let targetIsm: Address;
    if (typeof config === 'string') {
      if (eqAddress(configuredIsm, config)) {
        matches = true;
      } else {
        targetIsm = config;
      }
    } else {
      const ismFactory =
        this.options.ismFactory ??
        (() => {
          throw new Error('No ISM factory provided');
        })();

      matches = await moduleMatchesConfig(
        chain,
        configuredIsm,
        config,
        this.multiProvider,
        ismFactory.getContracts(chain),
      );
      targetIsm = (await ismFactory.deploy({ destination: chain, config }))
        .address;
    }
    if (!matches) {
      await this.runIfOwner(chain, contract, async () => {
        this.logger.debug(`Set ISM on ${chain} with address ${targetIsm}`);

        await this.multiProvider.sendTransaction(
          chain,
          setIsm(contract, targetIsm),
        );

        if (!eqAddress(targetIsm, await getIsm(contract))) {
          throw new Error(`Set ISM failed on ${chain}`);
        }
      });
    }
  }

  protected async configureHook<C extends Ownable>(
    chain: ChainName,
    contract: C,
    config: HookConfig,
    getHook: (contract: C) => Promise<Address>,
    setHook: (contract: C, hook: Address) => Promise<PopulatedTransaction>,
  ): Promise<void> {
    if (typeof config !== 'string') {
      throw new Error('Legacy deployer does not support hook objects');
    }

    const configuredHook = await getHook(contract);
    if (!eqAddress(config, configuredHook)) {
      await this.runIfOwner(chain, contract, async () => {
        this.logger.debug(
          `Set hook on ${chain} to ${config}, currently is ${configuredHook}`,
        );
        await this.multiProvider.sendTransaction(
          chain,
          setHook(contract, config),
        );
        const actualHook = await getHook(contract);
        if (!eqAddress(config, actualHook)) {
          throw new Error(
            `Set hook failed on ${chain}, wanted ${config}, got ${actualHook}`,
          );
        }
      });
    }
  }

  protected async configureClient(
    local: ChainName,
    client: MailboxClient,
    config: MailboxClientConfig,
  ): Promise<void> {
    this.logger.debug(
      `Initializing mailbox client (if not already) on ${local}...`,
    );
    if (config.hook) {
      await this.configureHook(
        local,
        client,
        config.hook,
        (_client) => _client.hook(),
        (_client, _hook) => _client.populateTransaction.setHook(_hook),
      );
    }

    if (config.interchainSecurityModule) {
      await this.configureIsm(
        local,
        client,
        config.interchainSecurityModule,
        (_client) => _client.interchainSecurityModule(),
        (_client, _module) =>
          _client.populateTransaction.setInterchainSecurityModule(_module),
      );
    }

    this.logger.debug(`Mailbox client on ${local} initialized...`);
  }

  public async deployContractFromFactory<F extends ethers.ContractFactory>(
    chain: ChainName,
    factory: F,
    contractName: string,
    constructorArgs: Parameters<F['deploy']>,
    initializeArgs?: Parameters<Awaited<ReturnType<F['deploy']>>['initialize']>,
    shouldRecover = true,
    implementationAddress?: Address,
  ): Promise<ReturnType<F['deploy']>> {
    if (shouldRecover) {
      const cachedContract = this.readCache(chain, factory, contractName);
      if (cachedContract) {
        if (this.recoverVerificationInputs) {
          const recoveredInputs = await this.recoverVerificationArtifacts(
            chain,
            contractName,
            cachedContract,
            constructorArgs,
            initializeArgs,
          );
          this.addVerificationArtifacts(chain, recoveredInputs);
        }
        return cachedContract;
      }
    }
    this.logger.info(
      `Deploying ${contractName} on ${chain} with constructor args (${constructorArgs.join(
        ', ',
      )})...`,
    );

    const { protocol } = this.multiProvider.getChainMetadata(chain);
    const isZKSyncChain = protocol === ProtocolType.ZKSync;
    const signer = this.multiProvider.getSigner(chain);
    const artifact = await getZKArtifactByContractName(contractName);

    const contract = await this.multiProvider.handleDeploy(
      chain,
      factory,
      constructorArgs,
      artifact,
    );

    if (initializeArgs) {
      if (
        await isInitialized(
          this.multiProvider.getProvider(chain),
          contract.address,
        )
      ) {
        this.logger.debug(
          `Skipping: Contract ${contractName} (${contract.address}) on ${chain} is already initialized`,
        );
      } else {
        this.logger.debug(
          `Initializing ${contractName} (${contract.address}) on ${chain}...`,
        );

        const overrides = this.multiProvider.getTransactionOverrides(chain);

        // Estimate gas for the initialize transaction
        const estimatedGas = await contract
          .connect(signer)
          .estimateGas.initialize(...initializeArgs);

<<<<<<< HEAD
        const initTx = await contract.initialize(...initializeArgs, {
=======
        // deploy with buffer on gas limit
        const overrides = this.multiProvider.getTransactionOverrides(chain);
        const initTx = await contract.initialize(...initializeArgs, {
          gasLimit: addBufferToGasLimit(estimatedGas),
>>>>>>> dedaa34c
          ...overrides,
          gasLimit: addBufferToGasLimit(estimatedGas),
        });
        this.logger.info(`Contract ${contractName} initialized`);
        const receipt = await this.multiProvider.handleTx(chain, initTx);

        this.logger.debug(
          `Successfully initialized ${contractName} (${contract.address}) on ${chain}: ${receipt.transactionHash}`,
        );
      }
    }

    let verificationInput: ContractVerificationInput;
    if (isZKSyncChain) {
      if (!artifact) {
        // TODO: ARTIFACT NOT FOUND ERROR
        throw Error('Artifact not found');
      }
      verificationInput = await getContractVerificationInputForZKSync({
        name: contractName,
        contract,
        constructorArgs: constructorArgs,
        artifact: artifact,
        expectedimplementation: implementationAddress,
      });
    } else {
      verificationInput = getContractVerificationInput({
        name: contractName,
        contract,
        bytecode: factory.bytecode,
        expectedimplementation: implementationAddress,
      });
    }

    this.addVerificationArtifacts(chain, [verificationInput]);

    // try verifying contract
    try {
      await this[isZKSyncChain ? 'verifyContractForZKSync' : 'verifyContract'](
        chain,
        verificationInput,
      );
    } catch (error) {
      // log error but keep deploying, can also verify post-deployment if needed
      this.logger.debug(`Error verifying contract: ${error}`);
    }

    return contract;
  }

  /**
   * Deploys a contract with a specified name.
   *
   * This is a generic function capable of deploying any contract type, defined within the `Factories` type, to a specified chain.
   *
   * @param {ChainName} chain - The name of the chain on which the contract is to be deployed.
   * @param {K} contractKey - The key identifying the factory to use for deployment.
   * @param {string} contractName - The name of the contract to deploy. This must match the contract source code.
   * @param {Parameters<Factories[K]['deploy']>} constructorArgs - Arguments for the contract's constructor.
   * @param {Parameters<Awaited<ReturnType<Factories[K]['deploy']>>['initialize']>?} initializeArgs - Optional arguments for the contract's initialization function.
   * @param {boolean} shouldRecover - Flag indicating whether to attempt recovery if deployment fails.
   * @returns {Promise<HyperlaneContracts<Factories>[K]>} A promise that resolves to the deployed contract instance.
   */
  async deployContractWithName<K extends keyof Factories>(
    chain: ChainName,
    contractKey: K,
    contractName: string,
    constructorArgs: Parameters<Factories[K]['deploy']>,
    initializeArgs?: Parameters<
      Awaited<ReturnType<Factories[K]['deploy']>>['initialize']
    >,
    shouldRecover = true,
  ): Promise<HyperlaneContracts<Factories>[K]> {
    const contract = await this.deployContractFromFactory(
      chain,
      this.factories[contractKey],
      contractName,
      constructorArgs,
      initializeArgs,
      shouldRecover,
    );
    this.writeCache(chain, contractName, contract.address);
    return contract;
  }

  async deployContract<K extends keyof Factories>(
    chain: ChainName,
    contractKey: K,
    constructorArgs: Parameters<Factories[K]['deploy']>,
    initializeArgs?: Parameters<
      Awaited<ReturnType<Factories[K]['deploy']>>['initialize']
    >,
    shouldRecover = true,
  ): Promise<HyperlaneContracts<Factories>[K]> {
    return this.deployContractWithName(
      chain,
      contractKey,
      contractKey.toString(),
      constructorArgs,
      initializeArgs,
      shouldRecover,
    );
  }

  protected async changeAdmin(
    chain: ChainName,
    proxy: ITransparentUpgradeableProxy,
    admin: string,
  ): Promise<void> {
    const actualAdmin = await proxyAdmin(
      this.multiProvider.getProvider(chain),
      proxy.address,
    );
    if (eqAddress(admin, actualAdmin)) {
      this.logger.debug(`Admin set correctly, skipping admin change`);
      return;
    }

    const txOverrides = this.multiProvider.getTransactionOverrides(chain);
    this.logger.debug(`Changing proxy admin`);
    await this.runIfAdmin(
      chain,
      proxy,
      () =>
        this.multiProvider.handleTx(
          chain,
          proxy.changeAdmin(admin, txOverrides),
        ),
      (proxyAdmin: ProxyAdmin) =>
        this.multiProvider.handleTx(
          chain,
          proxyAdmin.changeProxyAdmin(proxy.address, admin, txOverrides),
        ),
    );
  }

  protected async upgradeAndInitialize<C extends ethers.Contract>(
    chain: ChainName,
    proxy: ITransparentUpgradeableProxy,
    implementation: C,
    initializeArgs: Parameters<C['initialize']>,
  ): Promise<void> {
    const current = await proxy.callStatic.implementation();
    if (eqAddress(implementation.address, current)) {
      this.logger.debug(`Implementation set correctly, skipping upgrade`);
      return;
    }

    this.logger.debug(`Upgrading and initializing implementation`);
    const initData = implementation.interface.encodeFunctionData(
      'initialize',
      initializeArgs,
    );
    const overrides = this.multiProvider.getTransactionOverrides(chain);
    await this.runIfAdmin(
      chain,
      proxy,
      () =>
        this.multiProvider.handleTx(
          chain,
          proxy.upgradeToAndCall(implementation.address, initData, overrides),
        ),
      (proxyAdmin: ProxyAdmin) =>
        this.multiProvider.handleTx(
          chain,
          proxyAdmin.upgradeAndCall(
            proxy.address,
            implementation.address,
            initData,
            overrides,
          ),
        ),
    );
  }

  protected async deployProxy<C extends ethers.Contract>(
    chain: ChainName,
    implementation: C,
    proxyAdmin: string,
    initializeArgs?: Parameters<C['initialize']>,
  ): Promise<C> {
    const isProxied = await isProxy(
      this.multiProvider.getProvider(chain),
      implementation.address,
    );
    if (isProxied) {
      // if the implementation is already a proxy, do not deploy a new proxy
      return implementation;
    }

    const constructorArgs = proxyConstructorArgs(
      implementation,
      proxyAdmin,
      initializeArgs,
    );
    const proxy = await this.deployContractFromFactory(
      chain,
      new TransparentUpgradeableProxy__factory(),
      'TransparentUpgradeableProxy',
      constructorArgs,
      undefined,
      true,
      implementation.address,
    );

    return implementation.attach(proxy.address) as C;
  }

  async deployTimelock(
    chain: ChainName,
    timelockConfig: UpgradeConfig['timelock'],
  ): Promise<TimelockController> {
    const TimelockZkArtifact = await getZKArtifactByContractName(
      'TimelockController',
    );

    return this.multiProvider.handleDeploy(
      chain,
      new TimelockController__factory(),
      // delay, [proposers], [executors], admin
      [
        timelockConfig.delay,
        [timelockConfig.roles.proposer],
        [timelockConfig.roles.executor],
        ethers.constants.AddressZero,
      ],
      TimelockZkArtifact,
    );
  }

  writeCache<K extends keyof Factories>(
    chain: ChainName,
    contractName: K,
    address: Address,
  ): void {
    if (!this.cachedAddresses[chain]) {
      this.cachedAddresses[chain] = {};
    }
    this.cachedAddresses[chain][contractName] = address;
  }

  readCache<F extends ethers.ContractFactory>(
    chain: ChainName,
    factory: F,
    contractName: string,
  ): Awaited<ReturnType<F['deploy']>> | undefined {
    const cachedAddress = this.cachedAddresses[chain]?.[contractName];
    if (cachedAddress && !isZeroishAddress(cachedAddress)) {
      this.logger.debug(
        `Recovered ${contractName} on ${chain}: ${cachedAddress}`,
      );
      return factory
        .attach(cachedAddress)
        .connect(this.multiProvider.getSignerOrProvider(chain)) as Awaited<
        ReturnType<F['deploy']>
      >;
    }
    return undefined;
  }

  async recoverVerificationArtifacts<C extends ethers.Contract>(
    chain: ChainName,
    contractName: string,
    cachedContract: C,
    constructorArgs: Parameters<C['deploy']>,
    initializeArgs?: Parameters<C['initialize']>,
  ): Promise<ContractVerificationInput[]> {
    const provider = this.multiProvider.getProvider(chain);
    const isProxied = await isProxy(provider, cachedContract.address);

    let implementation: string;
    if (isProxied) {
      implementation = await proxyImplementation(
        provider,
        cachedContract.address,
      );
    } else {
      implementation = cachedContract.address;
    }

    const implementationInput = buildVerificationInput(
      contractName,
      implementation,
      cachedContract.interface.encodeDeploy(constructorArgs),
    );

    if (!isProxied) {
      return [implementationInput];
    }

    const admin = await proxyAdmin(provider, cachedContract.address);
    const proxyArgs = proxyConstructorArgs(
      cachedContract.attach(implementation),
      admin,
      initializeArgs,
    );
    const proxyInput = buildVerificationInput(
      'TransparentUpgradeableProxy',
      cachedContract.address,
      TransparentUpgradeableProxy__factory.createInterface().encodeDeploy(
        proxyArgs,
      ),
    );
    return [implementationInput, proxyInput];
  }

  /**
   * Deploys the Implementation and Proxy for a given contract
   *
   */
  async deployProxiedContract<K extends keyof Factories>(
    chain: ChainName,
    contractKey: K,
    contractName: string,
    proxyAdmin: string,
    constructorArgs: Parameters<Factories[K]['deploy']>,
    initializeArgs?: Parameters<HyperlaneContracts<Factories>[K]['initialize']>,
  ): Promise<HyperlaneContracts<Factories>[K]> {
    // Try to initialize the implementation even though it may not be necessary
    const implementation = await this.deployContractWithName(
      chain,
      contractKey,
      contractName,
      constructorArgs,
      initializeArgs,
    );

    // Initialize the proxy the same way
    const contract = await this.deployProxy(
      chain,
      implementation,
      proxyAdmin,
      initializeArgs,
    );
    this.writeCache(chain, contractName, contract.address);
    return contract;
  }

  mergeWithExistingVerificationInputs(
    existingInputsMap: ChainMap<ContractVerificationInput[]>,
  ): ChainMap<ContractVerificationInput[]> {
    const allChains = new Set<ChainName>();
    Object.keys(existingInputsMap).forEach((_) => allChains.add(_));
    Object.keys(this.verificationInputs).forEach((_) => allChains.add(_));

    const ret: ChainMap<ContractVerificationInput[]> = {};
    for (const chain of allChains) {
      const existingInputs = existingInputsMap[chain] || [];
      const newInputs = this.verificationInputs[chain] || [];
      ret[chain] = [...existingInputs, ...newInputs];
    }
    return ret;
  }

  async transferOwnershipOfContracts(
    chain: ChainName,
    config: OwnableConfig,
    ownables: Partial<Record<string, Ownable>>,
  ): Promise<ethers.ContractReceipt[]> {
    const receipts: ethers.ContractReceipt[] = [];
    for (const [contractName, ownable] of Object.entries<Ownable | undefined>(
      ownables,
    )) {
      if (!ownable) {
        continue;
      }
      const current = await ownable.owner();
      const owner = config.ownerOverrides?.[contractName] ?? config.owner;
      if (!eqAddress(current, owner)) {
        this.logger.debug(
          { contractName, current, desiredOwner: owner },
          'Current owner and config owner do not match',
        );
        const receipt = await this.runIfOwner(chain, ownable, () => {
          this.logger.debug(
            `Transferring ownership of ${contractName} to ${owner} on ${chain}`,
          );
          return this.multiProvider.handleTx(
            chain,
            ownable.transferOwnership(
              owner,
              this.multiProvider.getTransactionOverrides(chain),
            ),
          );
        });
        if (receipt) receipts.push(receipt);
      }
    }

    return receipts.filter((x) => !!x) as ethers.ContractReceipt[];
  }
}<|MERGE_RESOLUTION|>--- conflicted
+++ resolved
@@ -452,14 +452,7 @@
           .connect(signer)
           .estimateGas.initialize(...initializeArgs);
 
-<<<<<<< HEAD
         const initTx = await contract.initialize(...initializeArgs, {
-=======
-        // deploy with buffer on gas limit
-        const overrides = this.multiProvider.getTransactionOverrides(chain);
-        const initTx = await contract.initialize(...initializeArgs, {
-          gasLimit: addBufferToGasLimit(estimatedGas),
->>>>>>> dedaa34c
           ...overrides,
           gasLimit: addBufferToGasLimit(estimatedGas),
         });

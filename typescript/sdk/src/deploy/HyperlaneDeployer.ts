import { Contract, PopulatedTransaction, ethers } from 'ethers';
import { Logger } from 'pino';

import {
  IPostDispatchHook,
  IPostDispatchHook__factory,
  ITransparentUpgradeableProxy,
  MailboxClient,
  Ownable,
  ProxyAdmin,
  ProxyAdmin__factory,
  TimelockController,
  TimelockController__factory,
  TransparentUpgradeableProxy__factory,
} from '@hyperlane-xyz/core';
import SdkBuildArtifact from '@hyperlane-xyz/core/buildArtifact.json';
import {
  Address,
  ProtocolType,
  eqAddress,
<<<<<<< HEAD
  objMerge,
=======
  rootLogger,
>>>>>>> aab63d46
  runWithTimeout,
} from '@hyperlane-xyz/utils';

import {
  HyperlaneAddressesMap,
  HyperlaneContracts,
  HyperlaneContractsMap,
  HyperlaneFactories,
} from '../contracts/types';
import { HyperlaneIsmFactory } from '../ism/HyperlaneIsmFactory';
import { IsmConfig } from '../ism/types';
import { moduleMatchesConfig } from '../ism/utils';
import { InterchainAccount } from '../middleware/account/InterchainAccount';
import { MultiProvider } from '../providers/MultiProvider';
import { MailboxClientConfig } from '../router/types';
import { ChainMap, ChainName } from '../types';

import {
  UpgradeConfig,
  isProxy,
  proxyAdmin,
  proxyConstructorArgs,
  proxyImplementation,
} from './proxy';
import { OwnableConfig, Owner } from './types';
import { ContractVerifier } from './verify/ContractVerifier';
import { ContractVerificationInput, ExplorerLicenseType } from './verify/types';
import {
  buildVerificationInput,
  getContractVerificationInput,
} from './verify/utils';

export interface DeployerOptions {
  logger?: Logger;
  chainTimeoutMs?: number;
  ismFactory?: HyperlaneIsmFactory;
  icaApp?: InterchainAccount;
  contractVerifier?: ContractVerifier;
}

export abstract class HyperlaneDeployer<
  Config extends object,
  Factories extends HyperlaneFactories,
> {
  public verificationInputs: ChainMap<ContractVerificationInput[]> = {};
  public cachedAddresses: HyperlaneAddressesMap<any> = {};
  public deployedContracts: HyperlaneContractsMap<Factories> = {};
  public startingBlockNumbers: ChainMap<number | undefined> = {};

  protected logger: Logger;
  protected chainTimeoutMs: number;

  constructor(
    protected readonly multiProvider: MultiProvider,
    protected readonly factories: Factories,
    protected readonly options: DeployerOptions = {},
    protected readonly recoverVerificationInputs = false,
    protected readonly icaAddresses = {},
  ) {
    this.logger = options?.logger ?? rootLogger.child({ module: 'deployer' });
    this.chainTimeoutMs = options?.chainTimeoutMs ?? 5 * 60 * 1000; // 5 minute timeout per chain
    this.options.ismFactory?.setDeployer(this);
    if (Object.keys(icaAddresses).length > 0) {
      this.options.icaApp = InterchainAccount.fromAddressesMap(
        icaAddresses,
        multiProvider,
      );
    }

    // if none provided, instantiate a default verifier with SDK's included build artifact
    this.options.contractVerifier ??= new ContractVerifier(
      multiProvider,
      {},
      SdkBuildArtifact,
      ExplorerLicenseType.MIT,
    );
  }

  cacheAddressesMap(addressesMap: HyperlaneAddressesMap<any>): void {
    objMerge(this.cachedAddresses, addressesMap);
  }

  abstract deployContracts(
    chain: ChainName,
    config: Config,
  ): Promise<HyperlaneContracts<Factories>>;

  async deploy(
    configMap: ChainMap<Config>,
  ): Promise<HyperlaneContractsMap<Factories>> {
    const configChains = Object.keys(configMap);
    const ethereumConfigChains = configChains.filter(
      (chain) =>
        this.multiProvider.getChainMetadata(chain).protocol ===
        ProtocolType.Ethereum,
    );

    const targetChains = this.multiProvider.intersect(
      ethereumConfigChains,
      true,
    ).intersection;

    this.logger.debug(`Start deploy to ${targetChains}`);
    for (const chain of targetChains) {
      const signerUrl = await this.multiProvider.tryGetExplorerAddressUrl(
        chain,
      );
      const signerAddress = await this.multiProvider.getSignerAddress(chain);
      const fromString = signerUrl || signerAddress;
      this.logger.info(`Deploying to ${chain} from ${fromString}`);
      this.startingBlockNumbers[chain] = await this.multiProvider
        .getProvider(chain)
        .getBlockNumber();
      await runWithTimeout(this.chainTimeoutMs, async () => {
        const contracts = await this.deployContracts(chain, configMap[chain]);
        this.addDeployedContracts(chain, contracts);
      });
    }
    return this.deployedContracts;
  }

  protected addDeployedContracts(
    chain: ChainName,
    contracts: HyperlaneContracts<any>,
    verificationInputs?: ContractVerificationInput[],
  ): void {
    this.deployedContracts[chain] = {
      ...this.deployedContracts[chain],
      ...contracts,
    };
    if (verificationInputs)
      this.addVerificationArtifacts(chain, verificationInputs);
  }

  protected addVerificationArtifacts(
    chain: ChainName,
    artifacts: ContractVerificationInput[],
  ): void {
    this.verificationInputs[chain] = this.verificationInputs[chain] || [];
    artifacts.forEach((artifact) => {
      this.verificationInputs[chain].push(artifact);
    });

    // TODO: deduplicate
  }

  protected async runIf<T>(
    chain: ChainName,
    address: string,
    fn: () => Promise<T>,
    label = 'address',
  ): Promise<T | undefined> {
    const signer = await this.multiProvider.getSignerAddress(chain);
    if (eqAddress(address, signer)) {
      return fn();
    } else {
      this.logger.debug(
        `Signer (${signer}) does not match ${label} (${address})`,
      );
    }
    return undefined;
  }

  protected async runIfOwner<T>(
    chain: ChainName,
    ownable: Ownable,
    fn: () => Promise<T>,
  ): Promise<T | undefined> {
    return this.runIf(chain, await ownable.callStatic.owner(), fn, 'owner');
  }

  protected async runIfAdmin<T>(
    chain: ChainName,
    proxy: Contract,
    signerAdminFn: () => Promise<T>,
    proxyAdminOwnerFn: (proxyAdmin: ProxyAdmin) => Promise<T>,
  ): Promise<T | undefined> {
    const admin = await proxyAdmin(
      this.multiProvider.getProvider(chain),
      proxy.address,
    );
    const code = await this.multiProvider.getProvider(chain).getCode(admin);
    // if admin is a ProxyAdmin, run the proxyAdminOwnerFn (if deployer is owner)
    if (code !== '0x') {
      this.logger.debug(`Admin is a ProxyAdmin (${admin})`);
      const proxyAdmin = ProxyAdmin__factory.connect(admin, proxy.signer);
      return this.runIfOwner(chain, proxyAdmin, () =>
        proxyAdminOwnerFn(proxyAdmin),
      );
    } else {
      this.logger.debug(`Admin is an EOA (${admin})`);
      // if admin is an EOA, run the signerAdminFn (if deployer is admin)
      return this.runIf(chain, admin, () => signerAdminFn(), 'admin');
    }
  }

  protected async configureIsm<C extends Ownable>(
    chain: ChainName,
    contract: C,
    config: IsmConfig,
    getIsm: (contract: C) => Promise<Address>,
    setIsm: (contract: C, ism: Address) => Promise<PopulatedTransaction>,
  ): Promise<void> {
    const configuredIsm = await getIsm(contract);
    let matches = false;
    let targetIsm: Address;
    if (typeof config === 'string') {
      if (eqAddress(configuredIsm, config)) {
        matches = true;
      } else {
        targetIsm = config;
      }
    } else {
      const ismFactory =
        this.options.ismFactory ??
        (() => {
          throw new Error('No ISM factory provided');
        })();

      matches = await moduleMatchesConfig(
        chain,
        configuredIsm,
        config,
        this.multiProvider,
        ismFactory.getContracts(chain),
      );
      targetIsm = (await ismFactory.deploy({ destination: chain, config }))
        .address;
    }
    if (!matches) {
      await this.runIfOwner(chain, contract, async () => {
        this.logger.debug(`Set ISM on ${chain} with address ${targetIsm}`);
        await this.multiProvider.sendTransaction(
          chain,
          setIsm(contract, targetIsm),
        );
        if (!eqAddress(targetIsm, await getIsm(contract))) {
          throw new Error(`Set ISM failed on ${chain}`);
        }
      });
    }
  }

  protected async configureHook<C extends Ownable>(
    chain: ChainName,
    contract: C,
    targetHook: IPostDispatchHook,
    getHook: (contract: C) => Promise<Address>,
    setHook: (contract: C, hook: Address) => Promise<PopulatedTransaction>,
  ): Promise<void> {
    const configuredHook = await getHook(contract);
    if (!eqAddress(targetHook.address, configuredHook)) {
      const result = await this.runIfOwner(chain, contract, async () => {
        this.logger.debug(
          `Set hook on ${chain} to ${targetHook.address}, currently is ${configuredHook}`,
        );
        await this.multiProvider.sendTransaction(
          chain,
          setHook(contract, targetHook.address),
        );
        const actualHook = await getHook(contract);
        if (!eqAddress(targetHook.address, actualHook)) {
          throw new Error(
            `Set hook failed on ${chain}, wanted ${targetHook.address}, got ${actualHook}`,
          );
        }
        return true;
      });
      // if the signer is not the owner, saving the hook address in the artifacts for later use for sending test messages, etc
      if (!result) {
        this.addDeployedContracts(chain, { customHook: targetHook });
      }
    }
  }

  protected async configureClient(
    local: ChainName,
    client: MailboxClient,
    config: MailboxClientConfig,
  ): Promise<void> {
    this.logger.debug(
      `Initializing mailbox client (if not already) on ${local}...`,
    );
    if (config.hook) {
      await this.configureHook(
        local,
        client,
        IPostDispatchHook__factory.connect(
          config.hook,
          this.multiProvider.getSignerOrProvider(local),
        ),
        (_client) => _client.hook(),
        (_client, _hook) => _client.populateTransaction.setHook(_hook),
      );
    }

    if (config.interchainSecurityModule) {
      await this.configureIsm(
        local,
        client,
        config.interchainSecurityModule,
        (_client) => _client.interchainSecurityModule(),
        (_client, _module) =>
          _client.populateTransaction.setInterchainSecurityModule(_module),
      );
    }

    this.logger.debug(`Mailbox client on ${local} initialized...`);
  }

  public async deployContractFromFactory<F extends ethers.ContractFactory>(
    chain: ChainName,
    factory: F,
    contractName: string,
    constructorArgs: Parameters<F['deploy']>,
    initializeArgs?: Parameters<Awaited<ReturnType<F['deploy']>>['initialize']>,
    shouldRecover = true,
  ): Promise<ReturnType<F['deploy']>> {
    if (shouldRecover) {
      const cachedContract = this.readCache(chain, factory, contractName);
      if (cachedContract) {
        if (this.recoverVerificationInputs) {
          const recoveredInputs = await this.recoverVerificationArtifacts(
            chain,
            contractName,
            cachedContract,
            constructorArgs,
            initializeArgs,
          );
          this.addVerificationArtifacts(chain, recoveredInputs);
        }
        return cachedContract;
      }
    }

    this.logger.info(
      `Deploy ${contractName} on ${chain} with constructor args (${constructorArgs.join(
        ', ',
      )})`,
    );
    const contract = await this.multiProvider.handleDeploy(
      chain,
      factory,
      constructorArgs,
    );

    if (initializeArgs) {
      this.logger.debug(`Initialize ${contractName} on ${chain}`);
      const overrides = this.multiProvider.getTransactionOverrides(chain);
      const initTx = await contract.initialize(...initializeArgs, overrides);
      await this.multiProvider.handleTx(chain, initTx);
    }

    const verificationInput = getContractVerificationInput(
      contractName,
      contract,
      factory.bytecode,
    );
    this.addVerificationArtifacts(chain, [verificationInput]);

    // try verifying contract
    try {
      await this.options.contractVerifier?.verifyContract(
        chain,
        verificationInput,
      );
    } catch (error) {
      // log error but keep deploying, can also verify post-deployment if needed
      this.logger.debug(`Error verifying contract: ${error}`);
    }

    return contract;
  }

  /**
   * Deploys a contract with a specified name.
   *
   * This is a generic function capable of deploying any contract type, defined within the `Factories` type, to a specified chain.
   *
   * @param {ChainName} chain - The name of the chain on which the contract is to be deployed.
   * @param {K} contractKey - The key identifying the factory to use for deployment.
   * @param {string} contractName - The name of the contract to deploy. This must match the contract source code.
   * @param {Parameters<Factories[K]['deploy']>} constructorArgs - Arguments for the contract's constructor.
   * @param {Parameters<Awaited<ReturnType<Factories[K]['deploy']>>['initialize']>?} initializeArgs - Optional arguments for the contract's initialization function.
   * @param {boolean} shouldRecover - Flag indicating whether to attempt recovery if deployment fails.
   * @returns {Promise<HyperlaneContracts<Factories>[K]>} A promise that resolves to the deployed contract instance.
   */
  async deployContractWithName<K extends keyof Factories>(
    chain: ChainName,
    contractKey: K,
    contractName: string,
    constructorArgs: Parameters<Factories[K]['deploy']>,
    initializeArgs?: Parameters<
      Awaited<ReturnType<Factories[K]['deploy']>>['initialize']
    >,
    shouldRecover = true,
  ): Promise<HyperlaneContracts<Factories>[K]> {
    const contract = await this.deployContractFromFactory(
      chain,
      this.factories[contractKey],
      contractName,
      constructorArgs,
      initializeArgs,
      shouldRecover,
    );
    this.writeCache(chain, contractName, contract.address);
    return contract;
  }

  async deployContract<K extends keyof Factories>(
    chain: ChainName,
    contractKey: K,
    constructorArgs: Parameters<Factories[K]['deploy']>,
    initializeArgs?: Parameters<
      Awaited<ReturnType<Factories[K]['deploy']>>['initialize']
    >,
    shouldRecover = true,
  ): Promise<HyperlaneContracts<Factories>[K]> {
    return this.deployContractWithName(
      chain,
      contractKey,
      contractKey.toString(),
      constructorArgs,
      initializeArgs,
      shouldRecover,
    );
  }

  protected async changeAdmin(
    chain: ChainName,
    proxy: ITransparentUpgradeableProxy,
    admin: string,
  ): Promise<void> {
    const actualAdmin = await proxyAdmin(
      this.multiProvider.getProvider(chain),
      proxy.address,
    );
    if (eqAddress(admin, actualAdmin)) {
      this.logger.debug(`Admin set correctly, skipping admin change`);
      return;
    }

    const txOverrides = this.multiProvider.getTransactionOverrides(chain);
    this.logger.debug(`Changing proxy admin`);
    await this.runIfAdmin(
      chain,
      proxy,
      () =>
        this.multiProvider.handleTx(
          chain,
          proxy.changeAdmin(admin, txOverrides),
        ),
      (proxyAdmin: ProxyAdmin) =>
        this.multiProvider.handleTx(
          chain,
          proxyAdmin.changeProxyAdmin(proxy.address, admin, txOverrides),
        ),
    );
  }

  protected async upgradeAndInitialize<C extends ethers.Contract>(
    chain: ChainName,
    proxy: ITransparentUpgradeableProxy,
    implementation: C,
    initializeArgs: Parameters<C['initialize']>,
  ): Promise<void> {
    const current = await proxy.callStatic.implementation();
    if (eqAddress(implementation.address, current)) {
      this.logger.debug(`Implementation set correctly, skipping upgrade`);
      return;
    }

    this.logger.debug(`Upgrading and initializing implementation`);
    const initData = implementation.interface.encodeFunctionData(
      'initialize',
      initializeArgs,
    );
    const overrides = this.multiProvider.getTransactionOverrides(chain);
    await this.runIfAdmin(
      chain,
      proxy,
      () =>
        this.multiProvider.handleTx(
          chain,
          proxy.upgradeToAndCall(implementation.address, initData, overrides),
        ),
      (proxyAdmin: ProxyAdmin) =>
        this.multiProvider.handleTx(
          chain,
          proxyAdmin.upgradeAndCall(
            proxy.address,
            implementation.address,
            initData,
            overrides,
          ),
        ),
    );
  }

  protected async deployProxy<C extends ethers.Contract>(
    chain: ChainName,
    implementation: C,
    proxyAdmin: string,
    initializeArgs?: Parameters<C['initialize']>,
  ): Promise<C> {
    const isProxied = await isProxy(
      this.multiProvider.getProvider(chain),
      implementation.address,
    );
    if (isProxied) {
      // if the implementation is already a proxy, do not deploy a new proxy
      return implementation;
    }

    const constructorArgs = proxyConstructorArgs(
      implementation,
      proxyAdmin,
      initializeArgs,
    );
    const proxy = await this.deployContractFromFactory(
      chain,
      new TransparentUpgradeableProxy__factory(),
      'TransparentUpgradeableProxy',
      constructorArgs,
    );

    return implementation.attach(proxy.address) as C;
  }

  async deployTimelock(
    chain: ChainName,
    timelockConfig: UpgradeConfig['timelock'],
  ): Promise<TimelockController> {
    return this.multiProvider.handleDeploy(
      chain,
      new TimelockController__factory(),
      // delay, [proposers], [executors], admin
      [
        timelockConfig.delay,
        [timelockConfig.roles.proposer],
        [timelockConfig.roles.executor],
        ethers.constants.AddressZero,
      ],
    );
  }

  writeCache<K extends keyof Factories>(
    chain: ChainName,
    contractName: K,
    address: Address,
  ): void {
    if (!this.cachedAddresses[chain]) {
      this.cachedAddresses[chain] = {};
    }
    this.cachedAddresses[chain][contractName] = address;
  }

  readCache<F extends ethers.ContractFactory>(
    chain: ChainName,
    factory: F,
    contractName: string,
  ): Awaited<ReturnType<F['deploy']>> | undefined {
    const cachedAddress = this.cachedAddresses[chain]?.[contractName];
    const hit =
      !!cachedAddress && cachedAddress !== ethers.constants.AddressZero;
    const contractAddress = hit ? cachedAddress : ethers.constants.AddressZero;
    const contract = factory
      .attach(contractAddress)
      .connect(this.multiProvider.getSignerOrProvider(chain)) as Awaited<
      ReturnType<F['deploy']>
    >;
    if (hit) {
      this.logger.debug(
        `Recovered ${contractName.toString()} on ${chain} ${cachedAddress}`,
      );
      return contract;
    }
    return undefined;
  }

  async recoverVerificationArtifacts<C extends ethers.Contract>(
    chain: ChainName,
    contractName: string,
    cachedContract: C,
    constructorArgs: Parameters<C['deploy']>,
    initializeArgs?: Parameters<C['initialize']>,
  ): Promise<ContractVerificationInput[]> {
    const provider = this.multiProvider.getProvider(chain);
    const isProxied = await isProxy(provider, cachedContract.address);

    let implementation: string;
    if (isProxied) {
      implementation = await proxyImplementation(
        provider,
        cachedContract.address,
      );
    } else {
      implementation = cachedContract.address;
    }

    const implementationInput = buildVerificationInput(
      contractName,
      implementation,
      cachedContract.interface.encodeDeploy(constructorArgs),
    );

    if (!isProxied) {
      return [implementationInput];
    }

    const admin = await proxyAdmin(provider, cachedContract.address);
    const proxyArgs = proxyConstructorArgs(
      cachedContract.attach(implementation),
      admin,
      initializeArgs,
    );
    const proxyInput = buildVerificationInput(
      'TransparentUpgradeableProxy',
      cachedContract.address,
      TransparentUpgradeableProxy__factory.createInterface().encodeDeploy(
        proxyArgs,
      ),
    );
    return [implementationInput, proxyInput];
  }

  /**
   * Deploys the Implementation and Proxy for a given contract
   *
   */
  async deployProxiedContract<K extends keyof Factories>(
    chain: ChainName,
    contractKey: K,
    contractName: string,
    proxyAdmin: string,
    constructorArgs: Parameters<Factories[K]['deploy']>,
    initializeArgs?: Parameters<HyperlaneContracts<Factories>[K]['initialize']>,
  ): Promise<HyperlaneContracts<Factories>[K]> {
    // Try to initialize the implementation even though it may not be necessary
    const implementation = await this.deployContractWithName(
      chain,
      contractKey,
      contractName,
      constructorArgs,
      initializeArgs,
    );

    // Initialize the proxy the same way
    const contract = await this.deployProxy(
      chain,
      implementation,
      proxyAdmin,
      initializeArgs,
    );
    this.writeCache(chain, contractName, contract.address);
    return contract;
  }

  mergeWithExistingVerificationInputs(
    existingInputsMap: ChainMap<ContractVerificationInput[]>,
  ): ChainMap<ContractVerificationInput[]> {
    const allChains = new Set<ChainName>();
    Object.keys(existingInputsMap).forEach((_) => allChains.add(_));
    Object.keys(this.verificationInputs).forEach((_) => allChains.add(_));

    const ret: ChainMap<ContractVerificationInput[]> = {};
    for (const chain of allChains) {
      const existingInputs = existingInputsMap[chain] || [];
      const newInputs = this.verificationInputs[chain] || [];
      ret[chain] = [...existingInputs, ...newInputs];
    }
    return ret;
  }

  async transferOwnershipOfContracts<K extends keyof Factories>(
    chain: ChainName,
    config: OwnableConfig<K>,
    ownables: Partial<Record<K, Ownable>>,
  ): Promise<ethers.ContractReceipt[]> {
    const receipts: ethers.ContractReceipt[] = [];
    for (const [contractName, ownable] of Object.entries<Ownable | undefined>(
      ownables,
    )) {
      if (!ownable) {
        continue;
      }
      const current = await ownable.owner();
      const owner = await this.resolveInterchainAccountAsOwner(
        chain,
        config.ownerOverrides?.[contractName as K] ?? config.owner,
      );
      if (!eqAddress(current, owner)) {
        this.logger.debug('Current owner and config owner to not match');
        const receipt = await this.runIfOwner(chain, ownable, () => {
          this.logger.debug(
            `Transferring ownership of ${contractName} to ${owner} on ${chain}`,
          );
          return this.multiProvider.handleTx(
            chain,
            ownable.transferOwnership(
              owner,
              this.multiProvider.getTransactionOverrides(chain),
            ),
          );
        });
        if (receipt) receipts.push(receipt);
      }
    }

    return receipts.filter((x) => !!x) as ethers.ContractReceipt[];
  }

  protected async resolveInterchainAccountAsOwner(
    chain: ChainName,
    owner: Owner,
  ): Promise<Address> {
    if (typeof owner === 'string') {
      return owner;
    } else {
      const routerAddress = this.options.icaApp?.routerAddress(chain);
      if (!routerAddress) {
        throw new Error('InterchainAccountRouter not deployed');
      }
      const router = InterchainAccount.fromAddressesMap(
        this.cachedAddresses,
        this.multiProvider,
      );
<<<<<<< HEAD
=======
      // submits network transaction to deploy the account iff it doesn't exist
>>>>>>> aab63d46
      return router.deployAccount(chain, owner);
    }
  }
}<|MERGE_RESOLUTION|>--- conflicted
+++ resolved
@@ -18,11 +18,7 @@
   Address,
   ProtocolType,
   eqAddress,
-<<<<<<< HEAD
-  objMerge,
-=======
   rootLogger,
->>>>>>> aab63d46
   runWithTimeout,
 } from '@hyperlane-xyz/utils';
 
@@ -750,10 +746,7 @@
         this.cachedAddresses,
         this.multiProvider,
       );
-<<<<<<< HEAD
-=======
       // submits network transaction to deploy the account iff it doesn't exist
->>>>>>> aab63d46
       return router.deployAccount(chain, owner);
     }
   }

--- conflicted
+++ resolved
@@ -1,12 +1,14 @@
 import { Debugger, debug } from 'debug';
-import { Contract, PopulatedTransaction, ethers } from 'ethers';
+import { Contract, ContractTransaction, ethers } from 'ethers';
 
 import {
   MailboxClient,
   Ownable,
   ProxyAdmin,
   ProxyAdmin__factory,
+  TimelockController,
   TimelockController__factory,
+  TransparentUpgradeableProxy,
   TransparentUpgradeableProxy__factory,
 } from '@hyperlane-xyz/core';
 import {
@@ -31,9 +33,6 @@
 import { MailboxClientConfig } from '../router/types';
 import { ChainMap, ChainName } from '../types';
 
-<<<<<<< HEAD
-import { isProxy, proxyAdmin, proxyImplementation } from './proxy';
-=======
 import {
   UpgradeConfig,
   isProxy,
@@ -41,7 +40,6 @@
   proxyConstructorArgs,
   proxyImplementation,
 } from './proxy';
->>>>>>> 8e84ef44
 import { ContractVerificationInput } from './verify/types';
 import {
   buildVerificationInput,
@@ -201,7 +199,7 @@
     contract: C,
     config: IsmConfig,
     getIsm: (contract: C) => Promise<Address>,
-    setIsm: (contract: C, ism: Address) => Promise<PopulatedTransaction>,
+    setIsm: (contract: C, ism: Address) => Promise<ContractTransaction>,
   ): Promise<void> {
     if (this.options?.ismFactory === undefined) {
       throw new Error('No ISM factory provided');
@@ -219,10 +217,10 @@
     if (!matches) {
       await this.runIfOwner(chain, contract, async () => {
         const targetIsm = await ismFactory.deploy(chain, config);
-        const tx = await setIsm(contract, targetIsm.address);
+        this.logger(`Set ISM on ${chain}`);
         await this.multiProvider.handleTx(
           chain,
-          contract.signer.sendTransaction(tx),
+          setIsm(contract, targetIsm.address),
         );
       });
     }
@@ -233,7 +231,7 @@
     contract: C,
     targetHook: Address,
     getHook: (contract: C) => Promise<Address>,
-    setHook: (contract: C, hook: Address) => Promise<PopulatedTransaction>,
+    setHook: (contract: C, hook: Address) => Promise<ContractTransaction>,
   ): Promise<void> {
     const configuredHook = await getHook(contract);
     const matches = targetHook !== configuredHook;
@@ -283,47 +281,6 @@
   ): Promise<ReturnType<F['deploy']>> {
     const cachedContract = this.readCache(chain, factory, contractName);
     if (cachedContract) {
-<<<<<<< HEAD
-      const provider = this.multiProvider.getProvider(chain);
-
-      let recoveredInputs: ContractVerificationInput[] = [];
-      let implementation: string;
-      if (await isProxy(provider, cachedContract.address)) {
-        const admin = await proxyAdmin(provider, cachedContract.address);
-        implementation = await proxyImplementation(
-          provider,
-          cachedContract.address,
-        );
-        const proxyArgs = this.proxyConstructorArgs(
-          cachedContract.attach(implementation),
-          admin,
-          initializeArgs,
-        );
-        const encodedProxyConstructorArgs =
-          TransparentUpgradeableProxy__factory.createInterface().encodeDeploy(
-            proxyArgs,
-          );
-        recoveredInputs.push(
-          buildVerificationInput(
-            'TransparentUpgradeableProxy',
-            cachedContract.address,
-            encodedProxyConstructorArgs,
-          ),
-        );
-      } else {
-        implementation = cachedContract.address;
-      }
-      const encodedConstructorArgs =
-        factory.interface.encodeDeploy(constructorArgs);
-      recoveredInputs.push(
-        buildVerificationInput(
-          contractName,
-          implementation,
-          encodedConstructorArgs,
-        ),
-      );
-      this.addVerificationArtifacts(chain, recoveredInputs);
-=======
       if (this.recoverVerificationInputs) {
         const recoveredInputs = await this.recoverVerificationArtifacts(
           chain,
@@ -334,7 +291,6 @@
         );
         this.addVerificationArtifacts(chain, recoveredInputs);
       }
->>>>>>> 8e84ef44
       return cachedContract;
     }
 
@@ -452,21 +408,11 @@
     );
   }
 
-  protected proxyConstructorArgs<C extends ethers.Contract>(
+  protected async deployProxy<C extends ethers.Contract>(
+    chain: ChainName,
     implementation: C,
     proxyAdmin: string,
     initializeArgs?: Parameters<C['initialize']>,
-<<<<<<< HEAD
-  ): [string, string, string] {
-    const initData = initializeArgs
-      ? implementation.interface.encodeFunctionData(
-          'initialize',
-          initializeArgs,
-        )
-      : '0x';
-    return [implementation.address, proxyAdmin, initData];
-  }
-=======
   ): Promise<C> {
     const isProxied = await isProxy(
       this.multiProvider.getProvider(chain),
@@ -476,20 +422,9 @@
       // if the implementation is already a proxy, do not deploy a new proxy
       return implementation;
     }
->>>>>>> 8e84ef44
-
-  protected async deployProxy<C extends ethers.Contract>(
-    chain: ChainName,
-    implementation: C,
-    proxyAdmin: string,
-    initializeArgs?: Parameters<C['initialize']>,
-  ): Promise<C> {
+
     this.logger(`Deploying transparent upgradable proxy`);
-<<<<<<< HEAD
-    const constructorArgs = this.proxyConstructorArgs(
-=======
     const constructorArgs = proxyConstructorArgs(
->>>>>>> 8e84ef44
       implementation,
       proxyAdmin,
       initializeArgs,

{
  "avalanche": {
    "upgradeBeaconController": "0x2C1FAbEcd7bFBdEBF27CcdB67baADB38b6Df90fC",
    "multisigIsm": "0x8b83fefd896fAa52057798f6426E9f0B080FCCcE",
    "interchainGasPaymaster": {
      "kind": "UpgradeBeacon",
      "proxy": "0xed9a722c543883FB7e07E78F3879762DE09eA7D5",
      "implementation": "0xcAf034CE568fad5B85Cfbf088FF43974C39287cC",
      "beacon": "0xcf2d1D59C51a341818d23b0f6AfB7c85d668Dc77"
    },
    "mailbox": {
      "kind": "UpgradeBeacon",
      "proxy": "0x0761b0827849abbf7b0cC09CE14e1C93D87f5004",
      "implementation": "0xEb9FcFDC9EfDC17c1EC5E1dc085B98485da213D6",
      "beacon": "0x1052eF3419f26Bec74Ed7CEf4a4FA6812Bc09908"
    },
<<<<<<< HEAD
    "outboxValidatorManager": "0x8F7454AC98228f3504Bb91eA3D8Adafe6406110A",
    "interchainAccountRouter": "0xc011170d9795a7a2d065E384EAd1CA3394A7d35E",
    "interchainQueryRouter": "0x6141e7E7fA2c1beB8be030B0a7DB4b8A10c7c3cd",
=======
    "interchainAccountRouter": "0xffD17672d47E7bB6192d5dBc12A096e00D1a206F",
    "interchainQueryRouter": "0x3CAa52Ff595Cab4123735EC677F1D9E6E988f8ca",
>>>>>>> 821a4860
    "create2Factory": "0xc97D8e6f57b0d64971453dDc6EB8483fec9d163a"
  },
  "bsc": {
    "upgradeBeaconController": "0x149db7afD694722747035d5AEC7007ccb6F8f112",
    "multisigIsm": "0x19dc38aeae620380430C200a6E990D5Af5480117",
    "interchainGasPaymaster": {
      "kind": "UpgradeBeacon",
      "proxy": "0x47bf94790241B1764fC41A35a8329A15569E121C",
      "implementation": "0x4419922ca3C11F92bd11D31489932C39BAB57DA3",
      "beacon": "0xc2Da384799488B4e1E773d70a83346529145085B"
    },
    "mailbox": {
      "kind": "UpgradeBeacon",
      "proxy": "0xc3F23848Ed2e04C0c6d41bd7804fa8f89F940B94",
      "implementation": "0xfDc940D5c148bA038505DAa5524730644527229a",
      "beacon": "0x0D63128D887159d63De29497dfa45AFc7C699AE4"
    },
<<<<<<< HEAD
    "outboxValidatorManager": "0xBF12ef4B9f307463D3FB59c3604F294dDCe287E2",
    "interchainAccountRouter": "0xc011170d9795a7a2d065E384EAd1CA3394A7d35E",
    "interchainQueryRouter": "0x6141e7E7fA2c1beB8be030B0a7DB4b8A10c7c3cd",
=======
    "interchainAccountRouter": "0xffD17672d47E7bB6192d5dBc12A096e00D1a206F",
    "interchainQueryRouter": "0x3CAa52Ff595Cab4123735EC677F1D9E6E988f8ca",
>>>>>>> 821a4860
    "create2Factory": "0xc97D8e6f57b0d64971453dDc6EB8483fec9d163a"
  },
  "polygon": {
    "upgradeBeaconController": "0x12582c7B0f43c6A667CBaA7fA8b112F7fb1E69F0",
    "multisigIsm": "0x1Ab68dC4f7b6cfcd00218D4b761b7F3b5a724555",
    "interchainGasPaymaster": {
      "kind": "UpgradeBeacon",
      "proxy": "0x60B8d195f1b2EcaC26d54b95C69E6399cFD64b53",
      "implementation": "0x13E83ac41e696856B6996263501fB3225AD5E6F5",
      "beacon": "0x61374178e45F65fF9D6252d017Cd580FC60B7654"
    },
    "mailbox": {
      "kind": "UpgradeBeacon",
      "proxy": "0x8249cD1275855F2BB20eE71f0B9fA3c9155E5FaB",
      "implementation": "0x17E216fBb22dF4ef8A6640ae9Cb147C92710ac84",
      "beacon": "0xe042D1fbDf59828dd16b9649Ede7abFc856F7a6c"
    },
<<<<<<< HEAD
    "outboxValidatorManager": "0xFC62DeF1f08793aBf0E67f69257c6be258194F72",
    "interchainAccountRouter": "0xc011170d9795a7a2d065E384EAd1CA3394A7d35E",
    "interchainQueryRouter": "0x6141e7E7fA2c1beB8be030B0a7DB4b8A10c7c3cd",
=======
    "interchainAccountRouter": "0xffD17672d47E7bB6192d5dBc12A096e00D1a206F",
    "interchainQueryRouter": "0x3CAa52Ff595Cab4123735EC677F1D9E6E988f8ca",
>>>>>>> 821a4860
    "create2Factory": "0xc97D8e6f57b0d64971453dDc6EB8483fec9d163a"
  },
  "celo": {
    "upgradeBeaconController": "0x48083C69f5a42c6B69ABbAd48AE195BD36770ee2",
    "multisigIsm": "0x12582c7B0f43c6A667CBaA7fA8b112F7fb1E69F0",
    "interchainGasPaymaster": {
      "kind": "UpgradeBeacon",
      "proxy": "0xCDeb368Db32ecCefaf7018e152DA9120565cb572",
      "implementation": "0x70EbA87Cd15616f32C736B3f3BdCfaeD0713a82B",
      "beacon": "0x99fEFc1119E86Ee0153eb887cF8E8ab2d92A16e8"
    },
    "mailbox": {
      "kind": "UpgradeBeacon",
      "proxy": "0xe042D1fbDf59828dd16b9649Ede7abFc856F7a6c",
      "implementation": "0xFC62DeF1f08793aBf0E67f69257c6be258194F72",
      "beacon": "0x17E216fBb22dF4ef8A6640ae9Cb147C92710ac84"
    },
<<<<<<< HEAD
    "outboxValidatorManager": "0x1Ab68dC4f7b6cfcd00218D4b761b7F3b5a724555",
    "interchainAccountRouter": "0xc011170d9795a7a2d065E384EAd1CA3394A7d35E",
    "interchainQueryRouter": "0x6141e7E7fA2c1beB8be030B0a7DB4b8A10c7c3cd",
=======
    "interchainAccountRouter": "0xffD17672d47E7bB6192d5dBc12A096e00D1a206F",
    "interchainQueryRouter": "0x3CAa52Ff595Cab4123735EC677F1D9E6E988f8ca",
>>>>>>> 821a4860
    "create2Factory": "0xc97D8e6f57b0d64971453dDc6EB8483fec9d163a"
  },
  "arbitrum": {
    "upgradeBeaconController": "0x2C1FAbEcd7bFBdEBF27CcdB67baADB38b6Df90fC",
    "multisigIsm": "0x8b83fefd896fAa52057798f6426E9f0B080FCCcE",
    "interchainGasPaymaster": {
      "kind": "UpgradeBeacon",
      "proxy": "0x376aD181E8cd45eAd5403F78d5A871D08c3c4D77",
      "implementation": "0x5c12ADC734699C07b095fe30B8312F1A7bbaA788",
      "beacon": "0xc23BaF5Eb5848D19701BbE7f139645e6bd58a319"
    },
    "mailbox": {
      "kind": "UpgradeBeacon",
      "proxy": "0x0761b0827849abbf7b0cC09CE14e1C93D87f5004",
      "implementation": "0xEb9FcFDC9EfDC17c1EC5E1dc085B98485da213D6",
      "beacon": "0x1052eF3419f26Bec74Ed7CEf4a4FA6812Bc09908"
    },
<<<<<<< HEAD
    "outboxValidatorManager": "0x8F7454AC98228f3504Bb91eA3D8Adafe6406110A",
    "interchainAccountRouter": "0xc011170d9795a7a2d065E384EAd1CA3394A7d35E",
    "interchainQueryRouter": "0x6141e7E7fA2c1beB8be030B0a7DB4b8A10c7c3cd",
=======
    "interchainAccountRouter": "0xffD17672d47E7bB6192d5dBc12A096e00D1a206F",
    "interchainQueryRouter": "0x3CAa52Ff595Cab4123735EC677F1D9E6E988f8ca",
>>>>>>> 821a4860
    "create2Factory": "0xc97D8e6f57b0d64971453dDc6EB8483fec9d163a"
  },
  "optimism": {
    "upgradeBeaconController": "0x15ab173bDB6832f9b64276bA128659b0eD77730B",
    "multisigIsm": "0xd83A4F747fE80Ed98839e05079B1B7Fe037b1638",
    "interchainGasPaymaster": {
      "kind": "UpgradeBeacon",
      "proxy": "0xc5D6aCaafBCcEC6D7fD7d92F4509befce641c563",
      "implementation": "0xFB9e40D811Cea562cc8a322b029eF2BDcC3ef6ed",
      "beacon": "0x6119B76720CcfeB3D256EC1b91218EEfFD6756E1"
    },
    "mailbox": {
      "kind": "UpgradeBeacon",
      "proxy": "0x0be2Ae2f6D02a3e0e00ECB57D3E1fCbb7f8F38F4",
      "implementation": "0x2fa5F5C96419C222cDbCeC797D696e6cE428A7A9",
      "beacon": "0x182E8d7c5F1B06201b102123FC7dF0EaeB445a7B"
    },
<<<<<<< HEAD
    "outboxValidatorManager": "0x99ca8c74cE7Cfa9d72A51fbb05F9821f5f826b3a",
    "interchainAccountRouter": "0xc011170d9795a7a2d065E384EAd1CA3394A7d35E",
    "interchainQueryRouter": "0x6141e7E7fA2c1beB8be030B0a7DB4b8A10c7c3cd",
=======
    "interchainAccountRouter": "0xffD17672d47E7bB6192d5dBc12A096e00D1a206F",
    "interchainQueryRouter": "0x3CAa52Ff595Cab4123735EC677F1D9E6E988f8ca",
>>>>>>> 821a4860
    "create2Factory": "0xc97D8e6f57b0d64971453dDc6EB8483fec9d163a"
  },
  "ethereum": {
    "upgradeBeaconController": "0x2f2aFaE1139Ce54feFC03593FeE8AB2aDF4a85A7",
    "multisigIsm": "0xeA87ae93Fa0019a82A727bfd3eBd1cFCa8f64f1D",
    "interchainGasPaymaster": {
      "kind": "UpgradeBeacon",
      "proxy": "0x17E216fBb22dF4ef8A6640ae9Cb147C92710ac84",
      "implementation": "0x1Ab68dC4f7b6cfcd00218D4b761b7F3b5a724555",
      "beacon": "0xFC62DeF1f08793aBf0E67f69257c6be258194F72"
    },
    "mailbox": {
      "kind": "UpgradeBeacon",
      "proxy": "0x2f9DB5616fa3fAd1aB06cB2C906830BA63d135e3",
      "implementation": "0x3a867fCfFeC2B790970eeBDC9023E75B0a172aa7",
      "beacon": "0x7f50C5776722630a0024fAE05fDe8b47571D7B39"
    },
<<<<<<< HEAD
    "outboxValidatorManager": "0x3a464f746D23Ab22155710f44dB16dcA53e0775E",
    "interchainAccountRouter": "0xc011170d9795a7a2d065E384EAd1CA3394A7d35E",
    "interchainQueryRouter": "0x6141e7E7fA2c1beB8be030B0a7DB4b8A10c7c3cd",
=======
    "interchainAccountRouter": "0xffD17672d47E7bB6192d5dBc12A096e00D1a206F",
    "interchainQueryRouter": "0x3CAa52Ff595Cab4123735EC677F1D9E6E988f8ca",
>>>>>>> 821a4860
    "create2Factory": "0xc97D8e6f57b0d64971453dDc6EB8483fec9d163a"
  },
  "moonbeam": {
    "upgradeBeaconController": "0x2C1FAbEcd7bFBdEBF27CcdB67baADB38b6Df90fC",
    "multisigIsm": "0x1052eF3419f26Bec74Ed7CEf4a4FA6812Bc09908",
    "interchainGasPaymaster": {
      "kind": "UpgradeBeacon",
      "proxy": "0xEb9FcFDC9EfDC17c1EC5E1dc085B98485da213D6",
      "implementation": "0x8b83fefd896fAa52057798f6426E9f0B080FCCcE",
      "beacon": "0x8F7454AC98228f3504Bb91eA3D8Adafe6406110A"
    },
    "mailbox": {
      "kind": "UpgradeBeacon",
      "proxy": "0xeA87ae93Fa0019a82A727bfd3eBd1cFCa8f64f1D",
      "implementation": "0x4Ed7d626f1E96cD1C0401607Bf70D95243E3dEd1",
      "beacon": "0x2f2aFaE1139Ce54feFC03593FeE8AB2aDF4a85A7"
    },
<<<<<<< HEAD
    "outboxValidatorManager": "0x0761b0827849abbf7b0cC09CE14e1C93D87f5004",
    "interchainAccountRouter": "0xc011170d9795a7a2d065E384EAd1CA3394A7d35E",
    "interchainQueryRouter": "0x6141e7E7fA2c1beB8be030B0a7DB4b8A10c7c3cd",
=======
    "interchainAccountRouter": "0xffD17672d47E7bB6192d5dBc12A096e00D1a206F",
    "interchainQueryRouter": "0x3CAa52Ff595Cab4123735EC677F1D9E6E988f8ca",
>>>>>>> 821a4860
    "create2Factory": "0xc97D8e6f57b0d64971453dDc6EB8483fec9d163a"
  }
}<|MERGE_RESOLUTION|>--- conflicted
+++ resolved
@@ -14,14 +14,8 @@
       "implementation": "0xEb9FcFDC9EfDC17c1EC5E1dc085B98485da213D6",
       "beacon": "0x1052eF3419f26Bec74Ed7CEf4a4FA6812Bc09908"
     },
-<<<<<<< HEAD
-    "outboxValidatorManager": "0x8F7454AC98228f3504Bb91eA3D8Adafe6406110A",
     "interchainAccountRouter": "0xc011170d9795a7a2d065E384EAd1CA3394A7d35E",
     "interchainQueryRouter": "0x6141e7E7fA2c1beB8be030B0a7DB4b8A10c7c3cd",
-=======
-    "interchainAccountRouter": "0xffD17672d47E7bB6192d5dBc12A096e00D1a206F",
-    "interchainQueryRouter": "0x3CAa52Ff595Cab4123735EC677F1D9E6E988f8ca",
->>>>>>> 821a4860
     "create2Factory": "0xc97D8e6f57b0d64971453dDc6EB8483fec9d163a"
   },
   "bsc": {
@@ -39,14 +33,8 @@
       "implementation": "0xfDc940D5c148bA038505DAa5524730644527229a",
       "beacon": "0x0D63128D887159d63De29497dfa45AFc7C699AE4"
     },
-<<<<<<< HEAD
-    "outboxValidatorManager": "0xBF12ef4B9f307463D3FB59c3604F294dDCe287E2",
     "interchainAccountRouter": "0xc011170d9795a7a2d065E384EAd1CA3394A7d35E",
     "interchainQueryRouter": "0x6141e7E7fA2c1beB8be030B0a7DB4b8A10c7c3cd",
-=======
-    "interchainAccountRouter": "0xffD17672d47E7bB6192d5dBc12A096e00D1a206F",
-    "interchainQueryRouter": "0x3CAa52Ff595Cab4123735EC677F1D9E6E988f8ca",
->>>>>>> 821a4860
     "create2Factory": "0xc97D8e6f57b0d64971453dDc6EB8483fec9d163a"
   },
   "polygon": {
@@ -64,14 +52,8 @@
       "implementation": "0x17E216fBb22dF4ef8A6640ae9Cb147C92710ac84",
       "beacon": "0xe042D1fbDf59828dd16b9649Ede7abFc856F7a6c"
     },
-<<<<<<< HEAD
-    "outboxValidatorManager": "0xFC62DeF1f08793aBf0E67f69257c6be258194F72",
     "interchainAccountRouter": "0xc011170d9795a7a2d065E384EAd1CA3394A7d35E",
     "interchainQueryRouter": "0x6141e7E7fA2c1beB8be030B0a7DB4b8A10c7c3cd",
-=======
-    "interchainAccountRouter": "0xffD17672d47E7bB6192d5dBc12A096e00D1a206F",
-    "interchainQueryRouter": "0x3CAa52Ff595Cab4123735EC677F1D9E6E988f8ca",
->>>>>>> 821a4860
     "create2Factory": "0xc97D8e6f57b0d64971453dDc6EB8483fec9d163a"
   },
   "celo": {
@@ -89,14 +71,8 @@
       "implementation": "0xFC62DeF1f08793aBf0E67f69257c6be258194F72",
       "beacon": "0x17E216fBb22dF4ef8A6640ae9Cb147C92710ac84"
     },
-<<<<<<< HEAD
-    "outboxValidatorManager": "0x1Ab68dC4f7b6cfcd00218D4b761b7F3b5a724555",
     "interchainAccountRouter": "0xc011170d9795a7a2d065E384EAd1CA3394A7d35E",
     "interchainQueryRouter": "0x6141e7E7fA2c1beB8be030B0a7DB4b8A10c7c3cd",
-=======
-    "interchainAccountRouter": "0xffD17672d47E7bB6192d5dBc12A096e00D1a206F",
-    "interchainQueryRouter": "0x3CAa52Ff595Cab4123735EC677F1D9E6E988f8ca",
->>>>>>> 821a4860
     "create2Factory": "0xc97D8e6f57b0d64971453dDc6EB8483fec9d163a"
   },
   "arbitrum": {
@@ -114,14 +90,8 @@
       "implementation": "0xEb9FcFDC9EfDC17c1EC5E1dc085B98485da213D6",
       "beacon": "0x1052eF3419f26Bec74Ed7CEf4a4FA6812Bc09908"
     },
-<<<<<<< HEAD
-    "outboxValidatorManager": "0x8F7454AC98228f3504Bb91eA3D8Adafe6406110A",
     "interchainAccountRouter": "0xc011170d9795a7a2d065E384EAd1CA3394A7d35E",
     "interchainQueryRouter": "0x6141e7E7fA2c1beB8be030B0a7DB4b8A10c7c3cd",
-=======
-    "interchainAccountRouter": "0xffD17672d47E7bB6192d5dBc12A096e00D1a206F",
-    "interchainQueryRouter": "0x3CAa52Ff595Cab4123735EC677F1D9E6E988f8ca",
->>>>>>> 821a4860
     "create2Factory": "0xc97D8e6f57b0d64971453dDc6EB8483fec9d163a"
   },
   "optimism": {
@@ -139,14 +109,8 @@
       "implementation": "0x2fa5F5C96419C222cDbCeC797D696e6cE428A7A9",
       "beacon": "0x182E8d7c5F1B06201b102123FC7dF0EaeB445a7B"
     },
-<<<<<<< HEAD
-    "outboxValidatorManager": "0x99ca8c74cE7Cfa9d72A51fbb05F9821f5f826b3a",
     "interchainAccountRouter": "0xc011170d9795a7a2d065E384EAd1CA3394A7d35E",
     "interchainQueryRouter": "0x6141e7E7fA2c1beB8be030B0a7DB4b8A10c7c3cd",
-=======
-    "interchainAccountRouter": "0xffD17672d47E7bB6192d5dBc12A096e00D1a206F",
-    "interchainQueryRouter": "0x3CAa52Ff595Cab4123735EC677F1D9E6E988f8ca",
->>>>>>> 821a4860
     "create2Factory": "0xc97D8e6f57b0d64971453dDc6EB8483fec9d163a"
   },
   "ethereum": {
@@ -164,14 +128,8 @@
       "implementation": "0x3a867fCfFeC2B790970eeBDC9023E75B0a172aa7",
       "beacon": "0x7f50C5776722630a0024fAE05fDe8b47571D7B39"
     },
-<<<<<<< HEAD
-    "outboxValidatorManager": "0x3a464f746D23Ab22155710f44dB16dcA53e0775E",
     "interchainAccountRouter": "0xc011170d9795a7a2d065E384EAd1CA3394A7d35E",
     "interchainQueryRouter": "0x6141e7E7fA2c1beB8be030B0a7DB4b8A10c7c3cd",
-=======
-    "interchainAccountRouter": "0xffD17672d47E7bB6192d5dBc12A096e00D1a206F",
-    "interchainQueryRouter": "0x3CAa52Ff595Cab4123735EC677F1D9E6E988f8ca",
->>>>>>> 821a4860
     "create2Factory": "0xc97D8e6f57b0d64971453dDc6EB8483fec9d163a"
   },
   "moonbeam": {
@@ -189,14 +147,8 @@
       "implementation": "0x4Ed7d626f1E96cD1C0401607Bf70D95243E3dEd1",
       "beacon": "0x2f2aFaE1139Ce54feFC03593FeE8AB2aDF4a85A7"
     },
-<<<<<<< HEAD
-    "outboxValidatorManager": "0x0761b0827849abbf7b0cC09CE14e1C93D87f5004",
     "interchainAccountRouter": "0xc011170d9795a7a2d065E384EAd1CA3394A7d35E",
     "interchainQueryRouter": "0x6141e7E7fA2c1beB8be030B0a7DB4b8A10c7c3cd",
-=======
-    "interchainAccountRouter": "0xffD17672d47E7bB6192d5dBc12A096e00D1a206F",
-    "interchainQueryRouter": "0x3CAa52Ff595Cab4123735EC677F1D9E6E988f8ca",
->>>>>>> 821a4860
     "create2Factory": "0xc97D8e6f57b0d64971453dDc6EB8483fec9d163a"
   }
 }
--- conflicted
+++ resolved
@@ -2,278 +2,183 @@
 import { ChainMap } from '../types';
 
 export const defaultMultisigConfigs: ChainMap<MultisigConfig> = {
+  // ----------------- Testnets -----------------
   alfajores: {
     threshold: 2,
     validators: [
-<<<<<<< HEAD
-      '0x63478422679303c3e4fc611b771fa4a707ef7f4a',
-      '0x622e43baf06ad808ca8399360d9a2d9a1a12688b', // dsrv
-      '0xf2c1e3888eb618f1f1a071ef3618f134715a9a49', // everstake
-      '0x46ecbc794574727abb8f97f01dacd9db6135f47a', // staked
-=======
       '0x2233a5ce12f814bd64c9cdd73410bb8693124d40',
       '0xba279f965489d90f90490e3c49e860e0b43c2ae6',
       '0x86485dcec5f7bb8478dd251676372d054dea6653',
->>>>>>> 79c96d71
-    ],
-  },
-
+    ],
+  },
   arbitrum: {
     threshold: 3,
     validators: [
-      '0x4d966438fe9e2b1e7124c87bbb90cb4f0f6c59a1',
-      '0xec68258a7c882ac2fc46b81ce80380054ffb4ef2', // dsrv
-      '0x5450447aee7b544c462c9352bef7cad049b0c2dc', // zeeprime
-<<<<<<< HEAD
-      '0xce327111035dd38698c92c3778884dbbb0ca8103', // everstake
-      // '0xb2f5a6a6e6046e2ede213617e989329666a6c4bc', // staked (not yet announced)
-=======
-      '0x092e1c19da58e87ea65198785ee83867fe4bb418', // everstake
->>>>>>> 79c96d71
-    ],
-  },
-
-  arbitrumgoerli: {
-    threshold: 2,
-    validators: [
-      '0x071c8d135845ae5a2cb73f98d681d519014c0a8b',
-      '0x1bcf03360989f15cbeb174c188288f2c6d2760d7',
-      '0xc1590eaaeaf380e7859564c5ebcdcc87e8369e0d',
-    ],
-  },
-
-  avalanche: {
-    threshold: 2,
-    validators: [
-      '0x3fb8263859843bffb02950c492d492cae169f4cf',
-      '0x402e0f8c6e4210d408b6ac00d197d4a099fcd25a', // dsrv
-      '0x716a1d4d3166c6151b05ce0450e0d77d94588eac', // everstake
-    ],
-  },
-
-  base: {
-    threshold: 2,
-    validators: [
-<<<<<<< HEAD
-      '0x12ecb319c7f4e8ac5eb5226662aeb8528c5cefac',
-      '0x008f24cbb1cc30ad0f19f2516ca75730e37efb5f', // dsrv
-      '0x722aa4d45387009684582bca8281440d16b8b40f', // everstake
-=======
-      '0xb9453d675e0fa3c178a17b4ce1ad5b1a279b3af9',
-      '0x4512985a574cb127b2af2d4bb676876ce804e3f8',
-      '0x41188cb5a5493a961c467ba38a3f8b1f1d35ee63', // everstake
->>>>>>> 79c96d71
-    ],
-  },
-
-  basegoerli: {
-    threshold: 2,
-    validators: [
-      '0xf6eddda696dcd3bf10f7ce8a02db31ef2e775a03',
-      '0x5a7d05cebf5db4dde9b2fedcefa76fb58fa05071',
-      '0x9260a6c7d54cbcbed28f8668679cd1fa3a203b25',
-    ],
-  },
-
-  bsc: {
-    threshold: 2,
-    validators: [
-      '0x570af9b7b36568c8877eebba6c6727aa9dab7268',
-      '0x8292b1a53907ece0f76af8a50724e9492bcdc8a3', // dsrv
-      '0xeaf5cf9100f36a4baeea779f8745dda86159103c', // everstake
-    ],
-  },
-
-  bsctestnet: {
-    threshold: 2,
-    validators: [
-<<<<<<< HEAD
       '0x4d966438fe9e2b1e7124c87bbb90cb4f0f6c59a1',
       '0xec68258a7c882ac2fc46b81ce80380054ffb4ef2', // dsrv
       '0x5450447aee7b544c462c9352bef7cad049b0c2dc', // zeeprime
       '0x092e1c19da58e87ea65198785ee83867fe4bb418', // everstake
       // '0xc2d68e109a7e80e12098d50ac4ef9fa7b3061684', // staked (not yet announced)
-=======
+    ],
+  },
+  arbitrumgoerli: {
+    threshold: 2,
+    validators: [
+      '0x071c8d135845ae5a2cb73f98d681d519014c0a8b',
+      '0x1bcf03360989f15cbeb174c188288f2c6d2760d7',
+      '0xc1590eaaeaf380e7859564c5ebcdcc87e8369e0d',
+    ],
+  },
+  avalanche: {
+    threshold: 2,
+    validators: [
+      '0x3fb8263859843bffb02950c492d492cae169f4cf',
+      '0x402e0f8c6e4210d408b6ac00d197d4a099fcd25a', // dsrv
+      '0x716a1d4d3166c6151b05ce0450e0d77d94588eac', // everstake
+    ],
+  },
+  base: {
+    threshold: 2,
+    validators: [
+      '0xb9453d675e0fa3c178a17b4ce1ad5b1a279b3af9',
+      '0x4512985a574cb127b2af2d4bb676876ce804e3f8',
+      '0x41188cb5a5493a961c467ba38a3f8b1f1d35ee63', // everstake
+    ],
+  },
+  basegoerli: {
+    threshold: 2,
+    validators: [
+      '0xf6eddda696dcd3bf10f7ce8a02db31ef2e775a03',
+      '0x5a7d05cebf5db4dde9b2fedcefa76fb58fa05071',
+      '0x9260a6c7d54cbcbed28f8668679cd1fa3a203b25',
+    ],
+  },
+  bsc: {
+    threshold: 2,
+    validators: [
+      '0x570af9b7b36568c8877eebba6c6727aa9dab7268',
+      '0x8292b1a53907ece0f76af8a50724e9492bcdc8a3', // dsrv
+      '0xeaf5cf9100f36a4baeea779f8745dda86159103c', // everstake
+    ],
+  },
+  bsctestnet: {
+    threshold: 2,
+    validators: [
       '0x242d8a855a8c932dec51f7999ae7d1e48b10c95e',
       '0xf620f5e3d25a3ae848fec74bccae5de3edcd8796',
       '0x1f030345963c54ff8229720dd3a711c15c554aeb',
->>>>>>> 79c96d71
-    ],
-  },
-
+    ],
+  },
+  // ----------------- Mainnets -----------------
   celo: {
     threshold: 2,
     validators: [
-<<<<<<< HEAD
+      '0x63478422679303c3e4fc611b771fa4a707ef7f4a',
+      '0x622e43baf06ad808ca8399360d9a2d9a1a12688b', // dsrv
+      '0xf2c1e3888eb618f1f1a071ef3618f134715a9a49', // everstake
+      '0x46ecbc794574727abb8f97f01dacd9db6135f47a', // staked
+    ],
+  },
+  chiado: {
+    threshold: 2,
+    validators: [
+      '0x06c3757a4b7a912828e523bb8a5f980ddc297356',
+      '0x0874967a145d70b799ebe9ed861ab7c93faef95a',
+      '0xd767ea1206b8295d7e1267ddd00e56d34f278db6',
+    ],
+  },
+  ethereum: {
+    threshold: 3,
+    validators: [
+      '0x03c842db86a6a3e524d4a6615390c1ea8e2b9541',
+      '0x94438a7de38d4548ae54df5c6010c4ebc5239eae', // dsrv
+      '0x5450447aee7b544c462c9352bef7cad049b0c2dc', // zeeprime
+      '0xce327111035dd38698c92c3778884dbbb0ca8103', // everstake
+      // '0xb2f5a6a6e6046e2ede213617e989329666a6c4bc', // staked (not yet announced)
+    ],
+  },
+  fuji: {
+    threshold: 2,
+    validators: [
+      '0xd8154f73d04cc7f7f0c332793692e6e6f6b2402e',
+      '0x895ae30bc83ff1493b9cf7781b0b813d23659857',
+      '0x43e915573d9f1383cbf482049e4a012290759e7f',
+    ],
+  },
+  gnosis: {
+    threshold: 2,
+    validators: [
+      '0xd4df66a859585678f2ea8357161d896be19cc1ca',
+      '0x19fb7e04a1be6b39b6966a0b0c60b929a93ed672', // dsrv
+      '0xdb96116d13a2fadde9742d7cc88474a5ed39a03a', // everstake
+    ],
+  },
+  goerli: {
+    threshold: 2,
+    validators: [
+      '0x05a9b5efe9f61f9142453d8e9f61565f333c6768',
+      '0x43a96c7dfbd8187c95013d6ee8665650cbdb2673',
+      '0x7940a12c050e24e1839c21ecb12f65afd84e8c5b',
+    ],
+  },
+  lineagoerli: {
+    threshold: 2,
+    validators: [
+      '0xd767ea1206b8295d7e1267ddd00e56d34f278db6',
+      '0x4a5d7085ca93c22fbc994dd97857c98fcc745674',
+      '0x8327779c3c31fa1ffc7f0c9ffae33e4d804bbd8f',
+    ],
+  },
+  moonbasealpha: {
+    threshold: 2,
+    validators: [
+      '0x521877064bd7ac7500d300f162c8c47c256a2f9c',
+      '0xbc1c70f58ae0459d4b8a013245420a893837d568',
+      '0x01e42c2c44af81dda1ac16fec76fea2a7a54a44c',
+    ],
+  },
+  moonbeam: {
+    threshold: 2,
+    validators: [
+      '0x2225e2f4e9221049456da93b71d2de41f3b6b2a8',
+      '0x645428d198d2e76cbd9c1647f5c80740bb750b97', // dsrv
+      '0xaed886392df07897743d8e272d438f00c4c9a2ae', // everstake
+      '0xcf0bb43255849cb3709a96ee166e5c3ce4adc7f9', // staked
+    ],
+  },
+  mumbai: {
+    threshold: 2,
+    validators: [
+      '0xebc301013b6cd2548e347c28d2dc43ec20c068f2',
+      '0x315db9868fc8813b221b1694f8760ece39f45447',
+      '0x17517c98358c5937c5d9ee47ce1f5b4c2b7fc9f5',
+    ],
+  },
+  neutron: {
+    threshold: 2,
+    validators: [
+      '0xa9b8c1f4998f781f958c63cfcd1708d02f004ff0',
+      '0x60e890b34cb44ce3fa52f38684f613f31b47a1a6',
+      '0x7885fae56dbcf5176657f54adbbd881dc6714132',
+    ],
+  },
+  neutrontestnet: {
+    threshold: 2,
+    validators: [
+      '0x5d2a99d67cd294a821de4fb25da6901ea8f89814',
+      '0xb57486243ce3bb3c38c50a582b8bbd20cb393589',
+      '0x661faee997654d14ead4ae48035883f05c3150cf',
+    ],
+  },
+  optimism: {
+    threshold: 2,
+    validators: [
       '0x20349eadc6c72e94ce38268b96692b1a5c20de4f',
       '0x5b7d47b76c69740462432f6a5a0ca5005e014157', // dsrv
       '0x22b1ad4322cdb5f2c76ebf4e5a93803d480fcf0d', // everstake
       '0x9636fbe90b6816438327b0fbde435aa3c8eeda15', // staked
-=======
-      '0x63478422679303c3e4fc611b771fa4a707ef7f4a',
-      '0x622e43baf06ad808ca8399360d9a2d9a1a12688b', // dsrv
-      '0xf2c1e3888eb618f1f1a071ef3618f134715a9a49', // everstake
->>>>>>> 79c96d71
-    ],
-  },
-
-  chiado: {
-    threshold: 2,
-    validators: [
-<<<<<<< HEAD
-      '0x2225e2f4e9221049456da93b71d2de41f3b6b2a8',
-      '0x645428d198d2e76cbd9c1647f5c80740bb750b97', // dsrv
-      '0xaed886392df07897743d8e272d438f00c4c9a2ae', // everstake
-      '0xcf0bb43255849cb3709a96ee166e5c3ce4adc7f9', // staked
-=======
-      '0x06c3757a4b7a912828e523bb8a5f980ddc297356',
-      '0x0874967a145d70b799ebe9ed861ab7c93faef95a',
-      '0xd767ea1206b8295d7e1267ddd00e56d34f278db6',
->>>>>>> 79c96d71
-    ],
-  },
-
-  ethereum: {
-    threshold: 3,
-    validators: [
-      '0x03c842db86a6a3e524d4a6615390c1ea8e2b9541',
-      '0x94438a7de38d4548ae54df5c6010c4ebc5239eae', // dsrv
-      '0x5450447aee7b544c462c9352bef7cad049b0c2dc', // zeeprime
-      '0xce327111035dd38698c92c3778884dbbb0ca8103', // everstake
-    ],
-  },
-
-  fuji: {
-    threshold: 2,
-    validators: [
-      '0xd8154f73d04cc7f7f0c332793692e6e6f6b2402e',
-      '0x895ae30bc83ff1493b9cf7781b0b813d23659857',
-      '0x43e915573d9f1383cbf482049e4a012290759e7f',
-    ],
-  },
-
-  gnosis: {
-    threshold: 2,
-    validators: [
-      '0xd4df66a859585678f2ea8357161d896be19cc1ca',
-      '0x19fb7e04a1be6b39b6966a0b0c60b929a93ed672', // dsrv
-      '0xdb96116d13a2fadde9742d7cc88474a5ed39a03a', // everstake
-    ],
-  },
-
-  goerli: {
-    threshold: 2,
-    validators: [
-      '0x05a9b5efe9f61f9142453d8e9f61565f333c6768',
-      '0x43a96c7dfbd8187c95013d6ee8665650cbdb2673',
-      '0x7940a12c050e24e1839c21ecb12f65afd84e8c5b',
-    ],
-  },
-
-  lineagoerli: {
-    threshold: 2,
-    validators: [
-      '0xd767ea1206b8295d7e1267ddd00e56d34f278db6',
-      '0x4a5d7085ca93c22fbc994dd97857c98fcc745674',
-      '0x8327779c3c31fa1ffc7f0c9ffae33e4d804bbd8f',
-    ],
-  },
-<<<<<<< HEAD
-  // ----------------- Testnets -----------------
-  alfajores: {
-    threshold: 2,
-    validators: [
-      '0x2233a5ce12f814bd64c9cdd73410bb8693124d40',
-      '0xba279f965489d90f90490e3c49e860e0b43c2ae6',
-      '0x86485dcec5f7bb8478dd251676372d054dea6653',
-    ],
-  },
-  basegoerli: {
-    threshold: 2,
-    validators: [
-      '0xf6eddda696dcd3bf10f7ce8a02db31ef2e775a03',
-      '0x5a7d05cebf5db4dde9b2fedcefa76fb58fa05071',
-      '0x9260a6c7d54cbcbed28f8668679cd1fa3a203b25',
-    ],
-  },
-  fuji: {
-    threshold: 2,
-    validators: [
-      '0xd8154f73d04cc7f7f0c332793692e6e6f6b2402e',
-      '0x895ae30bc83ff1493b9cf7781b0b813d23659857',
-      '0x43e915573d9f1383cbf482049e4a012290759e7f',
-    ],
-  },
-  chiado: {
-=======
-
-  mantapacific: {
-    threshold: 5,
-    validators: [
-      '0x8e668c97ad76d0e28375275c41ece4972ab8a5bc', //abacusworks
-      '0x521a3e6bf8d24809fde1c1fd3494a859a16f132c', //cosmostation
-      '0x14025fe092f5f8a401dd9819704d9072196d2125', //p2p
-      '0x25b9a0961c51e74fd83295293bc029131bf1e05a', //neutron
-      '0xa0eE95e280D46C14921e524B075d0C341e7ad1C8', //cosmos spaces
-      '0xcc9a0b6de7fe314bd99223687d784730a75bb957', //dsrv
-      '0x42b6de2edbaa62c2ea2309ad85d20b3e37d38acf', //sg-1
-    ],
-  },
-
-  moonbasealpha: {
->>>>>>> 79c96d71
-    threshold: 2,
-    validators: [
-      '0x521877064bd7ac7500d300f162c8c47c256a2f9c',
-      '0xbc1c70f58ae0459d4b8a013245420a893837d568',
-      '0x01e42c2c44af81dda1ac16fec76fea2a7a54a44c',
-    ],
-  },
-
-  moonbeam: {
-    threshold: 2,
-    validators: [
-      '0x2225e2f4e9221049456da93b71d2de41f3b6b2a8',
-      '0x645428d198d2e76cbd9c1647f5c80740bb750b97', // dsrv
-      '0xaed886392df07897743d8e272d438f00c4c9a2ae', // everstake
-    ],
-  },
-
-  mumbai: {
-    threshold: 2,
-    validators: [
-      '0xebc301013b6cd2548e347c28d2dc43ec20c068f2',
-      '0x315db9868fc8813b221b1694f8760ece39f45447',
-      '0x17517c98358c5937c5d9ee47ce1f5b4c2b7fc9f5',
-    ],
-  },
-
-  neutron: {
-    threshold: 2,
-    validators: [
-      '0xa9b8c1f4998f781f958c63cfcd1708d02f004ff0',
-      '0x60e890b34cb44ce3fa52f38684f613f31b47a1a6',
-      '0x7885fae56dbcf5176657f54adbbd881dc6714132',
-    ],
-  },
-  neutrontestnet: {
-    threshold: 2,
-    validators: [
-      '0x5d2a99d67cd294a821de4fb25da6901ea8f89814',
-      '0xb57486243ce3bb3c38c50a582b8bbd20cb393589',
-      '0x661faee997654d14ead4ae48035883f05c3150cf',
-    ],
-  },
-
-  optimism: {
-    threshold: 2,
-    validators: [
-      '0x20349eadc6c72e94ce38268b96692b1a5c20de4f',
-      '0x5b7d47b76c69740462432f6a5a0ca5005e014157', // dsrv
-      '0x22b1ad4322cdb5f2c76ebf4e5a93803d480fcf0d', // everstake
-    ],
-  },
-
+    ],
+  },
   optimismgoerli: {
     threshold: 2,
     validators: [
@@ -282,16 +187,14 @@
       '0xf3d2fb4d53c2bb6a88cec040e0d87430fcee4e40',
     ],
   },
-
   polygon: {
     threshold: 2,
     validators: [
       '0x12ecb319c7f4e8ac5eb5226662aeb8528c5cefac',
-      '0x8dd8f8d34b5ecaa5f66de24b01acd7b8461c3916',
+      '0x008f24cbb1cc30ad0f19f2516ca75730e37efb5f', // dsrv
       '0x722aa4d45387009684582bca8281440d16b8b40f', // everstake
     ],
   },
-
   polygonzkevm: {
     threshold: 2,
     validators: [
@@ -300,7 +203,6 @@
       '0x57231619fea13d85270ca6943298046c75a6dd01', // everstake
     ],
   },
-
   polygonzkevmtestnet: {
     threshold: 2,
     validators: [
@@ -309,7 +211,6 @@
       '0xd476548222f43206d0abaa30e46e28670aa7859c',
     ],
   },
-
   scroll: {
     threshold: 2,
     validators: [
@@ -318,7 +219,6 @@
       '0x276de8e2b88e659c4e5ad30d62d9de42c3da3403', // everstake
     ],
   },
-
   scrollsepolia: {
     threshold: 2,
     validators: [
@@ -327,7 +227,6 @@
       '0x7867bea3c9761fe64e6d124b171f91fd5dd79644',
     ],
   },
-
   sepolia: {
     threshold: 2,
     validators: [
@@ -336,7 +235,6 @@
       '0xd3c75dcf15056012a4d74c483a0c6ea11d8c2b83',
     ],
   },
-
   solanadevnet: {
     threshold: 2,
     validators: [

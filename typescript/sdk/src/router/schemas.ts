--- conflicted
+++ resolved
@@ -17,29 +17,18 @@
   foreignDeployment: z.string().optional(),
 });
 
-<<<<<<< HEAD
-export const RemoteRouterSchema = z.object({
-  domain: z.number(),
-  router: z.string(),
-});
-=======
 const RemoteRouterDomain = z.string();
 const RemoteRouterRouter = z.string().startsWith('0x');
 export const RemoteRouterSchema = z.record(
   RemoteRouterDomain,
   RemoteRouterRouter,
 );
->>>>>>> 79740755
 
 export const RouterConfigSchema = MailboxClientConfigSchema.merge(
   ForeignDeploymentConfigSchema,
 ).merge(
   z.object({
-<<<<<<< HEAD
-    remoteRouters: z.array(RemoteRouterSchema).optional(),
-=======
     remoteRouters: RemoteRouterSchema.optional(),
->>>>>>> 79740755
   }),
 );
 

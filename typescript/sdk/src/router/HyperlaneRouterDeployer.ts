import { Router } from '@hyperlane-xyz/core';
import { utils } from '@hyperlane-xyz/utils';

import {
  HyperlaneContracts,
  HyperlaneContractsMap,
  HyperlaneFactories,
<<<<<<< HEAD
  ownableContracts,
=======
  filterOwnableContracts,
>>>>>>> 5de2bfdd
} from '../contracts';
import { HyperlaneDeployer } from '../deploy/HyperlaneDeployer';
import { RouterConfig } from '../router/types';
import { ChainMap } from '../types';
import { objMap, promiseObjAll } from '../utils/objects';

export abstract class HyperlaneRouterDeployer<
  Config extends RouterConfig,
  Factories extends HyperlaneFactories,
> extends HyperlaneDeployer<Config, Factories> {
  abstract router(contracts: HyperlaneContracts<Factories>): Router;

  async initConnectionClients(
    contractsMap: HyperlaneContractsMap<Factories>,
    configMap: ChainMap<Config>,
  ): Promise<void> {
    await promiseObjAll(
      objMap(contractsMap, async (local, contracts) =>
        super.initConnectionClient(
          local,
          this.router(contracts),
          configMap[local],
        ),
      ),
    );
  }

  async enrollRemoteRouters(
    contractsMap: HyperlaneContractsMap<Factories>,
    _: ChainMap<Config>,
  ): Promise<void> {
    this.logger(
      `Enrolling deployed routers with each other (if not already)...`,
    );

    // Make all routers aware of each other.
    const deployedChains = Object.keys(contractsMap);
    for (const [chain, contracts] of Object.entries(contractsMap)) {
      // only enroll chains which are deployed
      const deployedRemoteChains = this.multiProvider
        .getRemoteChains(chain)
        .filter((c) => deployedChains.includes(c));

      const enrollEntries = await Promise.all(
        deployedRemoteChains.map(async (remote) => {
          const remoteDomain = this.multiProvider.getDomainId(remote);
          const current = await this.router(contracts).routers(remoteDomain);
          const expected = utils.addressToBytes32(
            this.router(contractsMap[remote]).address,
          );
          return current !== expected ? [remoteDomain, expected] : undefined;
        }),
      );
      const entries = enrollEntries.filter(
        (entry): entry is [number, string] => entry !== undefined,
      );
      const domains = entries.map(([id]) => id);
      const addresses = entries.map(([, address]) => address);

      // skip if no enrollments are needed
      if (domains.length === 0) {
        return;
      }

      await super.runIfOwner(chain, this.router(contracts), async () => {
        const chains = domains.map((id) => this.multiProvider.getChainName(id));
        this.logger(
          `Enrolling remote routers (${chains.join(', ')}) on ${chain}`,
        );
        await this.multiProvider.handleTx(
          chain,
          this.router(contracts).enrollRemoteRouters(
            domains,
            addresses,
            this.multiProvider.getTransactionOverrides(chain),
          ),
        );
      });
    }
  }

  async transferOwnership(
    contractsMap: HyperlaneContractsMap<Factories>,
    configMap: ChainMap<Config>,
  ): Promise<void> {
    this.logger(`Transferring ownership of ownables...`);
    await promiseObjAll(
      objMap(contractsMap, async (chain, contracts) => {
        const owner = configMap[chain].owner;
<<<<<<< HEAD
        const ownables = await ownableContracts(contracts);
=======
        const ownables = await filterOwnableContracts(contracts);
>>>>>>> 5de2bfdd
        await this.transferOwnershipOfContracts(chain, owner, ownables);
      }),
    );
  }

  async deploy(
    configMap: ChainMap<Config>,
  ): Promise<HyperlaneContractsMap<Factories>> {
    const contractsMap = await super.deploy(configMap);

    await this.enrollRemoteRouters(contractsMap, configMap);
    await this.initConnectionClients(contractsMap, configMap);
    await this.transferOwnership(contractsMap, configMap);

    return contractsMap;
  }
}<|MERGE_RESOLUTION|>--- conflicted
+++ resolved
@@ -5,11 +5,7 @@
   HyperlaneContracts,
   HyperlaneContractsMap,
   HyperlaneFactories,
-<<<<<<< HEAD
-  ownableContracts,
-=======
   filterOwnableContracts,
->>>>>>> 5de2bfdd
 } from '../contracts';
 import { HyperlaneDeployer } from '../deploy/HyperlaneDeployer';
 import { RouterConfig } from '../router/types';
@@ -99,11 +95,7 @@
     await promiseObjAll(
       objMap(contractsMap, async (chain, contracts) => {
         const owner = configMap[chain].owner;
-<<<<<<< HEAD
-        const ownables = await ownableContracts(contracts);
-=======
         const ownables = await filterOwnableContracts(contracts);
->>>>>>> 5de2bfdd
         await this.transferOwnershipOfContracts(chain, owner, ownables);
       }),
     );

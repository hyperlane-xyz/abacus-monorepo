--- conflicted
+++ resolved
@@ -11,12 +11,7 @@
 } from '@hyperlane-xyz/core';
 import { Address, areAddressesEqual } from '@hyperlane-xyz/utils';
 
-<<<<<<< HEAD
-import { filterOwnableContracts } from '../contracts/contracts';
 import { HyperlaneContracts } from '../contracts/types';
-=======
-import { HyperlaneContracts } from '../contracts';
->>>>>>> 45cca1c3
 import { HyperlaneDeployer } from '../deploy/HyperlaneDeployer';
 import { MultiProvider } from '../providers/MultiProvider';
 import { ChainName } from '../types';

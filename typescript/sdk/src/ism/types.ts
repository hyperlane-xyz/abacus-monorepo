--- conflicted
+++ resolved
@@ -28,7 +28,6 @@
 // this enum can be adjusted as per deployments necessary
 // meant for the deployer and checker
 export enum IsmType {
-<<<<<<< HEAD
   OP_STACK = 'opStackIsm',
   ROUTING = 'domainRoutingIsm',
   FALLBACK_ROUTING = 'defaultFallbackRoutingIsm',
@@ -37,17 +36,7 @@
   MESSAGE_ID_MULTISIG = 'messageIdMultisigIsm',
   TEST_ISM = 'testIsm',
   PAUSABLE = 'pausableIsm',
-  TRUSTED_RELAYER = 'trustedRelayerIsm'
-=======
-  OP_STACK = 'opStackIsm', // NULL
-  ROUTING = 'domainRoutingIsm', // ROUTING
-  FALLBACK_ROUTING = 'defaultFallbackRoutingIsm', // ROUTING
-  AGGREGATION = 'staticAggregationIsm', // AGGREGATION
-  MERKLE_ROOT_MULTISIG = 'merkleRootMultisigIsm', // MERKLE_ROOT_MULTISIG
-  MESSAGE_ID_MULTISIG = 'messageIdMultisigIsm', // MESSAGE_ID_MULTISIG
-  TEST_ISM = 'testIsm', // NULL
-  PAUSABLE = 'pausableIsm', // NULL
->>>>>>> 2c3faf77
+  TRUSTED_RELAYER = 'trustedRelayerIsm',
 }
 
 // mapping between the two enums

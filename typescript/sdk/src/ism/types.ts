import { z } from 'zod';

import {
  ArbL2ToL1Ism,
  IAggregationIsm,
  IInterchainSecurityModule,
  IMultisigIsm,
  IRoutingIsm,
  IStaticWeightedMultisigIsm,
  OPStackIsm,
  PausableIsm,
  TestIsm,
  TrustedRelayerIsm,
} from '@hyperlane-xyz/core';
import type { Address, Domain, ValueOf } from '@hyperlane-xyz/utils';

import { OwnableConfig } from '../deploy/types.js';
import { ZHash } from '../metadata/customZodTypes.js';
import { OwnableSchema, PausableSchema } from '../schemas.js';
import { ChainMap } from '../types.js';

<<<<<<< HEAD
import {
  ArbL2ToL1IsmConfigSchema,
  IsmConfigSchema,
  MultisigIsmConfigSchema,
  OpStackIsmConfigSchema,
  PausableIsmConfigSchema,
  TestIsmConfigSchema,
  TrustedRelayerIsmConfigSchema,
  WeightedMultisigIsmConfigSchema,
} from './schemas.js';
import { SupportedIsmTypesOnStarknet } from './starknet-utils.js';

=======
>>>>>>> 8f8853bc
// this enum should match the IInterchainSecurityModule.sol enum
// meant for the relayer
export enum ModuleType {
  UNUSED,
  ROUTING,
  AGGREGATION,
  LEGACY_MULTISIG, // DEPRECATED
  MERKLE_ROOT_MULTISIG,
  MESSAGE_ID_MULTISIG,
  NULL,
  CCIP_READ,
  ARB_L2_TO_L1,
  WEIGHTED_MERKLE_ROOT_MULTISIG,
  WEIGHTED_MESSAGE_ID_MULTISIG,
}

// this enum can be adjusted as per deployments necessary
// meant for the deployer and checker
export enum IsmType {
  CUSTOM = 'custom',
  OP_STACK = 'opStackIsm',
  ROUTING = 'domainRoutingIsm',
  FALLBACK_ROUTING = 'defaultFallbackRoutingIsm',
  AGGREGATION = 'staticAggregationIsm',
  STORAGE_AGGREGATION = 'storageAggregationIsm',
  MERKLE_ROOT_MULTISIG = 'merkleRootMultisigIsm',
  MESSAGE_ID_MULTISIG = 'messageIdMultisigIsm',
  STORAGE_MERKLE_ROOT_MULTISIG = 'storageMerkleRootMultisigIsm',
  STORAGE_MESSAGE_ID_MULTISIG = 'storageMessageIdMultisigIsm',
  TEST_ISM = 'testIsm',
  PAUSABLE = 'pausableIsm',
  TRUSTED_RELAYER = 'trustedRelayerIsm',
  ARB_L2_TO_L1 = 'arbL2ToL1Ism',
  WEIGHTED_MERKLE_ROOT_MULTISIG = 'weightedMerkleRootMultisigIsm',
  WEIGHTED_MESSAGE_ID_MULTISIG = 'weightedMessageIdMultisigIsm',
}

// ISM types that can be updated in-place
export const MUTABLE_ISM_TYPE = [
  IsmType.ROUTING,
  IsmType.FALLBACK_ROUTING,
  IsmType.PAUSABLE,
];

// mapping between the two enums
export function ismTypeToModuleType(ismType: IsmType): ModuleType {
  switch (ismType) {
    case IsmType.ROUTING:
      return ModuleType.ROUTING;
    case IsmType.FALLBACK_ROUTING:
      return ModuleType.ROUTING;
    case IsmType.AGGREGATION:
    case IsmType.STORAGE_AGGREGATION:
      return ModuleType.AGGREGATION;
    case IsmType.MERKLE_ROOT_MULTISIG:
    case IsmType.STORAGE_MERKLE_ROOT_MULTISIG:
      return ModuleType.MERKLE_ROOT_MULTISIG;
    case IsmType.MESSAGE_ID_MULTISIG:
    case IsmType.STORAGE_MESSAGE_ID_MULTISIG:
      return ModuleType.MESSAGE_ID_MULTISIG;
    case IsmType.OP_STACK:
    case IsmType.TEST_ISM:
    case IsmType.PAUSABLE:
    case IsmType.CUSTOM:
    case IsmType.TRUSTED_RELAYER:
      return ModuleType.NULL;
    case IsmType.ARB_L2_TO_L1:
      return ModuleType.ARB_L2_TO_L1;
    case IsmType.WEIGHTED_MERKLE_ROOT_MULTISIG:
      return ModuleType.WEIGHTED_MERKLE_ROOT_MULTISIG;
    case IsmType.WEIGHTED_MESSAGE_ID_MULTISIG:
      return ModuleType.WEIGHTED_MESSAGE_ID_MULTISIG;
  }
}

export type ValidatorConfig = {
  address: Address;
  alias: string;
};

export type MultisigConfig = {
  validators: Array<ValidatorConfig>;
  threshold: number;
};

export type MultisigIsmConfig = z.infer<typeof MultisigIsmConfigSchema>;
export type WeightedMultisigIsmConfig = z.infer<
  typeof WeightedMultisigIsmConfigSchema
>;
export type TestIsmConfig = z.infer<typeof TestIsmConfigSchema>;
export type PausableIsmConfig = z.infer<typeof PausableIsmConfigSchema>;
export type OpStackIsmConfig = z.infer<typeof OpStackIsmConfigSchema>;
export type TrustedRelayerIsmConfig = z.infer<
  typeof TrustedRelayerIsmConfigSchema
>;
export type ArbL2ToL1IsmConfig = z.infer<typeof ArbL2ToL1IsmConfigSchema>;

export type NullIsmConfig =
  | TestIsmConfig
  | PausableIsmConfig
  | OpStackIsmConfig
  | TrustedRelayerIsmConfig;

export type RoutingIsmConfig = OwnableConfig & {
  type: IsmType.ROUTING | IsmType.FALLBACK_ROUTING;
  domains: ChainMap<IsmConfig>;
};

export type AggregationIsmConfig = {
  type: IsmType.AGGREGATION | IsmType.STORAGE_AGGREGATION;
  modules: Array<IsmConfig>;
  threshold: number;
};

export type IsmConfig = z.infer<typeof IsmConfigSchema>;

export type DeployedIsmType = {
  [IsmType.CUSTOM]: IInterchainSecurityModule;
  [IsmType.ROUTING]: IRoutingIsm;
  [IsmType.FALLBACK_ROUTING]: IRoutingIsm;
  [IsmType.AGGREGATION]: IAggregationIsm;
  [IsmType.STORAGE_AGGREGATION]: IAggregationIsm;
  [IsmType.MERKLE_ROOT_MULTISIG]: IMultisigIsm;
  [IsmType.MESSAGE_ID_MULTISIG]: IMultisigIsm;
  [IsmType.STORAGE_MERKLE_ROOT_MULTISIG]: IMultisigIsm;
  [IsmType.STORAGE_MESSAGE_ID_MULTISIG]: IMultisigIsm;
  [IsmType.OP_STACK]: OPStackIsm;
  [IsmType.TEST_ISM]: TestIsm;
  [IsmType.PAUSABLE]: PausableIsm;
  [IsmType.TRUSTED_RELAYER]: TrustedRelayerIsm;
  [IsmType.ARB_L2_TO_L1]: ArbL2ToL1Ism;
  [IsmType.WEIGHTED_MERKLE_ROOT_MULTISIG]: IStaticWeightedMultisigIsm;
  [IsmType.WEIGHTED_MESSAGE_ID_MULTISIG]: IStaticWeightedMultisigIsm;
};

export type DeployedIsm = ValueOf<DeployedIsmType>;

// for finding the difference between the onchain deployment and the config provided
export type RoutingIsmDelta = {
  domainsToUnenroll: Domain[]; // new or updated isms for the domain
  domainsToEnroll: Domain[]; // isms to remove
  owner?: Address; // is the owner different
  mailbox?: Address; // is the mailbox different (only for fallback routing)
};

<<<<<<< HEAD
export type SupportedIsmTypesOnStarknetType =
  (typeof SupportedIsmTypesOnStarknet)[number];
=======
const ValidatorInfoSchema = z.object({
  signingAddress: ZHash,
  weight: z.number(),
});

export const TestIsmConfigSchema = z.object({
  type: z.literal(IsmType.TEST_ISM),
});

export const MultisigConfigSchema = z.object({
  validators: z.array(ZHash),
  threshold: z.number(),
});

export const WeightedMultisigConfigSchema = z.object({
  validators: z.array(ValidatorInfoSchema),
  thresholdWeight: z.number(),
});

export const TrustedRelayerIsmConfigSchema = z.object({
  type: z.literal(IsmType.TRUSTED_RELAYER),
  relayer: z.string(),
});

export const OpStackIsmConfigSchema = z.object({
  type: z.literal(IsmType.OP_STACK),
  origin: z.string(),
  nativeBridge: z.string(),
});

export const ArbL2ToL1IsmConfigSchema = z.object({
  type: z.literal(IsmType.ARB_L2_TO_L1),
  bridge: z.string(),
});

export const PausableIsmConfigSchema = PausableSchema.and(
  z.object({
    type: z.literal(IsmType.PAUSABLE),
  }),
);

export const MultisigIsmConfigSchema = MultisigConfigSchema.and(
  z.object({
    type: z.union([
      z.literal(IsmType.MERKLE_ROOT_MULTISIG),
      z.literal(IsmType.MESSAGE_ID_MULTISIG),
      z.literal(IsmType.STORAGE_MERKLE_ROOT_MULTISIG),
      z.literal(IsmType.STORAGE_MESSAGE_ID_MULTISIG),
    ]),
  }),
);

export const WeightedMultisigIsmConfigSchema = WeightedMultisigConfigSchema.and(
  z.object({
    type: z.union([
      z.literal(IsmType.WEIGHTED_MERKLE_ROOT_MULTISIG),
      z.literal(IsmType.WEIGHTED_MESSAGE_ID_MULTISIG),
    ]),
  }),
);

export const RoutingIsmConfigSchema: z.ZodSchema<RoutingIsmConfig> = z.lazy(
  () =>
    OwnableSchema.extend({
      type: z.union([
        z.literal(IsmType.ROUTING),
        z.literal(IsmType.FALLBACK_ROUTING),
      ]),
      domains: z.record(IsmConfigSchema),
    }),
);

export const AggregationIsmConfigSchema: z.ZodSchema<AggregationIsmConfig> = z
  .lazy(() =>
    z.object({
      type: z.literal(IsmType.AGGREGATION),
      modules: z.array(IsmConfigSchema),
      threshold: z.number(),
    }),
  )
  .refine((data) => data.threshold <= data.modules.length, {
    message: 'Threshold must be less than or equal to the number of modules',
  });

export const IsmConfigSchema = z.union([
  ZHash,
  TestIsmConfigSchema,
  OpStackIsmConfigSchema,
  PausableIsmConfigSchema,
  TrustedRelayerIsmConfigSchema,
  MultisigIsmConfigSchema,
  WeightedMultisigIsmConfigSchema,
  RoutingIsmConfigSchema,
  AggregationIsmConfigSchema,
  ArbL2ToL1IsmConfigSchema,
]);
>>>>>>> 8f8853bc
<|MERGE_RESOLUTION|>--- conflicted
+++ resolved
@@ -19,21 +19,8 @@
 import { OwnableSchema, PausableSchema } from '../schemas.js';
 import { ChainMap } from '../types.js';
 
-<<<<<<< HEAD
-import {
-  ArbL2ToL1IsmConfigSchema,
-  IsmConfigSchema,
-  MultisigIsmConfigSchema,
-  OpStackIsmConfigSchema,
-  PausableIsmConfigSchema,
-  TestIsmConfigSchema,
-  TrustedRelayerIsmConfigSchema,
-  WeightedMultisigIsmConfigSchema,
-} from './schemas.js';
 import { SupportedIsmTypesOnStarknet } from './starknet-utils.js';
 
-=======
->>>>>>> 8f8853bc
 // this enum should match the IInterchainSecurityModule.sol enum
 // meant for the relayer
 export enum ModuleType {
@@ -179,10 +166,8 @@
   mailbox?: Address; // is the mailbox different (only for fallback routing)
 };
 
-<<<<<<< HEAD
 export type SupportedIsmTypesOnStarknetType =
   (typeof SupportedIsmTypesOnStarknet)[number];
-=======
 const ValidatorInfoSchema = z.object({
   signingAddress: ZHash,
   weight: z.number(),
@@ -278,5 +263,4 @@
   RoutingIsmConfigSchema,
   AggregationIsmConfigSchema,
   ArbL2ToL1IsmConfigSchema,
-]);
->>>>>>> 8f8853bc
+]);
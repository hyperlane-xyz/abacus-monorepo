--- conflicted
+++ resolved
@@ -84,6 +84,12 @@
   typeof TrustedRelayerIsmConfigSchema
 >;
 
+export type NullIsmConfig =
+  | TestIsmConfig
+  | PausableIsmConfig
+  | OpStackIsmConfig
+  | TrustedRelayerIsmConfig;
+
 export type RoutingIsmConfig = OwnableConfig & {
   type: IsmType.ROUTING | IsmType.FALLBACK_ROUTING;
   domains: ChainMap<IsmConfig>;
@@ -95,33 +101,7 @@
   threshold: number;
 };
 
-<<<<<<< HEAD
 export type IsmConfig = Address | z.infer<typeof IsmConfigSchema>;
-=======
-export type OpStackIsmConfig = {
-  type: IsmType.OP_STACK;
-  origin: Address;
-  nativeBridge: Address;
-};
-
-export type TrustedRelayerIsmConfig = {
-  type: IsmType.TRUSTED_RELAYER;
-  relayer: Address;
-};
-
-export type NullIsmConfig =
-  | PausableIsmConfig
-  | TestIsmConfig
-  | OpStackIsmConfig
-  | TrustedRelayerIsmConfig;
-
-export type IsmConfig =
-  | Address
-  | NullIsmConfig
-  | RoutingIsmConfig
-  | MultisigIsmConfig
-  | AggregationIsmConfig;
->>>>>>> 8a665447
 
 export type DeployedIsmType = {
   [IsmType.ROUTING]: IRoutingIsm;

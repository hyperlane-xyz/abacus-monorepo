import {
  IAggregationIsm,
  IInterchainSecurityModule,
  IMultisigIsm,
  IRoutingIsm,
  OPStackIsm,
  StaticMerkleRootMultisigIsm,
  StaticMessageIdMultisigIsm,
  TestIsm,
} from '@hyperlane-xyz/core';
import type { Address } from '@hyperlane-xyz/utils';

import { ChainMap } from '../types';

export type DeployedIsm =
  | IInterchainSecurityModule
  | IMultisigIsm
  | IAggregationIsm
  | IRoutingIsm
  | StaticMessageIdMultisigIsm
  | StaticMerkleRootMultisigIsm
<<<<<<< HEAD
  | OPStackIsm
  | TestMultisigIsm;
=======
  | TestIsm;
>>>>>>> 1aed36bb

export enum ModuleType {
  UNUSED,
  ROUTING,
  AGGREGATION,
  LEGACY_MULTISIG, // DEPRECATED
  MERKLE_ROOT_MULTISIG,
  MESSAGE_ID_MULTISIG,
<<<<<<< HEAD
  OP_STACK,
  TEST_ISM,
=======
  NULL,
>>>>>>> 1aed36bb
}

export type MultisigConfig = {
  validators: Array<Address>;
  threshold: number;
};

export type MultisigIsmConfig = MultisigConfig & {
  type: ModuleType.MERKLE_ROOT_MULTISIG | ModuleType.MESSAGE_ID_MULTISIG;
};

export type TestIsmConfig = {
  type: ModuleType.NULL;
};

export type RoutingIsmConfig = {
  type: ModuleType.ROUTING;
  owner: Address;
  domains: ChainMap<IsmConfig>;
};

export type AggregationIsmConfig = {
  type: ModuleType.AGGREGATION;
  modules: Array<IsmConfig>;
  threshold: number;
};

export type OpStackIsmConfig = {
  type: ModuleType.OP_STACK;
  nativeBridge: Address;
};

export type IsmConfig =
  | Address
  | RoutingIsmConfig
  | MultisigIsmConfig
  | AggregationIsmConfig
<<<<<<< HEAD
  | OpStackIsmConfig
  | TestMultisigIsmConfig;
=======
  | TestIsmConfig;
>>>>>>> 1aed36bb
<|MERGE_RESOLUTION|>--- conflicted
+++ resolved
@@ -6,7 +6,6 @@
   OPStackIsm,
   StaticMerkleRootMultisigIsm,
   StaticMessageIdMultisigIsm,
-  TestIsm,
 } from '@hyperlane-xyz/core';
 import type { Address } from '@hyperlane-xyz/utils';
 
@@ -19,13 +18,9 @@
   | IRoutingIsm
   | StaticMessageIdMultisigIsm
   | StaticMerkleRootMultisigIsm
-<<<<<<< HEAD
-  | OPStackIsm
-  | TestMultisigIsm;
-=======
-  | TestIsm;
->>>>>>> 1aed36bb
+  | OPStackIsm;
 
+// this enum should match the
 export enum ModuleType {
   UNUSED,
   ROUTING,
@@ -33,12 +28,16 @@
   LEGACY_MULTISIG, // DEPRECATED
   MERKLE_ROOT_MULTISIG,
   MESSAGE_ID_MULTISIG,
-<<<<<<< HEAD
+  NULL,
+}
+
+export enum IsmType {
   OP_STACK,
+  ROUTING,
+  AGGREGATION,
+  MERKLE_ROOT_MULTISIG,
+  MESSAGE_ID_MULTISIG,
   TEST_ISM,
-=======
-  NULL,
->>>>>>> 1aed36bb
 }
 
 export type MultisigConfig = {
@@ -47,27 +46,27 @@
 };
 
 export type MultisigIsmConfig = MultisigConfig & {
-  type: ModuleType.MERKLE_ROOT_MULTISIG | ModuleType.MESSAGE_ID_MULTISIG;
+  type: IsmType.MERKLE_ROOT_MULTISIG | IsmType.MESSAGE_ID_MULTISIG;
 };
 
 export type TestIsmConfig = {
-  type: ModuleType.NULL;
+  type: IsmType.TEST_ISM;
 };
 
 export type RoutingIsmConfig = {
-  type: ModuleType.ROUTING;
+  type: IsmType.ROUTING;
   owner: Address;
   domains: ChainMap<IsmConfig>;
 };
 
 export type AggregationIsmConfig = {
-  type: ModuleType.AGGREGATION;
+  type: IsmType.AGGREGATION;
   modules: Array<IsmConfig>;
   threshold: number;
 };
 
 export type OpStackIsmConfig = {
-  type: ModuleType.OP_STACK;
+  type: IsmType.OP_STACK;
   nativeBridge: Address;
 };
 
@@ -76,9 +75,5 @@
   | RoutingIsmConfig
   | MultisigIsmConfig
   | AggregationIsmConfig
-<<<<<<< HEAD
   | OpStackIsmConfig
-  | TestMultisigIsmConfig;
-=======
-  | TestIsmConfig;
->>>>>>> 1aed36bb
+  | TestIsmConfig;
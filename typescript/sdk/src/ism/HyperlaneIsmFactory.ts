--- conflicted
+++ resolved
@@ -19,10 +19,7 @@
   StaticAddressSetFactory,
   StaticThresholdAddressSetFactory,
   StaticWeightedValidatorSetFactory,
-<<<<<<< HEAD
-=======
   StorageAggregationIsm__factory,
->>>>>>> 81ab4332
   StorageMerkleRootMultisigIsm__factory,
   StorageMessageIdMultisigIsm__factory,
   TestIsm__factory,
@@ -307,19 +304,13 @@
       factory:
         | StorageMerkleRootMultisigIsm__factory
         | StorageMessageIdMultisigIsm__factory,
-<<<<<<< HEAD
       artifact: ZKSyncArtifact | undefined,
-=======
->>>>>>> 81ab4332
     ) => {
       const contract = await this.multiProvider.handleDeploy(
         destination,
         factory,
         [config.validators, config.threshold],
-<<<<<<< HEAD
         artifact,
-=======
->>>>>>> 81ab4332
       );
       return contract.address;
     };
@@ -340,19 +331,13 @@
       case IsmType.STORAGE_MERKLE_ROOT_MULTISIG:
         address = await deployStorage(
           new StorageMerkleRootMultisigIsm__factory(),
-<<<<<<< HEAD
           await getZKSyncArtifactByContractName('StorageMerkleRootMultisigIsm'),
-=======
->>>>>>> 81ab4332
         );
         break;
       case IsmType.STORAGE_MESSAGE_ID_MULTISIG:
         address = await deployStorage(
           new StorageMessageIdMultisigIsm__factory(),
-<<<<<<< HEAD
           await getZKSyncArtifactByContractName('StorageMessageIdMultisigIsm'),
-=======
->>>>>>> 81ab4332
         );
         break;
       default:

--- conflicted
+++ resolved
@@ -39,11 +39,7 @@
   ProxyFactoryFactories,
   proxyFactoryFactories,
 } from '../deploy/contracts';
-<<<<<<< HEAD
-import { resolveAccountOwner } from '../deploy/types';
-=======
 import { resolveOrDeployAccountOwner } from '../deploy/types';
->>>>>>> aab63d46
 import { MultiProvider } from '../providers/MultiProvider';
 import { ChainMap, ChainName } from '../types';
 
@@ -169,11 +165,7 @@
           new PausableIsm__factory(),
           IsmType.PAUSABLE,
           [
-<<<<<<< HEAD
-            await resolveAccountOwner(
-=======
             await resolveOrDeployAccountOwner(
->>>>>>> aab63d46
               this.multiProvider,
               destination,
               config.owner,
@@ -339,11 +331,7 @@
       }
     } else {
       const isms: ChainMap<Address> = {};
-<<<<<<< HEAD
-      const owner = await resolveAccountOwner(
-=======
       const owner = await resolveOrDeployAccountOwner(
->>>>>>> aab63d46
         this.multiProvider,
         destination,
         config.owner,
@@ -384,11 +372,7 @@
         );
       } else {
         // deploying new domain routing ISM
-<<<<<<< HEAD
-        const owner = await resolveAccountOwner(
-=======
         const owner = await resolveOrDeployAccountOwner(
->>>>>>> aab63d46
           this.multiProvider,
           destination,
           config.owner,

import { ethers } from 'ethers';
import { Logger } from 'pino';

import {
  AmountRoutingIsm__factory,
  ArbL2ToL1Ism__factory,
  CCIPIsm,
  CCIPIsm__factory,
  DefaultFallbackRoutingIsm,
  DefaultFallbackRoutingIsm__factory,
  DomainRoutingIsm,
  DomainRoutingIsm__factory,
  IAggregationIsm,
  IAggregationIsm__factory,
  IInterchainSecurityModule__factory,
  IMultisigIsm,
  IMultisigIsm__factory,
  IRoutingIsm,
  IStaticWeightedMultisigIsm,
  InterchainAccountIsm__factory,
  OPStackIsm__factory,
  PausableIsm__factory,
  StaticAddressSetFactory,
  StaticThresholdAddressSetFactory,
  StaticWeightedValidatorSetFactory,
  StorageAggregationIsm__factory,
  StorageMerkleRootMultisigIsm__factory,
  StorageMessageIdMultisigIsm__factory,
  TestIsm__factory,
  TrustedRelayerIsm__factory,
} from '@hyperlane-xyz/core';
import {
  Address,
  Domain,
  addBufferToGasLimit,
  assert,
  eqAddress,
  objFilter,
  rootLogger,
} from '@hyperlane-xyz/utils';

import { HyperlaneApp } from '../app/HyperlaneApp.js';
import { appFromAddressesMapHelper } from '../contracts/contracts.js';
import {
  HyperlaneAddressesMap,
  HyperlaneContractsMap,
} from '../contracts/types.js';
import { HyperlaneDeployer } from '../deploy/HyperlaneDeployer.js';
import {
  ProxyFactoryFactories,
  proxyFactoryFactories,
} from '../deploy/contracts.js';
import { MultiProvider } from '../providers/MultiProvider.js';
import { ChainMap, ChainName } from '../types.js';

import {
  AggregationIsmConfig,
<<<<<<< HEAD
  AmountRoutingIsmConfig,
=======
  CCIPIsmConfig,
>>>>>>> e78060d7
  DeployedIsm,
  DeployedIsmType,
  DomainRoutingIsmConfig,
  IsmConfig,
  IsmType,
  MultisigIsmConfig,
  RoutingIsmConfig,
  RoutingIsmDelta,
  WeightedMultisigIsmConfig,
} from './types.js';
import { routingModuleDelta } from './utils.js';

const ismFactories = {
  [IsmType.PAUSABLE]: new PausableIsm__factory(),
  [IsmType.TRUSTED_RELAYER]: new TrustedRelayerIsm__factory(),
  [IsmType.TEST_ISM]: new TestIsm__factory(),
  [IsmType.OP_STACK]: new OPStackIsm__factory(),
  [IsmType.ARB_L2_TO_L1]: new ArbL2ToL1Ism__factory(),
  [IsmType.CCIP]: new CCIPIsm__factory(),
};

class IsmDeployer extends HyperlaneDeployer<{}, typeof ismFactories> {
  protected readonly cachingEnabled = false;

  deployContracts(_chain: ChainName, _config: any): Promise<any> {
    throw new Error('Method not implemented.');
  }
}

export class HyperlaneIsmFactory extends HyperlaneApp<ProxyFactoryFactories> {
  // The shape of this object is `ChainMap<Address | ChainMap<Address>`,
  // although `any` is use here because that type breaks a lot of signatures.
  // TODO: fix this in the next refactoring
  public deployedIsms: ChainMap<any> = {};
  protected readonly deployer: IsmDeployer;

  constructor(
    contractsMap: HyperlaneContractsMap<ProxyFactoryFactories>,
    public readonly multiProvider: MultiProvider,
  ) {
    super(
      contractsMap,
      multiProvider,
      rootLogger.child({ module: 'ismFactoryApp' }),
    );
    this.deployer = new IsmDeployer(multiProvider, ismFactories);
  }

  static fromAddressesMap(
    addressesMap: HyperlaneAddressesMap<any>,
    multiProvider: MultiProvider,
  ): HyperlaneIsmFactory {
    const helper = appFromAddressesMapHelper(
      addressesMap,
      proxyFactoryFactories,
      multiProvider,
    );
    return new HyperlaneIsmFactory(helper.contractsMap, multiProvider);
  }

  async deploy<C extends IsmConfig>(params: {
    destination: ChainName;
    config: C;
    origin?: ChainName;
    mailbox?: Address;
    existingIsmAddress?: Address;
  }): Promise<DeployedIsm> {
    const { destination, config, origin, mailbox, existingIsmAddress } = params;
    if (typeof config === 'string') {
      // @ts-ignore
      return IInterchainSecurityModule__factory.connect(
        config,
        this.multiProvider.getSignerOrProvider(destination),
      );
    }

    const ismType = config.type;
    const logger = this.logger.child({ destination, ismType });

    logger.debug(
      `Deploying ISM of type ${ismType} to ${destination} ${
        origin ? `(for verifying ${origin})` : ''
      }`,
    );

    let contract: DeployedIsmType[typeof ismType];
    switch (ismType) {
      case IsmType.MESSAGE_ID_MULTISIG:
      case IsmType.MERKLE_ROOT_MULTISIG:
      case IsmType.STORAGE_MESSAGE_ID_MULTISIG:
      case IsmType.STORAGE_MERKLE_ROOT_MULTISIG:
        contract = await this.deployMultisigIsm(destination, config, logger);
        break;
      case IsmType.WEIGHTED_MESSAGE_ID_MULTISIG:
      case IsmType.WEIGHTED_MERKLE_ROOT_MULTISIG:
        contract = await this.deployWeightedMultisigIsm(
          destination,
          config,
          logger,
        );
        break;
      case IsmType.ROUTING:
      case IsmType.FALLBACK_ROUTING:
      case IsmType.ICA_ROUTING:
      case IsmType.AMOUNT_ROUTING:
        contract = await this.deployRoutingIsm({
          destination,
          config,
          origin,
          mailbox,
          existingIsmAddress,
          logger,
        });
        break;
      case IsmType.AGGREGATION:
      case IsmType.STORAGE_AGGREGATION:
        contract = await this.deployAggregationIsm({
          destination,
          config,
          origin,
          mailbox,
          logger,
        });
        break;
      case IsmType.OP_STACK:
        contract = await this.deployer.deployContract(destination, ismType, [
          config.nativeBridge,
        ]);
        break;
      case IsmType.PAUSABLE:
        contract = await this.deployer.deployContract(
          destination,
          IsmType.PAUSABLE,
          [config.owner],
        );
        break;
      case IsmType.TRUSTED_RELAYER:
        assert(mailbox, `Mailbox address is required for deploying ${ismType}`);
        contract = await this.deployer.deployContract(
          destination,
          IsmType.TRUSTED_RELAYER,
          [mailbox, config.relayer],
        );
        break;
      case IsmType.TEST_ISM:
        contract = await this.deployer.deployContract(
          destination,
          IsmType.TEST_ISM,
          [],
        );
        break;
      case IsmType.ARB_L2_TO_L1:
        contract = await this.deployer.deployContract(
          destination,
          IsmType.ARB_L2_TO_L1,
          [config.bridge],
        );
        break;
      case IsmType.CCIP:
        contract = await this.deployCCIPIsm(destination, config);
        break;
      default:
        throw new Error(`Unsupported ISM type ${ismType}`);
    }

    if (!this.deployedIsms[destination]) {
      this.deployedIsms[destination] = {};
    }
    if (origin) {
      // if we're deploying network-specific contracts (e.g. ISMs), store them as sub-entry
      // under that network's key (`origin`)
      if (!this.deployedIsms[destination][origin]) {
        this.deployedIsms[destination][origin] = {};
      }
      this.deployedIsms[destination][origin][ismType] = contract;
    } else {
      // otherwise store the entry directly
      this.deployedIsms[destination][ismType] = contract;
    }

    return contract;
  }

  protected async deployCCIPIsm(
    _destination: ChainName,
    _config: CCIPIsmConfig,
  ): Promise<CCIPIsm> {
    throw new Error('CCIP ISM deployment not yet implemented');
  }

  protected async deployMultisigIsm(
    destination: ChainName,
    config: MultisigIsmConfig,
    logger: Logger,
  ): Promise<IMultisigIsm> {
    const signer = this.multiProvider.getSigner(destination);

    const deployStatic = (factory: StaticThresholdAddressSetFactory) =>
      this.deployStaticAddressSet(
        destination,
        factory,
        config.validators,
        logger,
        config.threshold,
      );

    const deployStorage = async (
      factory:
        | StorageMerkleRootMultisigIsm__factory
        | StorageMessageIdMultisigIsm__factory,
    ) => {
      const contract = await this.multiProvider.handleDeploy(
        destination,
        factory,
        [config.validators, config.threshold],
      );
      return contract.address;
    };

    let address: string;
    switch (config.type) {
      case IsmType.MERKLE_ROOT_MULTISIG:
        address = await deployStatic(
          this.getContracts(destination).staticMerkleRootMultisigIsmFactory,
        );
        break;
      case IsmType.MESSAGE_ID_MULTISIG:
        address = await deployStatic(
          this.getContracts(destination).staticMessageIdMultisigIsmFactory,
        );
        break;
      // TODO: support using minimal proxy factories for storage multisig ISMs too
      case IsmType.STORAGE_MERKLE_ROOT_MULTISIG:
        address = await deployStorage(
          new StorageMerkleRootMultisigIsm__factory(),
        );
        break;
      case IsmType.STORAGE_MESSAGE_ID_MULTISIG:
        address = await deployStorage(
          new StorageMessageIdMultisigIsm__factory(),
        );
        break;
      default:
        throw new Error(`Unsupported multisig ISM type ${config.type}`);
    }

    return IMultisigIsm__factory.connect(address, signer);
  }

  protected async deployWeightedMultisigIsm(
    destination: ChainName,
    config: WeightedMultisigIsmConfig,
    logger: Logger,
  ): Promise<IMultisigIsm> {
    const signer = this.multiProvider.getSigner(destination);
    const weightedmultisigIsmFactory =
      config.type === IsmType.WEIGHTED_MERKLE_ROOT_MULTISIG
        ? this.getContracts(destination)
            .staticMerkleRootWeightedMultisigIsmFactory
        : this.getContracts(destination)
            .staticMessageIdWeightedMultisigIsmFactory;

    const address = await this.deployStaticWeightedValidatorSet(
      destination,
      weightedmultisigIsmFactory,
      config.validators,
      config.thresholdWeight,
      logger,
    );

    return IMultisigIsm__factory.connect(address, signer);
  }

  protected async deployRoutingIsm(params: {
    destination: ChainName;
    config: RoutingIsmConfig;
    origin?: ChainName;
    mailbox?: Address;
    existingIsmAddress?: Address;
    logger: Logger;
  }): Promise<IRoutingIsm> {
    const { config } = params;

    if (config.type === IsmType.ICA_ROUTING) {
      return this.deployIcaIsm(params);
    }

    if (config.type === IsmType.AMOUNT_ROUTING) {
      return this.deployAmountRoutingIsm({
        config: config,
        destination: params.destination,
        origin: params.origin,
        mailbox: params.mailbox,
      });
    }

    return this.deployOwnableRoutingIsm({
      ...params,
      // Can't pass params directly because ts will complain that the types do not match
      config,
    });
  }

  private async deployIcaIsm(params: {
    destination: ChainName;
    config: RoutingIsmConfig;
    mailbox?: Address;
  }): Promise<IRoutingIsm> {
    if (!params.mailbox) {
      throw new Error('Mailbox address is required for deploying ICA ISM');
    }

    return this.multiProvider.handleDeploy(
      params.destination,
      new InterchainAccountIsm__factory(),
      [params.mailbox],
    );
  }

  private async deployAmountRoutingIsm(params: {
    destination: ChainName;
    config: AmountRoutingIsmConfig;
    origin?: ChainName;
    mailbox?: Address;
  }): Promise<IRoutingIsm> {
    const { threshold, lowerIsm, upperIsm } = params.config;

    const addresses: Address[] = [];
    for (const module of [lowerIsm, upperIsm]) {
      const submodule = await this.deploy({
        destination: params.destination,
        config: module,
        origin: params.origin,
        mailbox: params.mailbox,
      });
      addresses.push(submodule.address);
    }

    const [lowerIsmAddress, upperIsmAddress] = addresses;

    return this.multiProvider.handleDeploy(
      params.destination,
      new AmountRoutingIsm__factory(),
      [lowerIsmAddress, upperIsmAddress, threshold],
    );
  }

  private async deployOwnableRoutingIsm(params: {
    destination: ChainName;
    config: DomainRoutingIsmConfig;
    origin?: ChainName;
    mailbox?: Address;
    existingIsmAddress?: Address;
    logger: Logger;
  }): Promise<IRoutingIsm> {
    const { destination, config, mailbox, existingIsmAddress, logger } = params;
    const overrides = this.multiProvider.getTransactionOverrides(destination);
    const domainRoutingIsmFactory =
      this.getContracts(destination).domainRoutingIsmFactory;
    let routingIsm: DomainRoutingIsm | DefaultFallbackRoutingIsm;
    // filtering out domains which are not part of the multiprovider
    config.domains = objFilter(config.domains, (domain, _): _ is IsmConfig => {
      const domainId = this.multiProvider.tryGetDomainId(domain);
      if (domainId === null) {
        logger.warn(
          `Domain ${domain} doesn't have chain metadata provided, skipping ...`,
        );
      }
      return domainId !== null;
    });
    const safeConfigDomains = Object.keys(config.domains).map((domain) =>
      this.multiProvider.getDomainId(domain),
    );
    const delta: RoutingIsmDelta = existingIsmAddress
      ? await routingModuleDelta(
          destination,
          existingIsmAddress,
          config,
          this.multiProvider,
          this.getContracts(destination),
          mailbox,
        )
      : {
          domainsToUnenroll: [],
          domainsToEnroll: safeConfigDomains,
        };

    const signer = this.multiProvider.getSigner(destination);
    const provider = this.multiProvider.getProvider(destination);
    let isOwner = false;
    if (existingIsmAddress) {
      const owner = await DomainRoutingIsm__factory.connect(
        existingIsmAddress,
        provider,
      ).owner();
      isOwner = eqAddress(await signer.getAddress(), owner);
    }

    // reconfiguring existing routing ISM
    if (existingIsmAddress && isOwner && !delta.mailbox) {
      const isms: Record<Domain, Address> = {};
      routingIsm = DomainRoutingIsm__factory.connect(
        existingIsmAddress,
        this.multiProvider.getSigner(destination),
      );
      // deploying all the ISMs which have to be updated
      for (const originDomain of delta.domainsToEnroll) {
        const origin = this.multiProvider.getChainName(originDomain); // already filtered to only include domains in the multiprovider
        logger.debug(
          `Reconfiguring preexisting routing ISM at for origin ${origin}...`,
        );
        const ism = await this.deploy({
          destination,
          config: config.domains[origin],
          origin,
          mailbox,
        });
        isms[originDomain] = ism.address;
        const tx = await routingIsm.set(
          originDomain,
          isms[originDomain],
          overrides,
        );
        await this.multiProvider.handleTx(destination, tx);
      }
      // unenrolling domains if needed
      for (const originDomain of delta.domainsToUnenroll) {
        logger.debug(
          `Unenrolling originDomain ${originDomain} from preexisting routing ISM at ${existingIsmAddress}...`,
        );
        const tx = await routingIsm.remove(originDomain, overrides);
        await this.multiProvider.handleTx(destination, tx);
      }
      // transfer ownership if needed
      if (delta.owner) {
        logger.debug(`Transferring ownership of routing ISM...`);
        const tx = await routingIsm.transferOwnership(delta.owner, overrides);
        await this.multiProvider.handleTx(destination, tx);
      }
    } else {
      const isms: ChainMap<Address> = {};
      for (const origin of Object.keys(config.domains)) {
        const ism = await this.deploy({
          destination,
          config: config.domains[origin],
          origin,
          mailbox,
        });
        isms[origin] = ism.address;
      }
      const submoduleAddresses = Object.values(isms);
      let receipt: ethers.providers.TransactionReceipt;
      if (config.type === IsmType.FALLBACK_ROUTING) {
        // deploying new fallback routing ISM
        if (!mailbox) {
          throw new Error(
            'Mailbox address is required for deploying fallback routing ISM',
          );
        }
        logger.debug('Deploying fallback routing ISM ...');
        routingIsm = await this.multiProvider.handleDeploy(
          destination,
          new DefaultFallbackRoutingIsm__factory(),
          [mailbox],
        );
        // TODO: Should verify contract here
        logger.debug('Initialising fallback routing ISM ...');
        receipt = await this.multiProvider.handleTx(
          destination,
          routingIsm['initialize(address,uint32[],address[])'](
            config.owner,
            safeConfigDomains,
            submoduleAddresses,
            overrides,
          ),
        );
      } else {
        // deploying new domain routing ISM
        const owner = config.owner;
        // estimate gas
        const estimatedGas = await domainRoutingIsmFactory.estimateGas.deploy(
          owner,
          safeConfigDomains,
          submoduleAddresses,
          overrides,
        );
        // add gas buffer
        const tx = await domainRoutingIsmFactory.deploy(
          owner,
          safeConfigDomains,
          submoduleAddresses,
          {
            gasLimit: addBufferToGasLimit(estimatedGas),
            ...overrides,
          },
        );
        // TODO: Should verify contract here
        receipt = await this.multiProvider.handleTx(destination, tx);

        // TODO: Break this out into a generalized function
        const dispatchLogs = receipt.logs
          .map((log) => {
            try {
              return domainRoutingIsmFactory.interface.parseLog(log);
            } catch {
              return undefined;
            }
          })
          .filter(
            (log): log is ethers.utils.LogDescription =>
              !!log && log.name === 'ModuleDeployed',
          );
        if (dispatchLogs.length === 0) {
          throw new Error('No ModuleDeployed event found');
        }
        const moduleAddress = dispatchLogs[0].args['module'];
        routingIsm = DomainRoutingIsm__factory.connect(
          moduleAddress,
          this.multiProvider.getSigner(destination),
        );
      }
    }
    return routingIsm;
  }

  protected async deployAggregationIsm(params: {
    destination: ChainName;
    config: AggregationIsmConfig;
    origin?: ChainName;
    mailbox?: Address;
    logger: Logger;
  }): Promise<IAggregationIsm> {
    const { destination, config, origin, mailbox } = params;
    const signer = this.multiProvider.getSigner(destination);

    const addresses: Address[] = [];
    for (const module of config.modules) {
      const submodule = await this.deploy({
        destination,
        config: module,
        origin,
        mailbox,
      });
      addresses.push(submodule.address);
    }

    let ismAddress: string;
    if (config.type === IsmType.STORAGE_AGGREGATION) {
      // TODO: support using minimal proxy factories for storage aggregation ISMs too
      const factory = new StorageAggregationIsm__factory().connect(signer);
      const ism = await this.multiProvider.handleDeploy(destination, factory, [
        addresses,
        config.threshold,
      ]);
      ismAddress = ism.address;
    } else {
      const staticAggregationIsmFactory =
        this.getContracts(destination).staticAggregationIsmFactory;

      ismAddress = await this.deployStaticAddressSet(
        destination,
        staticAggregationIsmFactory,
        addresses,
        params.logger,
        config.threshold,
      );
    }

    return IAggregationIsm__factory.connect(ismAddress, signer);
  }

  async deployStaticAddressSet(
    chain: ChainName,
    factory: StaticThresholdAddressSetFactory | StaticAddressSetFactory,
    values: Address[],
    logger: Logger,
    threshold = values.length,
  ): Promise<Address> {
    const sorted = [...values].sort();

    const address = await factory['getAddress(address[],uint8)'](
      sorted,
      threshold,
    );
    const code = await this.multiProvider.getProvider(chain).getCode(address);
    if (code === '0x') {
      logger.debug(
        `Deploying new ${threshold} of ${values.length} address set to ${chain}`,
      );
      const overrides = this.multiProvider.getTransactionOverrides(chain);

      // estimate gas
      const estimatedGas = await factory.estimateGas['deploy(address[],uint8)'](
        sorted,
        threshold,
        overrides,
      );
      // add gas buffer
      const hash = await factory['deploy(address[],uint8)'](sorted, threshold, {
        gasLimit: addBufferToGasLimit(estimatedGas),
        ...overrides,
      });

      await this.multiProvider.handleTx(chain, hash);
      // TODO: add proxy verification artifact?
    } else {
      logger.debug(
        `Recovered ${threshold} of ${values.length} address set on ${chain}: ${address}`,
      );
    }
    return address;
  }

  async deployStaticWeightedValidatorSet(
    chain: ChainName,
    factory: StaticWeightedValidatorSetFactory,
    values: IStaticWeightedMultisigIsm.ValidatorInfoStruct[],
    thresholdWeight = 66e8,
    logger: Logger,
  ): Promise<Address> {
    const sorted = [...values].sort();

    const address = await factory['getAddress((address,uint96)[],uint96)'](
      sorted,
      thresholdWeight,
    );
    const code = await this.multiProvider.getProvider(chain).getCode(address);
    if (code === '0x') {
      logger.debug(
        `Deploying new weighted set of ${values.length} validators with a threshold weight ${thresholdWeight} on ${chain} `,
      );
      const overrides = this.multiProvider.getTransactionOverrides(chain);

      // estimate gas
      const estimatedGas = await factory.estimateGas[
        'deploy((address,uint96)[],uint96)'
      ](sorted, thresholdWeight, overrides);
      // add gas buffer
      const hash = await factory['deploy((address,uint96)[],uint96)'](
        sorted,
        thresholdWeight,
        {
          gasLimit: addBufferToGasLimit(estimatedGas),
          ...overrides,
        },
      );

      await this.multiProvider.handleTx(chain, hash);
      // TODO: add proxy verification artifact?
    } else {
      logger.debug(
        `Recovered weighted set of ${values.length} validators on ${chain} with a threshold weight ${thresholdWeight}: ${address}`,
      );
    }
    return address;
  }
}<|MERGE_RESOLUTION|>--- conflicted
+++ resolved
@@ -55,11 +55,8 @@
 
 import {
   AggregationIsmConfig,
-<<<<<<< HEAD
   AmountRoutingIsmConfig,
-=======
   CCIPIsmConfig,
->>>>>>> e78060d7
   DeployedIsm,
   DeployedIsmType,
   DomainRoutingIsmConfig,

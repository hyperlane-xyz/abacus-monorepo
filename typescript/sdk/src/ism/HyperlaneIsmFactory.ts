--- conflicted
+++ resolved
@@ -150,28 +150,11 @@
   private async deployRoutingIsm(chain: ChainName, config: RoutingIsmConfig) {
     const signer = this.multiProvider.getSigner(chain);
     const routingIsmFactory = this.getContracts(chain).routingIsmFactory;
-<<<<<<< HEAD
     const isms: ChainMap<Address> = {};
-    // deploy for all origins in parallel, keep running even if some fail
-    await Promise.allSettled(
-      Object.keys(config.domains).map(async (origin) => {
-        const ism = await this.deploy(chain, config.domains[origin], origin);
-        isms[origin] = ism.address;
-      }),
-    ).then((results) => {
-      results.forEach((result) => {
-        if (result.status === 'rejected') {
-          this.logger(`Failed to deploy routing ISM: ${result.reason}`);
-        }
-      });
-    });
-=======
-    const isms: ChainMap<types.Address> = {};
     for (const origin of Object.keys(config.domains)) {
       const ism = await this.deploy(chain, config.domains[origin], origin);
       isms[origin] = ism.address;
     }
->>>>>>> 2fc4903a
     const domains = Object.keys(isms).map((chain) =>
       this.multiProvider.getDomainId(chain),
     );

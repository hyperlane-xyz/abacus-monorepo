import { ethers } from 'ethers';
import { Logger } from 'pino';

import {
  DefaultFallbackRoutingIsm__factory,
  DomainRoutingIsm,
  DomainRoutingIsmFactory__factory,
  DomainRoutingIsm__factory,
  IAggregationIsm,
  IAggregationIsm__factory,
  IInterchainSecurityModule__factory,
  IMultisigIsm,
  IMultisigIsm__factory,
  IRoutingIsm,
  OPStackIsm__factory,
  Ownable__factory,
  PausableIsm__factory,
  TestIsm__factory,
  TrustedRelayerIsm__factory,
} from '@hyperlane-xyz/core';
import {
  Address,
  ProtocolType,
  assert,
  configDeepEquals,
  eqAddress,
  normalizeConfig,
  objFilter,
  rootLogger,
} from '@hyperlane-xyz/utils';
import { Domain } from '@hyperlane-xyz/utils';

import { attachAndConnectContracts } from '../contracts/contracts.js';
import { HyperlaneAddresses, HyperlaneContracts } from '../contracts/types.js';
import {
  HyperlaneModule,
  HyperlaneModuleParams,
} from '../core/AbstractHyperlaneModule.js';
import { EvmModuleDeployer } from '../deploy/EvmModuleDeployer.js';
import {
  ProxyFactoryFactories,
  proxyFactoryFactories,
} from '../deploy/contracts.js';
import { ContractVerifier } from '../deploy/verify/ContractVerifier.js';
import { MultiProvider } from '../providers/MultiProvider.js';
import { AnnotatedEV5Transaction } from '../providers/ProviderType.js';
import { ChainName, ChainNameOrId } from '../types.js';
import { findMatchingLogEvents } from '../utils/logUtils.js';

import { EvmIsmReader } from './EvmIsmReader.js';
import { IsmConfigSchema } from './schemas.js';
import {
  AggregationIsmConfig,
  DeployedIsm,
  IsmConfig,
  IsmType,
  MUTABLE_ISM_TYPE,
  MultisigIsmConfig,
  RoutingIsmConfig,
} from './types.js';
import { calculateDomainRoutingDelta } from './utils.js';

type IsmModuleAddresses = {
  deployedIsm: Address;
  mailbox: Address;
};

export class EvmIsmModule extends HyperlaneModule<
  ProtocolType.Ethereum,
  IsmConfig,
  HyperlaneAddresses<ProxyFactoryFactories> & IsmModuleAddresses
> {
  protected readonly logger = rootLogger.child({ module: 'EvmIsmModule' });
  protected readonly reader: EvmIsmReader;
  protected readonly deployer: EvmModuleDeployer<any>;
  protected readonly factories: HyperlaneContracts<ProxyFactoryFactories>;

  // Adding these to reduce how often we need to grab from MultiProvider.
  public readonly chain: ChainName;
  // We use domainId here because MultiProvider.getDomainId() will always
  // return a number, and EVM the domainId and chainId are the same.
  public readonly domainId: Domain;

  protected constructor(
    protected readonly multiProvider: MultiProvider,
    params: HyperlaneModuleParams<
      IsmConfig,
      HyperlaneAddresses<ProxyFactoryFactories> & IsmModuleAddresses
    >,
    contractVerifier?: ContractVerifier,
  ) {
    params.config = IsmConfigSchema.parse(params.config);
    super(params);

    this.reader = new EvmIsmReader(multiProvider, params.chain);
    this.deployer = new EvmModuleDeployer(
      this.multiProvider,
      {},
      this.logger,
      contractVerifier,
    );

    this.factories = attachAndConnectContracts(
      {
        staticMerkleRootMultisigIsmFactory:
          params.addresses.staticMerkleRootMultisigIsmFactory,
        staticMessageIdMultisigIsmFactory:
          params.addresses.staticMessageIdMultisigIsmFactory,
        staticAggregationIsmFactory:
          params.addresses.staticAggregationIsmFactory,
        staticAggregationHookFactory:
          params.addresses.staticAggregationHookFactory,
        domainRoutingIsmFactory: params.addresses.domainRoutingIsmFactory,
      },
      proxyFactoryFactories,
      multiProvider.getSigner(params.chain),
    );

    this.chain = this.multiProvider.getChainName(this.params.chain);
    this.domainId = this.multiProvider.getDomainId(this.chain);
  }

  public async read(): Promise<IsmConfig> {
    return typeof this.params.config === 'string'
      ? this.params.addresses.deployedIsm
      : this.reader.deriveIsmConfig(this.params.addresses.deployedIsm);
  }

  // whoever calls update() needs to ensure that targetConfig has a valid owner
  public async update(
    targetConfig: IsmConfig,
  ): Promise<AnnotatedEV5Transaction[]> {
    targetConfig = IsmConfigSchema.parse(targetConfig);

    // Do not support updating to a custom ISM address
    if (typeof targetConfig === 'string') {
      throw new Error(
        'Invalid targetConfig: Updating to a custom ISM address is not supported. Please provide a valid ISM configuration.',
      );
    }

    // save current config for comparison
    // normalize the config to ensure it's in a consistent format for comparison
    const currentConfig = normalizeConfig(await this.read());

    // Update the config
    this.params.config = targetConfig;

    // if it's a fallback routing ISM, do a mailbox diff check

    // If configs match, no updates needed
    if (configDeepEquals(currentConfig, targetConfig)) {
      return [];
    }

    // Else, we have to figure out what an update for this ISM entails
    // Check if we need to deploy a new ISM
    if (
      // if updating from an address/custom config to a proper ISM config, do a new deploy
      typeof currentConfig === 'string' ||
      // if updating a proper ISM config whose types are different, do a new deploy
      currentConfig.type !== targetConfig.type ||
      // if it is not a mutable ISM, do a new deploy
      !MUTABLE_ISM_TYPE.includes(targetConfig.type)
    ) {
      const contract = await this.deploy({
        config: targetConfig,
      });

      this.params.addresses.deployedIsm = contract.address;
      return [];
    }

    // At this point, only the 3 ownable/mutable ISM types should remain: PAUSABLE, ROUTING, FALLBACK_ROUTING
    if (
      targetConfig.type !== IsmType.PAUSABLE &&
      targetConfig.type !== IsmType.ROUTING &&
      targetConfig.type !== IsmType.FALLBACK_ROUTING
    ) {
      throw new Error(`Unsupported ISM type ${targetConfig.type}`);
    }

    const logger = this.logger.child({
      destination: this.chain,
      ismType: targetConfig.type,
    });
    logger.debug(`Updating ${targetConfig.type} on ${this.chain}`);

<<<<<<< HEAD
=======
    // if it's a fallback routing ISM, do a mailbox diff check and deploy a new ISM if needed
    if (targetConfig.type === IsmType.FALLBACK_ROUTING) {
      // can only retrieve mailbox address if current ISM type is also Fallback Routing
      const mailboxAddress =
        currentConfig.type === IsmType.FALLBACK_ROUTING
          ? await MailboxClient__factory.connect(
              this.args.addresses.deployedIsm,
              provider,
            ).mailbox()
          : ''; // empty string to force a mailbox diff

      // if mailbox delta, deploy new routing ISM before updating
      // this will always be the case if the current ISM is not a fallback routing ISM
      if (!eqAddress(mailboxAddress, this.args.addresses.mailbox)) {
        const newIsm = await this.deployRoutingIsm({
          config: targetConfig,
          logger,
        });

        this.args.addresses.deployedIsm = newIsm.address;
      }
    }

>>>>>>> befc38da
    // if it's either of the routing ISMs, update their submodules
    let updateTxs: AnnotatedEV5Transaction[] = [];
    if (
      targetConfig.type === IsmType.ROUTING ||
      targetConfig.type === IsmType.FALLBACK_ROUTING
    ) {
      updateTxs = await this.updateRoutingIsm({
        current: currentConfig as RoutingIsmConfig,
        target: targetConfig,
        logger,
      });
    }

    // Lastly, check if the resolved owner is different from the current owner
    const provider = this.multiProvider.getProvider(this.chain);
    const owner = await Ownable__factory.connect(
      this.params.addresses.deployedIsm,
      provider,
    ).owner();

    // Return an ownership transfer transaction if required
    if (!eqAddress(targetConfig.owner, owner)) {
      updateTxs.push({
        annotation: 'Transferring ownership of ownable ISM...',
        chainId: this.domainId,
        to: this.params.addresses.deployedIsm,
        data: Ownable__factory.createInterface().encodeFunctionData(
          'transferOwnership(address)',
          [targetConfig.owner],
        ),
      });
    }

    return updateTxs;
  }

  // manually write static create function
  public static async create({
    chain,
    config,
    proxyFactoryFactories,
    mailbox,
    multiProvider,
  }: {
    chain: ChainNameOrId;
    config: IsmConfig;
    proxyFactoryFactories: HyperlaneAddresses<ProxyFactoryFactories>;
    mailbox: Address;
    multiProvider: MultiProvider;
  }): Promise<EvmIsmModule> {
    // instantiate new EvmIsmModule
    const module = new EvmIsmModule(multiProvider, {
      addresses: {
        ...proxyFactoryFactories,
        mailbox,
        deployedIsm: ethers.constants.AddressZero,
      },
      chain,
      config,
    });

    // deploy ISM and assign address to module
    const deployedIsm = await module.deploy({ config });
    module.params.addresses.deployedIsm = deployedIsm.address;

    return module;
  }

  protected async updateRoutingIsm({
    current,
    target,
    logger,
  }: {
    current: RoutingIsmConfig;
    target: RoutingIsmConfig;
    logger: Logger;
  }): Promise<AnnotatedEV5Transaction[]> {
    const routingIsmInterface = DomainRoutingIsm__factory.createInterface();
    const updateTxs = [];

    // filter out domains which are not part of the multiprovider
    current = {
      ...current,
      domains: this.filterRoutingIsmDomains({
        config: current,
      }).availableDomains,
    };
    target = {
      ...target,
      domains: this.filterRoutingIsmDomains({
        config: target,
      }).availableDomains,
    };

    const { domainsToEnroll, domainsToUnenroll } = calculateDomainRoutingDelta(
      current,
      target,
    );

    // Enroll domains
    for (const origin of domainsToEnroll) {
      logger.debug(
        `Reconfiguring preexisting routing ISM for origin ${origin}...`,
      );
      const ism = await this.deploy({
        config: target.domains[origin],
      });

      const domainId = this.multiProvider.getDomainId(origin);
      updateTxs.push({
        annotation: `Setting new ISM for origin ${origin}...`,
        chainId: this.domainId,
        to: this.params.addresses.deployedIsm,
        data: routingIsmInterface.encodeFunctionData('set(uint32,address)', [
          domainId,
          ism.address,
        ]),
      });
    }

    // Unenroll domains
    for (const origin of domainsToUnenroll) {
      const domainId = this.multiProvider.getDomainId(origin);
      updateTxs.push({
        annotation: `Unenrolling originDomain ${domainId} from preexisting routing ISM at ${this.params.addresses.deployedIsm}...`,
        chainId: this.domainId,
        to: this.params.addresses.deployedIsm,
        data: routingIsmInterface.encodeFunctionData('remove(uint32)', [
          domainId,
        ]),
      });
    }

    return updateTxs;
  }

  protected async deploy({
    config,
  }: {
    config: IsmConfig;
  }): Promise<DeployedIsm> {
    config = IsmConfigSchema.parse(config);

    // If it's an address ISM, just return a base ISM
    if (typeof config === 'string') {
      // TODO: https://github.com/hyperlane-xyz/hyperlane-monorepo/issues/3773
      // we can remove the ts-ignore once we have a proper type for address ISMs
      // @ts-ignore
      return IInterchainSecurityModule__factory.connect(
        config,
        this.multiProvider.getSignerOrProvider(this.params.chain),
      );
    }

    const ismType = config.type;
    const logger = rootLogger.child({ chainName: this.chain, ismType });

    logger.debug(`Deploying ${ismType} to ${this.params.chain}`);

    switch (ismType) {
      case IsmType.MESSAGE_ID_MULTISIG:
      case IsmType.MERKLE_ROOT_MULTISIG:
        return this.deployMultisigIsm({
          config,
          logger,
        });

      case IsmType.ROUTING:
      case IsmType.FALLBACK_ROUTING:
        return this.deployRoutingIsm({
          config,
          logger,
        });

      case IsmType.AGGREGATION:
        return this.deployAggregationIsm({
          config,
          logger,
        });

      case IsmType.OP_STACK:
        return this.deployer.deployContractFromFactory({
          chain: this.chain,
          factory: new OPStackIsm__factory(),
          contractName: IsmType.OP_STACK,
          constructorArgs: [config.nativeBridge],
        });

      case IsmType.PAUSABLE:
        return this.deployer.deployContractFromFactory({
          chain: this.chain,
          factory: new PausableIsm__factory(),
          contractName: IsmType.PAUSABLE,
          constructorArgs: [config.owner],
        });

      case IsmType.TRUSTED_RELAYER:
        assert(
          this.params.addresses.mailbox,
          `Mailbox address is required for deploying ${ismType}`,
        );
        return this.deployer.deployContractFromFactory({
          chain: this.chain,
          factory: new TrustedRelayerIsm__factory(),
          contractName: IsmType.TRUSTED_RELAYER,
          constructorArgs: [this.params.addresses.mailbox, config.relayer],
        });

      case IsmType.TEST_ISM:
        return this.deployer.deployContractFromFactory({
          chain: this.chain,
          factory: new TestIsm__factory(),
          contractName: IsmType.TEST_ISM,
          constructorArgs: [],
        });

      default:
        throw new Error(`Unsupported ISM type ${ismType}`);
    }
  }

  protected async deployMultisigIsm({
    config,
    logger,
  }: {
    config: MultisigIsmConfig;
    logger: Logger;
  }): Promise<IMultisigIsm> {
    const signer = this.multiProvider.getSigner(this.chain);
    const factoryName =
      config.type === IsmType.MERKLE_ROOT_MULTISIG
        ? 'staticMerkleRootMultisigIsmFactory'
        : 'staticMessageIdMultisigIsmFactory';

    const address = await EvmModuleDeployer.deployStaticAddressSet({
      chain: this.chain,
      factory: this.factories[factoryName],
      values: config.validators,
      logger,
      threshold: config.threshold,
      multiProvider: this.multiProvider,
    });

    return IMultisigIsm__factory.connect(address, signer);
  }

  protected async deployRoutingIsm({
    config,
    logger,
  }: {
    config: RoutingIsmConfig;
    logger: Logger;
  }): Promise<IRoutingIsm> {
    // filter out domains which are not part of the multiprovider
    const { availableDomains, availableDomainIds } =
      this.filterRoutingIsmDomains({
        config,
      });
    config = {
      ...config,
      domains: availableDomains,
    };

    // deploy the submodules first
    const submoduleAddresses: Address[] = [];
    for (const origin of Object.keys(config.domains)) {
      const { address } = await this.deploy({
        config: config.domains[origin],
      });
      submoduleAddresses.push(address);
    }

    if (config.type === IsmType.FALLBACK_ROUTING) {
      // deploy the fallback routing ISM
      logger.debug('Deploying fallback routing ISM ...');
      const ism = await this.multiProvider.handleDeploy(
        this.chain,
        new DefaultFallbackRoutingIsm__factory(),
        [this.params.addresses.mailbox],
      );

      // initialize the fallback routing ISM
      logger.debug('Initializing fallback routing ISM ...');
      const tx = await ism['initialize(address,uint32[],address[])'](
        config.owner,
        availableDomainIds,
        submoduleAddresses,
      );

      await this.multiProvider.handleTx(this.chain, tx);
      // return the fallback routing ISM
      return ism;
    }

    // then deploy the domain routing ISM
    logger.debug('Deploying domain routing ISM ...');
    return this.deployDomainRoutingIsm({
      owner: config.owner,
      domainIds: availableDomainIds,
      submoduleAddresses,
    });
  }

  protected async deployDomainRoutingIsm({
    owner,
    domainIds,
    submoduleAddresses,
  }: {
    owner: string;
    domainIds: number[];
    submoduleAddresses: string[];
  }): Promise<DomainRoutingIsm> {
    const overrides = this.multiProvider.getTransactionOverrides(
      this.params.chain,
    );

    const signer = this.multiProvider.getSigner(this.params.chain);
    const domainRoutingIsmFactory = DomainRoutingIsmFactory__factory.connect(
      this.params.addresses.domainRoutingIsmFactory,
      signer,
    );

    // estimate gas
    const estimatedGas = await domainRoutingIsmFactory.estimateGas.deploy(
      owner,
      domainIds,
      submoduleAddresses,
      overrides,
    );

<<<<<<< HEAD
    const receipt = await this.multiProvider.handleTx(this.params.chain, tx);
=======
    // deploying new domain routing ISM, add 10% buffer
    const tx = await domainRoutingIsmFactory.deploy(
      owner,
      domainIds,
      submoduleAddresses,
      {
        ...overrides,
        gasLimit: estimatedGas.add(estimatedGas.div(10)), // 10% buffer
      },
    );

    const receipt = await this.multiProvider.handleTx(this.args.chain, tx);
>>>>>>> befc38da
    const dispatchLogs = findMatchingLogEvents(
      receipt.logs,
      domainRoutingIsmFactory.interface,
      'ModuleDeployed',
    );

    if (dispatchLogs.length === 0) {
      throw new Error('No ModuleDeployed event found');
    }

    const moduleAddress = dispatchLogs[0].args['module'];
    return DomainRoutingIsm__factory.connect(moduleAddress, signer);
  }

  protected async deployAggregationIsm({
    config,
    logger,
  }: {
    config: AggregationIsmConfig;
    logger: Logger;
  }): Promise<IAggregationIsm> {
    const addresses: Address[] = [];
    // Needs to be deployed sequentially because Ethers will throw `Error: replacement fee too low`
    for (const module of config.modules) {
      const submodule = await this.deploy({ config: module });
      addresses.push(submodule.address);
    }

    const factoryName = 'staticAggregationIsmFactory';
    const address = await EvmModuleDeployer.deployStaticAddressSet({
      chain: this.chain,
      factory: this.factories[factoryName],
      values: addresses,
      logger: logger,
      threshold: config.threshold,
      multiProvider: this.multiProvider,
    });

    const signer = this.multiProvider.getSigner(this.params.chain);
    return IAggregationIsm__factory.connect(address, signer);
  }

  // filtering out domains which are not part of the multiprovider
  private filterRoutingIsmDomains({ config }: { config: RoutingIsmConfig }) {
    const availableDomainIds: number[] = [];
    const availableDomains = objFilter(
      config.domains,
      (domain, _): _ is IsmConfig => {
        const domainId = this.multiProvider.tryGetDomainId(domain);
        if (domainId === null) {
          this.logger.warn(
            `Domain ${domain} doesn't have chain metadata provided, skipping ...`,
          );
          return false;
        }

        availableDomainIds.push(domainId);
        return true;
      },
    );

    return { availableDomains, availableDomainIds };
  }
}<|MERGE_RESOLUTION|>--- conflicted
+++ resolved
@@ -186,32 +186,6 @@
     });
     logger.debug(`Updating ${targetConfig.type} on ${this.chain}`);
 
-<<<<<<< HEAD
-=======
-    // if it's a fallback routing ISM, do a mailbox diff check and deploy a new ISM if needed
-    if (targetConfig.type === IsmType.FALLBACK_ROUTING) {
-      // can only retrieve mailbox address if current ISM type is also Fallback Routing
-      const mailboxAddress =
-        currentConfig.type === IsmType.FALLBACK_ROUTING
-          ? await MailboxClient__factory.connect(
-              this.args.addresses.deployedIsm,
-              provider,
-            ).mailbox()
-          : ''; // empty string to force a mailbox diff
-
-      // if mailbox delta, deploy new routing ISM before updating
-      // this will always be the case if the current ISM is not a fallback routing ISM
-      if (!eqAddress(mailboxAddress, this.args.addresses.mailbox)) {
-        const newIsm = await this.deployRoutingIsm({
-          config: targetConfig,
-          logger,
-        });
-
-        this.args.addresses.deployedIsm = newIsm.address;
-      }
-    }
-
->>>>>>> befc38da
     // if it's either of the routing ISMs, update their submodules
     let updateTxs: AnnotatedEV5Transaction[] = [];
     if (
@@ -542,9 +516,6 @@
       overrides,
     );
 
-<<<<<<< HEAD
-    const receipt = await this.multiProvider.handleTx(this.params.chain, tx);
-=======
     // deploying new domain routing ISM, add 10% buffer
     const tx = await domainRoutingIsmFactory.deploy(
       owner,
@@ -556,8 +527,7 @@
       },
     );
 
-    const receipt = await this.multiProvider.handleTx(this.args.chain, tx);
->>>>>>> befc38da
+    const receipt = await this.multiProvider.handleTx(this.params.chain, tx);
     const dispatchLogs = findMatchingLogEvents(
       receipt.logs,
       domainRoutingIsmFactory.interface,

import { SignerWithAddress } from '@nomiclabs/hardhat-ethers/signers.js';
import hre from 'hardhat';
import { before } from 'mocha';
import sinon from 'sinon';

import {
  MerkleTreeHook,
  MerkleTreeHook__factory,
<<<<<<< HEAD
  MockArbBridge__factory,
=======
>>>>>>> 103e6b3e
  TestRecipient,
} from '@hyperlane-xyz/core';
import {
  Address,
  BaseValidator,
  Checkpoint,
  CheckpointWithId,
  Domain,
  S3CheckpointWithId,
  addressToBytes32,
  eqAddress,
  objMap,
  randomElement,
} from '@hyperlane-xyz/utils';

import { testChains } from '../../consts/testChains.js';
import {
  HyperlaneAddresses,
  HyperlaneContracts,
} from '../../contracts/types.js';
import { HyperlaneCore } from '../../core/HyperlaneCore.js';
import { TestCoreDeployer } from '../../core/TestCoreDeployer.js';
import { TestRecipientDeployer } from '../../core/TestRecipientDeployer.js';
import { HyperlaneProxyFactoryDeployer } from '../../deploy/HyperlaneProxyFactoryDeployer.js';
import { ProxyFactoryFactories } from '../../deploy/contracts.js';
import { EvmHookModule } from '../../hook/EvmHookModule.js';
<<<<<<< HEAD
import {
  ArbL2ToL1HookConfig,
  HookType,
  MerkleTreeHookConfig,
} from '../../hook/types.js';
=======
import { HookType, MerkleTreeHookConfig } from '../../hook/types.js';
>>>>>>> 103e6b3e
import { MultiProvider } from '../../providers/MultiProvider.js';
import { randomAddress } from '../../test/testUtils.js';
import { ChainName } from '../../types.js';
import { EvmIsmReader } from '../EvmIsmReader.js';
import { randomIsmConfig } from '../HyperlaneIsmFactory.hardhat-test.js';
import { HyperlaneIsmFactory } from '../HyperlaneIsmFactory.js';

import { BaseMetadataBuilder, MetadataContext } from './builder.js';

const MAX_ISM_DEPTH = 5;
const MAX_NUM_VALIDATORS = 10;
const NUM_RUNS = 16;

describe('BaseMetadataBuilder', () => {
  let core: HyperlaneCore;
  let ismFactory: HyperlaneIsmFactory;
  const merkleHooks: Record<Domain, MerkleTreeHook> = {};
  let testRecipients: Record<ChainName, TestRecipient>;
  let proxyFactoryAddresses: HyperlaneAddresses<ProxyFactoryFactories>;
  let factoryContracts: HyperlaneContracts<ProxyFactoryFactories>;
  let relayer: SignerWithAddress;
  let validators: SignerWithAddress[];
  let metadataBuilder: BaseMetadataBuilder;

  before(async () => {
    [relayer, ...validators] = await hre.ethers.getSigners();
    const multiProvider = MultiProvider.createTestMultiProvider({
      signer: relayer,
    });
    const ismFactoryDeployer = new HyperlaneProxyFactoryDeployer(multiProvider);
    const contractsMap = await ismFactoryDeployer.deploy(
      multiProvider.mapKnownChains(() => ({})),
    );
    ismFactory = new HyperlaneIsmFactory(contractsMap, multiProvider);
    const coreDeployer = new TestCoreDeployer(multiProvider, ismFactory);
    const recipientDeployer = new TestRecipientDeployer(multiProvider);
    testRecipients = objMap(
      await recipientDeployer.deploy(
        Object.fromEntries(testChains.map((c) => [c, {}])),
      ),
      (_, { testRecipient }) => testRecipient,
    );
    core = await coreDeployer.deployApp();
<<<<<<< HEAD
    const _ = objMap(
=======
    const hookConfig = objMap(
>>>>>>> 103e6b3e
      core.chainMap,
      (): MerkleTreeHookConfig => ({
        type: HookType.MERKLE_TREE,
      }),
    );
<<<<<<< HEAD
    console.log(_);

    const hookConfig = objMap(
      core.chainMap,
      (): ArbL2ToL1HookConfig => ({
        type: HookType.ARB_L2_TO_L1,
        arbSys: randomAddress(),
        destinationChain: randomElement(testChains),
        gasOverhead: 200_000,
      }),
    );
=======

    // deploy hooks
    for (const chain of Object.keys(hookConfig)) {
      factoryContracts = contractsMap[chain];
      proxyFactoryAddresses = Object.keys(factoryContracts).reduce(
        (acc, key) => {
          acc[key] =
            contractsMap[chain][key as keyof ProxyFactoryFactories].address;
          return acc;
        },
        {} as Record<string, Address>,
      ) as HyperlaneAddresses<ProxyFactoryFactories>;
      const hookModule = await EvmHookModule.create({
        chain,
        config: hookConfig[chain],
        proxyFactoryFactories: proxyFactoryAddresses,
        coreAddresses: core.getAddresses(chain),
        multiProvider,
      });
      const hookAddress = hookModule.serialize().deployedHook;
      const merkleHook = MerkleTreeHook__factory.connect(
        hookAddress,
        multiProvider.getProvider(chain),
      );
      merkleHooks[multiProvider.getDomainId(chain)] = merkleHook;
    }
>>>>>>> 103e6b3e

    // deploy hooks
    for (const chain of Object.keys(hookConfig)) {
      factoryContracts = contractsMap[chain];
      proxyFactoryAddresses = Object.keys(factoryContracts).reduce(
        (acc, key) => {
          acc[key] =
            contractsMap[chain][key as keyof ProxyFactoryFactories].address;
          return acc;
        },
        {} as Record<string, Address>,
      ) as HyperlaneAddresses<ProxyFactoryFactories>;
      if (hookConfig[chain].type === HookType.ARB_L2_TO_L1) {
        const bridge = await multiProvider.handleDeploy(
          chain,
          new MockArbBridge__factory(),
          [],
        );
        hookConfig[chain].arbBridge = bridge.address;
      }
      const hookModule = await EvmHookModule.create({
        chain,
        config: hookConfig[chain],
        proxyFactoryFactories: proxyFactoryAddresses,
        coreAddresses: core.getAddresses(chain),
        multiProvider,
      });
      const hookAddress = hookModule.serialize().deployedHook;
      const merkleHook = MerkleTreeHook__factory.connect(
        hookAddress,
        multiProvider.getProvider(chain),
      );
      merkleHooks[multiProvider.getDomainId(chain)] = merkleHook;
    }

    metadataBuilder = new BaseMetadataBuilder(core);

    sinon
      .stub(metadataBuilder.multisigMetadataBuilder, 'getS3Checkpoints')
      .callsFake(
        async (multisigAddresses, match): Promise<S3CheckpointWithId[]> => {
          const merkleHook = merkleHooks[match.origin];
          const checkpoint: Checkpoint = {
            root: await merkleHook.root(),
            merkle_tree_hook_address: addressToBytes32(merkleHook.address),
            index: match.index,
            mailbox_domain: match.origin,
          };
          const checkpointWithId: CheckpointWithId = {
            checkpoint,
            message_id: match.messageId,
          };
          const digest = BaseValidator.messageHash(checkpoint, match.messageId);
          const checkpoints: S3CheckpointWithId[] = [];
          for (const validator of multisigAddresses) {
            const signature = await validators
              .find((s) => eqAddress(s.address, validator))!
              .signMessage(digest);
            checkpoints.push({ value: checkpointWithId, signature });
          }
          return checkpoints;
        },
      );
  });

  // eslint-disable-next-line jest/no-disabled-tests
  describe.skip('#build', () => {
    let origin: ChainName;
    let destination: ChainName;
    let context: MetadataContext;
    let metadata: string;

    beforeEach(async () => {
      origin = randomElement(testChains);
      destination = randomElement(testChains.filter((c) => c !== origin));
      const testRecipient = testRecipients[destination];

      const addresses = validators
        .map((s) => s.address)
        .slice(0, MAX_NUM_VALIDATORS);
      const config = randomIsmConfig(MAX_ISM_DEPTH, addresses, relayer.address);
      console.log('CHEESECAKE3', JSON.stringify(config, null, 2));
      const deployedIsm = await ismFactory.deploy({
        destination,
        config,
        mailbox: core.getAddresses(destination).mailbox,
      });
      await testRecipient.setInterchainSecurityModule(deployedIsm.address);

      const merkleHookAddress =
        merkleHooks[core.multiProvider.getDomainId(origin)].address;
      const { dispatchTx, message } = await core.sendMessage(
        origin,
        destination,
        testRecipient.address,
        '0xdeadbeef',
        merkleHookAddress,
      );

      const derivedIsm = await new EvmIsmReader(
        core.multiProvider,
        destination,
      ).deriveIsmConfig(deployedIsm.address);

      context = {
        hook: {
          type: HookType.MERKLE_TREE,
          address: merkleHookAddress,
        },
        ism: derivedIsm,
        message,
        dispatchTx,
      };

      metadata = await metadataBuilder.build(context, MAX_ISM_DEPTH);
    });

    for (let i = 0; i < NUM_RUNS; i++) {
      it(`should build valid metadata for random ism config (${i})`, async () => {
        // must call process for trusted relayer to be able to verify
        await core
          .getContracts(destination)
          .mailbox.process(metadata, context.message.message);
      });

      it(`should decode metadata for random ism config (${i})`, async () => {
        BaseMetadataBuilder.decode(metadata, context);
      });
    }
  });
});<|MERGE_RESOLUTION|>--- conflicted
+++ resolved
@@ -6,10 +6,6 @@
 import {
   MerkleTreeHook,
   MerkleTreeHook__factory,
-<<<<<<< HEAD
-  MockArbBridge__factory,
-=======
->>>>>>> 103e6b3e
   TestRecipient,
 } from '@hyperlane-xyz/core';
 import {
@@ -36,15 +32,7 @@
 import { HyperlaneProxyFactoryDeployer } from '../../deploy/HyperlaneProxyFactoryDeployer.js';
 import { ProxyFactoryFactories } from '../../deploy/contracts.js';
 import { EvmHookModule } from '../../hook/EvmHookModule.js';
-<<<<<<< HEAD
-import {
-  ArbL2ToL1HookConfig,
-  HookType,
-  MerkleTreeHookConfig,
-} from '../../hook/types.js';
-=======
 import { HookType, MerkleTreeHookConfig } from '../../hook/types.js';
->>>>>>> 103e6b3e
 import { MultiProvider } from '../../providers/MultiProvider.js';
 import { randomAddress } from '../../test/testUtils.js';
 import { ChainName } from '../../types.js';
@@ -88,29 +76,12 @@
       (_, { testRecipient }) => testRecipient,
     );
     core = await coreDeployer.deployApp();
-<<<<<<< HEAD
-    const _ = objMap(
-=======
     const hookConfig = objMap(
->>>>>>> 103e6b3e
       core.chainMap,
       (): MerkleTreeHookConfig => ({
         type: HookType.MERKLE_TREE,
       }),
     );
-<<<<<<< HEAD
-    console.log(_);
-
-    const hookConfig = objMap(
-      core.chainMap,
-      (): ArbL2ToL1HookConfig => ({
-        type: HookType.ARB_L2_TO_L1,
-        arbSys: randomAddress(),
-        destinationChain: randomElement(testChains),
-        gasOverhead: 200_000,
-      }),
-    );
-=======
 
     // deploy hooks
     for (const chain of Object.keys(hookConfig)) {
@@ -137,7 +108,6 @@
       );
       merkleHooks[multiProvider.getDomainId(chain)] = merkleHook;
     }
->>>>>>> 103e6b3e
 
     // deploy hooks
     for (const chain of Object.keys(hookConfig)) {

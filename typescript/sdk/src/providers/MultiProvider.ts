--- conflicted
+++ resolved
@@ -12,16 +12,10 @@
 
 import {
   ChainMetadata,
-  CoreChainName,
-  TestChains,
   chainMetadata as defaultChainMetadata,
-<<<<<<< HEAD
-} from '../consts';
-=======
   isValidChainMetadata,
 } from '../consts/chainMetadata';
 import { CoreChainName, TestChains } from '../consts/chains';
->>>>>>> 20e6857a
 import { ChainMap, ChainName } from '../types';
 import { pick } from '../utils';
 

<<<<<<< HEAD
import { StaticCeloJsonRpcProvider } from 'celo-ethers-provider';
=======
>>>>>>> 8c9c3891
import { ethers } from 'ethers';

import { StaticCeloJsonRpcProvider } from '@abacus-network/celo-ethers-provider';

import { IChainConnection } from './provider';
import { ChainMap, ChainName } from './types';

export const ethereum: IChainConnection = {
  provider: new ethers.providers.JsonRpcProvider(
    'https://mainnet-nethermind.blockscout.com',
    1,
  ),
  confirmations: 7,
  blockExplorerUrl: 'https://etherscan.io',
};

export const celo: IChainConnection = {
  provider: new StaticCeloJsonRpcProvider('https://forno.celo.org', 42220),
  confirmations: 1,
  blockExplorerUrl: 'https://celoscan.xyz',
};

export const polygon: IChainConnection = {
  provider: new ethers.providers.JsonRpcProvider(
    'https://rpc-mainnet.matic.quiknode.pro',
    137,
  ),
  confirmations: 200,
  blockExplorerUrl: 'https://polygonscan.com',
};

export const avalanche: IChainConnection = {
  provider: new ethers.providers.JsonRpcProvider(
    'https://api.avax.network/ext/bc/C/rpc',
    43114,
  ),
  confirmations: 1,
  blockExplorerUrl: 'https://snowtrace.io',
};

export const arbitrum: IChainConnection = {
  provider: new ethers.providers.JsonRpcProvider(
    'https://arb1.arbitrum.io/rpc',
    42161,
  ),
  confirmations: 1,
  blockExplorerUrl: 'https://arbiscan.io/',
};

export const optimism: IChainConnection = {
  provider: new ethers.providers.JsonRpcProvider(
    'https://mainnet.optimism.io',
    10,
  ),
  confirmations: 1,
  blockExplorerUrl: 'https://optimistic.etherscan.io/',
};

export const bsc: IChainConnection = {
  provider: new ethers.providers.JsonRpcProvider(
    'https://rpc.ankr.com/bsc',
    56,
  ),
  confirmations: 1,
  blockExplorerUrl: 'https://bscscan.com/',
};

export const alfajores: IChainConnection = {
  provider: new StaticCeloJsonRpcProvider(
<<<<<<< HEAD
    'https://alfajores-forno.celo.org',
=======
    'https://alfajores-forno.celo-testnet.org',
>>>>>>> 8c9c3891
    44787,
  ),
  confirmations: 1,
};

export const auroratestnet: IChainConnection = {
  provider: new ethers.providers.JsonRpcProvider(
    'https://testnet.aurora.dev',
    1313161555,
  ),
  confirmations: 1,
};

export const fuji: IChainConnection = {
  provider: new ethers.providers.JsonRpcProvider(
    'https://api.avax-test.network/ext/bc/C/rpc',
    43113,
  ),
  confirmations: 1,
};

export const goerli: IChainConnection = {
  provider: new ethers.providers.JsonRpcProvider(
    'https://rpc.ankr.com/eth_goerli',
    5,
  ),
  confirmations: 1,
};

export const kovan: IChainConnection = {
  provider: new ethers.providers.JsonRpcProvider(
    'https://kovan.poa.network',
    42,
  ),
  confirmations: 1,
};

export const mumbai: IChainConnection = {
  provider: new ethers.providers.JsonRpcProvider(
    'https://rpc-mumbai.maticvigil.com',
    80001,
  ),
  confirmations: 30,
};

export const bsctestnet: IChainConnection = {
  provider: new ethers.providers.JsonRpcProvider(
    'https://data-seed-prebsc-1-s3.binance.org:8545',
    97,
  ),
  confirmations: 1,
};

export const arbitrumrinkeby: IChainConnection = {
  provider: new ethers.providers.JsonRpcProvider(
    'https://rinkeby.arbitrum.io/rpc',
    421611,
  ),
  confirmations: 1,
};

export const optimismkovan: IChainConnection = {
  provider: new ethers.providers.JsonRpcProvider(
    'https://kovan.optimism.io',
    69,
  ),
  confirmations: 1,
};

export const test1: IChainConnection = {
  provider: new ethers.providers.JsonRpcProvider(
    'http://localhost:8545',
    31337,
  ),
  confirmations: 1,
};

export const test2: IChainConnection = {
  provider: new ethers.providers.JsonRpcProvider(
    'http://localhost:8545',
    31337,
  ),
  confirmations: 1,
};

export const test3: IChainConnection = {
  provider: new ethers.providers.JsonRpcProvider(
    'http://localhost:8545',
    31337,
  ),
  confirmations: 1,
};

const _configs = {
  arbitrum,
  auroratestnet,
  bsc,
  ethereum,
  celo,
  polygon,
  avalanche,
  alfajores,
  fuji,
  goerli,
  kovan,
  mumbai,
  bsctestnet,
  arbitrumrinkeby,
  optimism,
  optimismkovan,
  test1,
  test2,
  test3,
};

export const addSignerToConnection =
  <Chain extends ChainName>(signer: ethers.Signer) =>
  // eslint-disable-next-line @typescript-eslint/explicit-module-boundary-types
  (_chain: Chain, connection: IChainConnection) => ({
    ...connection,
    signer,
  });

export const chainConnectionConfigs: ChainMap<ChainName, IChainConnection> =
  _configs;<|MERGE_RESOLUTION|>--- conflicted
+++ resolved
@@ -1,7 +1,3 @@
-<<<<<<< HEAD
-import { StaticCeloJsonRpcProvider } from 'celo-ethers-provider';
-=======
->>>>>>> 8c9c3891
 import { ethers } from 'ethers';
 
 import { StaticCeloJsonRpcProvider } from '@abacus-network/celo-ethers-provider';
@@ -71,11 +67,7 @@
 
 export const alfajores: IChainConnection = {
   provider: new StaticCeloJsonRpcProvider(
-<<<<<<< HEAD
-    'https://alfajores-forno.celo.org',
-=======
     'https://alfajores-forno.celo-testnet.org',
->>>>>>> 8c9c3891
     44787,
   ),
   confirmations: 1,

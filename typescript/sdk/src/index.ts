--- conflicted
+++ resolved
@@ -626,7 +626,6 @@
   WarpTypedTransaction,
 } from './warp/types.js';
 export { WarpCore, WarpCoreOptions } from './warp/WarpCore.js';
-<<<<<<< HEAD
 
 export {
   AggregationIsmConfigSchema,
@@ -687,6 +686,4 @@
 export { AnnotatedEV5Transaction } from './providers/ProviderType.js';
 export { EvmERC20WarpModule } from './token/EvmERC20WarpModule.js';
 export { GcpValidator } from './gcp/validator.js';
-=======
-export { EvmHookModule } from './hook/EvmHookModule.js';
->>>>>>> b6fc019c
+export { EvmHookModule } from './hook/EvmHookModule.js';
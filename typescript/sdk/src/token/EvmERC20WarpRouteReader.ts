import { BigNumber, Contract, constants } from 'ethers';

import {
  HypERC20Collateral__factory,
  HypERC20__factory,
  HypERC4626Collateral__factory,
  HypERC4626OwnerCollateral__factory,
  HypERC4626__factory,
  HypXERC20Lockbox__factory,
<<<<<<< HEAD
  IXERC20__factory,
=======
>>>>>>> 17ad0f99
  ProxyAdmin__factory,
  TokenRouter__factory,
} from '@hyperlane-xyz/core';
import {
  Address,
  bytes32ToAddress,
  eqAddress,
  getLogLevel,
  rootLogger,
} from '@hyperlane-xyz/utils';

import { DEFAULT_CONTRACT_READ_CONCURRENCY } from '../consts/concurrency.js';
import { EvmHookReader } from '../hook/EvmHookReader.js';
import { EvmIsmReader } from '../ism/EvmIsmReader.js';
import { MultiProvider } from '../providers/MultiProvider.js';
import {
  DestinationGas,
  MailboxClientConfig,
  RemoteRouters,
  RemoteRoutersSchema,
} from '../router/types.js';
import { ChainNameOrId, DeployedOwnableConfig } from '../types.js';
import { HyperlaneReader } from '../utils/HyperlaneReader.js';

import { proxyAdmin } from './../deploy/proxy.js';
import { TokenType } from './config.js';
import {
  HypTokenConfig,
  HypTokenRouterConfig,
  TokenMetadata,
  XERC20LimitConfig,
} from './types.js';

export class EvmERC20WarpRouteReader extends HyperlaneReader {
  protected readonly logger = rootLogger.child({
    module: 'EvmERC20WarpRouteReader',
  });
  evmHookReader: EvmHookReader;
  evmIsmReader: EvmIsmReader;

  constructor(
    protected readonly multiProvider: MultiProvider,
    protected readonly chain: ChainNameOrId,
    protected readonly concurrency: number = DEFAULT_CONTRACT_READ_CONCURRENCY,
  ) {
    super(multiProvider, chain);
    this.evmHookReader = new EvmHookReader(multiProvider, chain, concurrency);
    this.evmIsmReader = new EvmIsmReader(multiProvider, chain, concurrency);
  }

  /**
   * Derives the configuration for a Hyperlane ERC20 router contract at the given address.
   *
   * @param warpRouteAddress - The address of the Hyperlane ERC20 router contract.
   * @returns The configuration for the Hyperlane ERC20 router.
   *
   */
  async deriveWarpRouteConfig(
    warpRouteAddress: Address,
  ): Promise<HypTokenRouterConfig> {
    // Derive the config type
    const type = await this.deriveTokenType(warpRouteAddress);
    const baseMetadata = await this.fetchMailboxClientConfig(warpRouteAddress);
    const tokenConfig = await this.fetchTokenConfig(type, warpRouteAddress);
    const remoteRouters = await this.fetchRemoteRouters(warpRouteAddress);
    const proxyAdmin = await this.fetchProxyAdminConfig(warpRouteAddress);
    const destinationGas = await this.fetchDestinationGas(warpRouteAddress);

    return {
      ...baseMetadata,
      ...tokenConfig,
      remoteRouters,
      proxyAdmin,
      destinationGas,
      type,
    } as HypTokenRouterConfig;
  }

  /**
   * Derives the token type for a given Warp Route address using specific methods
   *
   * @param warpRouteAddress - The Warp Route address to derive the token type for.
   * @returns The derived token type, which can be one of: collateralVault, collateral, native, or synthetic.
   */
  async deriveTokenType(warpRouteAddress: Address): Promise<TokenType> {
    const contractTypes: Partial<
      Record<TokenType, { factory: any; method: string }>
    > = {
      [TokenType.collateralVaultRebase]: {
        factory: HypERC4626Collateral__factory,
        method: 'NULL_RECIPIENT',
      },
      [TokenType.collateralVault]: {
        factory: HypERC4626OwnerCollateral__factory,
        method: 'vault',
      },
      [TokenType.XERC20Lockbox]: {
        factory: HypXERC20Lockbox__factory,
        method: 'lockbox',
      },
      [TokenType.collateral]: {
        factory: HypERC20Collateral__factory,
        method: 'wrappedToken',
      },
      [TokenType.syntheticRebase]: {
        factory: HypERC4626__factory,
        method: 'collateralDomain',
      },
      [TokenType.synthetic]: {
        factory: HypERC20__factory,
        method: 'decimals',
      },
    };

    // Temporarily turn off SmartProvider logging
    // Provider errors are expected because deriving will call methods that may not exist in the Bytecode
    this.setSmartProviderLogLevel('silent');

    // First, try checking token specific methods
    for (const [tokenType, { factory, method }] of Object.entries(
      contractTypes,
    )) {
      try {
        const warpRoute = factory.connect(warpRouteAddress, this.provider);
        await warpRoute[method]();
        if (tokenType === TokenType.collateral) {
          const wrappedToken = await warpRoute.wrappedToken();
          const xerc20 = IXERC20__factory.connect(wrappedToken, this.provider);
          try {
            await xerc20['mintingCurrentLimitOf(address)'](warpRouteAddress);
            return TokenType.XERC20;
            // eslint-disable-next-line no-empty
          } catch {}
        }
        return tokenType as TokenType;
      } catch {
        continue;
      } finally {
        this.setSmartProviderLogLevel(getLogLevel()); // returns to original level defined by rootLogger
      }
    }

    // Finally check native
    // Using estimateGas to send 0 wei. Success implies that the Warp Route has a receive() function
    try {
      await this.multiProvider.estimateGas(this.chain, {
        to: warpRouteAddress,
        from: await this.multiProvider.getSignerAddress(this.chain),
        value: BigNumber.from(0),
      });
      return TokenType.native;
    } catch (e) {
      throw Error(`Error accessing token specific method ${e}`);
    } finally {
      this.setSmartProviderLogLevel(getLogLevel()); // returns to original level defined by rootLogger
    }
  }

  /**
   * Fetches the base metadata for a Warp Route contract.
   *
   * @param routerAddress - The address of the Warp Route contract.
   * @returns The base metadata for the Warp Route contract, including the mailbox, owner, hook, and ism.
   */
  async fetchMailboxClientConfig(
    routerAddress: Address,
  ): Promise<MailboxClientConfig> {
    const warpRoute = HypERC20Collateral__factory.connect(
      routerAddress,
      this.provider,
    );
    const [mailbox, owner, hook, ism] = await Promise.all([
      warpRoute.mailbox(),
      warpRoute.owner(),
      warpRoute.hook(),
      warpRoute.interchainSecurityModule(),
    ]);

    const derivedIsm = eqAddress(ism, constants.AddressZero)
      ? undefined
      : await this.evmIsmReader.deriveIsmConfig(ism);
    const derivedHook = eqAddress(hook, constants.AddressZero)
      ? undefined
      : await this.evmHookReader.deriveHookConfig(hook);

    return {
      mailbox,
      owner,
      hook: derivedHook,
      interchainSecurityModule: derivedIsm,
    };
  }

  async fetchXERC20Config(
    type: TokenType.XERC20 | TokenType.XERC20Lockbox,
    xERC20Address: Address,
    warpRouteAddress: Address,
  ): Promise<XERC20LimitConfig | {}> {
    // fetch the limits if possible
    const rateLimitsABI = [
      'function rateLimitPerSecond(address) external view returns (uint128)',
      'function bufferCap(address) external view returns (uint112)',
    ];
    const xERC20 = new Contract(xERC20Address, rateLimitsABI, this.provider);
    try {
      return {
        rateLimitPerSecond: (
          await xERC20.rateLimitPerSecond(warpRouteAddress)
        ).toString(),
        bufferCap: (await xERC20.bufferCap(warpRouteAddress)).toString(),
      };
    } catch (_error) {
      return {};
    }
  }

  /**
   * Fetches the metadata for a token address.
   *
   * @param warpRouteAddress - The address of the token.
   * @returns A partial ERC20 metadata object containing the token name, symbol, total supply, and decimals.
   * Throws if unsupported token type
   */
  async fetchTokenConfig(
    type: TokenType,
    warpRouteAddress: Address,
  ): Promise<HypTokenConfig> {
    if (
      type === TokenType.collateral ||
      type === TokenType.collateralVault ||
      type === TokenType.collateralVaultRebase ||
      type === TokenType.XERC20 ||
      type === TokenType.XERC20Lockbox
    ) {
      let xerc20Token: Address | undefined;
      let lockbox: Address | undefined;
      let token: Address;
      let limits: XERC20LimitConfig | {} = {};

      if (type === TokenType.XERC20Lockbox) {
        // XERC20Lockbox is a special case of collateral, we will fetch it from the xerc20 contract
        const hypXERC20Lockbox = HypXERC20Lockbox__factory.connect(
          warpRouteAddress,
          this.provider,
        );
        xerc20Token = await hypXERC20Lockbox.xERC20();
        token = xerc20Token;
        lockbox = await hypXERC20Lockbox.lockbox();
      } else {
        const erc20 = HypERC20Collateral__factory.connect(
          warpRouteAddress,
          this.provider,
        );
        token = await erc20.wrappedToken();
      }

      const { name, symbol, decimals, totalSupply } =
        await this.fetchERC20Metadata(token);

      if (type === TokenType.XERC20 || type === TokenType.XERC20Lockbox) {
        limits = await this.fetchXERC20Config(type, token, warpRouteAddress);
      }

      return {
        ...limits,
        type,
        name,
        symbol,
        decimals,
        totalSupply,
        token: lockbox || token,
      };
    } else if (
      type === TokenType.synthetic ||
      type === TokenType.syntheticRebase
    ) {
      const baseMetadata = await this.fetchERC20Metadata(warpRouteAddress);

      if (type === TokenType.syntheticRebase) {
        const hypERC4626 = HypERC4626__factory.connect(
          warpRouteAddress,
          this.provider,
        );
        const collateralChainName = this.multiProvider.getChainName(
          await hypERC4626.collateralDomain(),
        );
        return { type, ...baseMetadata, collateralChainName };
      }

      return { type, ...baseMetadata };
    } else if (type === TokenType.native) {
      const chainMetadata = this.multiProvider.getChainMetadata(this.chain);
      if (chainMetadata.nativeToken) {
        const { name, symbol, decimals } = chainMetadata.nativeToken;
        return {
          type,
          name,
          symbol,
          decimals,
          totalSupply: 0,
        };
      } else {
        throw new Error(
          `Warp route config specifies native token but chain metadata for ${this.chain} does not provide native token details`,
        );
      }
    } else {
      throw new Error(
        `Unsupported token type ${type} when fetching token metadata`,
      );
    }
  }

  async fetchERC20Metadata(tokenAddress: Address): Promise<TokenMetadata> {
    const erc20 = HypERC20__factory.connect(tokenAddress, this.provider);
    const [name, symbol, decimals, totalSupply] = await Promise.all([
      erc20.name(),
      erc20.symbol(),
      erc20.decimals(),
      erc20.totalSupply(),
    ]);

    return { name, symbol, decimals, totalSupply: totalSupply.toString() };
  }

  async fetchRemoteRouters(warpRouteAddress: Address): Promise<RemoteRouters> {
    const warpRoute = TokenRouter__factory.connect(
      warpRouteAddress,
      this.provider,
    );
    const domains = await warpRoute.domains();

    const routers = Object.fromEntries(
      await Promise.all(
        domains.map(async (domain) => {
          return [
            domain,
            { address: bytes32ToAddress(await warpRoute.routers(domain)) },
          ];
        }),
      ),
    );

    return RemoteRoutersSchema.parse(routers);
  }

  async fetchProxyAdminConfig(
    tokenAddress: Address,
  ): Promise<DeployedOwnableConfig> {
    const proxyAdminAddress = await proxyAdmin(this.provider, tokenAddress);
    const proxyAdminInstance = ProxyAdmin__factory.connect(
      proxyAdminAddress,
      this.provider,
    );

    return {
      address: proxyAdminAddress,
      owner: await proxyAdminInstance.owner(),
    };
  }

  async fetchDestinationGas(
    warpRouteAddress: Address,
  ): Promise<DestinationGas> {
    const warpRoute = TokenRouter__factory.connect(
      warpRouteAddress,
      this.provider,
    );

    /**
     * @remark
     * Router.domains() is used to enumerate the destination gas because GasRouter.destinationGas is not EnumerableMapExtended type
     * This means that if a domain is removed, then we cannot read the destinationGas for it. This may impact updates.
     */
    const domains = await warpRoute.domains();

    return Object.fromEntries(
      await Promise.all(
        domains.map(async (domain) => {
          return [domain, (await warpRoute.destinationGas(domain)).toString()];
        }),
      ),
    );
  }
}<|MERGE_RESOLUTION|>--- conflicted
+++ resolved
@@ -7,10 +7,7 @@
   HypERC4626OwnerCollateral__factory,
   HypERC4626__factory,
   HypXERC20Lockbox__factory,
-<<<<<<< HEAD
   IXERC20__factory,
-=======
->>>>>>> 17ad0f99
   ProxyAdmin__factory,
   TokenRouter__factory,
 } from '@hyperlane-xyz/core';

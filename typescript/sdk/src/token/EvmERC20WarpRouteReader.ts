--- conflicted
+++ resolved
@@ -1,50 +1,24 @@
-import { providers } from 'ethers';
+import { ethers, providers } from 'ethers';
 
 import {
-  HypERC20CollateralVaultDeposit__factory,
+  ERC20__factory,
   HypERC20Collateral__factory,
-<<<<<<< HEAD
-  HypERC20__factory,
-} from '@hyperlane-xyz/core';
-import {
-  ERC20Metadata,
-  TokenRouterConfig,
-  TokenType,
-} from '@hyperlane-xyz/sdk';
-import { Address, isZeroishAddress, rootLogger } from '@hyperlane-xyz/utils';
-=======
   MailboxClient__factory,
 } from '@hyperlane-xyz/core';
-import { Address, eqAddress } from '@hyperlane-xyz/utils';
->>>>>>> fa237e0f
+import { Address, eqAddress, rootLogger } from '@hyperlane-xyz/utils';
 
 import { DEFAULT_CONTRACT_READ_CONCURRENCY } from '../consts/concurrency.js';
 import { EvmHookReader } from '../hook/EvmHookReader.js';
-import {
-  DerivedIsmConfigWithAddress,
-  EvmIsmReader,
-} from '../ism/EvmIsmReader.js';
+import { EvmIsmReader } from '../ism/EvmIsmReader.js';
 import { MultiProvider } from '../providers/MultiProvider.js';
-<<<<<<< HEAD
+import { MailboxClientConfig } from '../router/types.js';
 import { ChainNameOrId } from '../types.js';
-
-type WarpRouteBaseMetadata = Record<'mailbox' | 'owner' | 'hook', string> & {
-  interchainSecurityModule?: DerivedIsmConfigWithAddress;
-};
-
-export type DerivedTokenRouterConfig = TokenRouterConfig & {
-  interchainSecurityModule?: DerivedIsmConfigWithAddress;
-};
-=======
-import { MailboxClientConfig } from '../router/types.js';
-import { ChainName } from '../types.js';
 
 import { TokenType } from './config.js';
 import { TokenRouterConfig } from './schemas.js';
 import { TokenMetadata } from './types.js';
 
 const { AddressZero } = ethers.constants;
->>>>>>> fa237e0f
 
 export class EvmERC20WarpRouteReader {
   protected readonly logger = rootLogger.child({
@@ -72,67 +46,6 @@
    *
    */
   async deriveWarpRouteConfig(
-<<<<<<< HEAD
-    warpRouteAddress: Address,
-  ): Promise<DerivedTokenRouterConfig> {
-    // Derive the config type
-    const type = await this.deriveTokenType(warpRouteAddress);
-    const fetchedBaseMetadata = await this.fetchBaseMetadata(warpRouteAddress);
-    const fetchedTokenMetadata = await this.fetchTokenMetadata(
-      type,
-      warpRouteAddress,
-    );
-
-    return {
-      ...fetchedBaseMetadata,
-      ...fetchedTokenMetadata,
-      type,
-    } as DerivedTokenRouterConfig;
-  }
-
-  /**
-   * Derives the token type for a given Warp Route address using specific methods
-   *
-   * @param warpRouteAddress - The Warp Route address to derive the token type for.
-   * @returns The derived token type, which can be one of: collateralVault, collateral, native, or synthetic.
-   */
-  async deriveTokenType(warpRouteAddress: Address): Promise<TokenType> {
-    const contractTypes: Partial<
-      Record<TokenType, { factory: any; method: string }>
-    > = {
-      collateralVault: {
-        factory: HypERC20CollateralVaultDeposit__factory,
-        method: 'vault',
-      },
-      collateral: {
-        factory: HypERC20Collateral__factory,
-        method: 'wrappedToken',
-      },
-      synthetic: {
-        factory: HypERC20__factory,
-        method: 'decimals',
-      },
-    };
-
-    for (const [type, { factory, method }] of Object.entries(contractTypes)) {
-      try {
-        const warpRoute = factory.connect(warpRouteAddress, this.provider);
-        await warpRoute[method]();
-        return type as TokenType;
-      } catch (e) {
-        this.logger.info(
-          `Error accessing token specific method, ${method}, implying this is not a ${type} token.`,
-          warpRouteAddress,
-        );
-      }
-    }
-
-    this.logger.info(
-      `No matching token specific method. Defaulting to ${TokenType.native}.`,
-      warpRouteAddress,
-    );
-    return TokenType.native;
-=======
     address: Address,
     type = TokenType.collateral,
   ): Promise<TokenRouterConfig> {
@@ -160,7 +73,6 @@
       ...mailboxClientConfig,
       ...fetchedTokenMetadata,
     } as TokenRouterConfig;
->>>>>>> fa237e0f
   }
 
   /**
@@ -176,18 +88,12 @@
       routerAddress,
       this.provider,
     );
-<<<<<<< HEAD
-    const [mailbox, owner, hook, interchainSecurityModule] = await Promise.all([
-=======
     const [mailbox, owner, hook, ism] = await Promise.all([
->>>>>>> fa237e0f
       warpRoute.mailbox(),
       warpRoute.owner(),
       warpRoute.hook(),
       warpRoute.interchainSecurityModule(),
     ]);
-<<<<<<< HEAD
-=======
 
     const derivedIsm = eqAddress(ism, AddressZero)
       ? undefined
@@ -195,29 +101,13 @@
     const derivedHook = eqAddress(hook, AddressZero)
       ? undefined
       : await this.evmHookReader.deriveHookConfig(hook);
->>>>>>> fa237e0f
 
-    const metadata: WarpRouteBaseMetadata = {
+    return {
       mailbox,
       owner,
-<<<<<<< HEAD
-      hook,
-=======
       hook: derivedHook,
       interchainSecurityModule: derivedIsm,
->>>>>>> fa237e0f
     };
-
-    // Derive If ISM is set onchain
-    metadata.interchainSecurityModule = !isZeroishAddress(
-      interchainSecurityModule,
-    )
-      ? await this.evmIsmReader.deriveIsmConfig(interchainSecurityModule)
-      : undefined;
-
-    // @todo add Hook config after https://github.com/hyperlane-xyz/hyperlane-monorepo/issues/3667 is fixed
-
-    return metadata;
   }
 
   /**
@@ -227,58 +117,15 @@
    * @returns A partial ERC20 metadata object containing the token name, symbol, total supply, and decimals.
    * Throws if unsupported token type
    */
-<<<<<<< HEAD
-  async fetchTokenMetadata(
-    type: TokenType,
-    tokenAddress: Address,
-  ): Promise<ERC20Metadata & { token?: string }> {
-    if (type === TokenType.collateral || type === TokenType.collateralVault) {
-      const erc20 = HypERC20Collateral__factory.connect(
-        tokenAddress,
-        this.provider,
-      );
-      const token = await erc20.wrappedToken();
-      const { name, symbol, decimals, totalSupply } =
-        await this.fetchERC20Metadata(token);
-
-      return { name, symbol, decimals, totalSupply, token };
-    } else if (type === TokenType.synthetic) {
-      return this.fetchERC20Metadata(tokenAddress);
-    } else if (type === TokenType.native) {
-      const chainMetadata = this.multiProvider.getChainMetadata(this.chain);
-      if (chainMetadata.nativeToken) {
-        const { name, symbol, decimals } = chainMetadata.nativeToken;
-        return { name, symbol, decimals, totalSupply: 0 };
-      } else {
-        throw new Error(
-          `Warp route config specifies native token but chain metadata for ${this.chain} does not provide native token details`,
-        );
-      }
-    } else {
-      throw new Error(
-        `Unsupported token type ${type} when fetching token metadata`,
-      );
-    }
-  }
-
-  async fetchERC20Metadata(tokenAddress: Address): Promise<ERC20Metadata> {
-    const erc20 = HypERC20__factory.connect(tokenAddress, this.provider);
-    const [name, symbol, decimals, totalSupply] = await Promise.all([
-=======
   async fetchTokenMetadata(tokenAddress: Address): Promise<TokenMetadata> {
     const erc20 = ERC20__factory.connect(tokenAddress, this.provider);
     const [name, symbol, totalSupply, decimals] = await Promise.all([
->>>>>>> fa237e0f
       erc20.name(),
       erc20.symbol(),
       erc20.decimals(),
       erc20.totalSupply(),
     ]);
 
-<<<<<<< HEAD
-    return { name, symbol, decimals, totalSupply: totalSupply.toString() };
-=======
     return { name, symbol, totalSupply: totalSupply.toString(), decimals };
->>>>>>> fa237e0f
   }
 }
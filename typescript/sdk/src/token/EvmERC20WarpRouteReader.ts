import { BigNumber, constants, providers } from 'ethers';

import {
  HypERC20CollateralVaultDeposit__factory,
  HypERC20Collateral__factory,
  HypERC20__factory,
  TokenRouter__factory,
} from '@hyperlane-xyz/core';
import {
  MailboxClientConfig,
  TokenRouterConfig,
  TokenType,
} from '@hyperlane-xyz/sdk';
import {
  Address,
  bytes32ToAddress,
  eqAddress,
  getLogLevel,
  rootLogger,
} from '@hyperlane-xyz/utils';

import { DEFAULT_CONTRACT_READ_CONCURRENCY } from '../consts/concurrency.js';
import { EvmHookReader } from '../hook/EvmHookReader.js';
import { EvmIsmReader } from '../ism/EvmIsmReader.js';
import { MultiProvider } from '../providers/MultiProvider.js';
import { RemoteRouter } from '../router/types.js';
import { ChainNameOrId } from '../types.js';

import { CollateralExtensions } from './config.js';
import { TokenMetadata } from './types.js';

export class EvmERC20WarpRouteReader {
  protected readonly logger = rootLogger.child({
    module: 'EvmERC20WarpRouteReader',
  });
  provider: providers.Provider;
  evmHookReader: EvmHookReader;
  evmIsmReader: EvmIsmReader;

  constructor(
    protected readonly multiProvider: MultiProvider,
    protected readonly chain: ChainNameOrId,
    protected readonly concurrency: number = DEFAULT_CONTRACT_READ_CONCURRENCY,
  ) {
    this.provider = this.multiProvider.getProvider(chain);
    this.evmHookReader = new EvmHookReader(multiProvider, chain, concurrency);
    this.evmIsmReader = new EvmIsmReader(multiProvider, chain, concurrency);
  }

  /**
   * Derives the configuration for a Hyperlane ERC20 router contract at the given address.
   *
   * @param warpRouteAddress - The address of the Hyperlane ERC20 router contract.
   * @returns The configuration for the Hyperlane ERC20 router.
   *
   */
  async deriveWarpRouteConfig(
    warpRouteAddress: Address,
  ): Promise<TokenRouterConfig> {
    // Derive the config type
    const type = await this.deriveTokenType(warpRouteAddress);
    const baseMetadata = await this.fetchMailboxClientConfig(warpRouteAddress);
    const tokenMetadata = await this.fetchTokenMetadata(type, warpRouteAddress);
    const remoteRouters = await this.fetchRemoteRouters(warpRouteAddress);

    return {
      ...baseMetadata,
      ...tokenMetadata,
      remoteRouters,
      type,
    } as TokenRouterConfig;
  }

  /**
   * Derives the token type for a given Warp Route address using specific methods
   *
   * @param warpRouteAddress - The Warp Route address to derive the token type for.
   * @returns The derived token type, which can be one of: collateralVault, collateral, native, or synthetic.
   */
  async deriveTokenType(warpRouteAddress: Address): Promise<TokenType> {
    const contractTypes: Partial<
      Record<TokenType, { factory: any; method: string }>
    > = {
      collateralVault: {
        factory: HypERC20CollateralVaultDeposit__factory,
        method: 'vault',
      },
      collateral: {
        factory: HypERC20Collateral__factory,
        method: 'wrappedToken',
      },
      synthetic: {
        factory: HypERC20__factory,
        method: 'decimals',
      },
    };

    // Temporarily turn off SmartProvider logging
    // Provider errors are expected because deriving will call methods that may not exist in the Bytecode
    this.setSmartProviderLogLevel('silent');

    // First, try checking token specific methods
    for (const [tokenType, { factory, method }] of Object.entries(
      contractTypes,
    )) {
      try {
        const warpRoute = factory.connect(warpRouteAddress, this.provider);
        await warpRoute[method]();

        this.setSmartProviderLogLevel(getLogLevel()); // returns to original level defined by rootLogger
        return tokenType as TokenType;
      } catch (e) {
        continue;
      }
    }

    // Finally check native
    // Using estimateGas to send 1 wei. Success implies that the Warp Route has a receive() function
    try {
      await this.multiProvider.estimateGas(this.chain, {
        to: warpRouteAddress,
        from: await this.multiProvider.getSignerAddress(this.chain),
        value: BigNumber.from(1),
      });
      return TokenType.native;
    } catch (e) {
      throw Error(
        `Error accessing token specific method, implying this is not a supported token.`,
      );
    } finally {
      this.setSmartProviderLogLevel(getLogLevel()); // returns to original level defined by rootLogger
    }
  }

  /**
   * Fetches the base metadata for a Warp Route contract.
   *
   * @param routerAddress - The address of the Warp Route contract.
   * @returns The base metadata for the Warp Route contract, including the mailbox, owner, hook, and ism.
   */
  async fetchMailboxClientConfig(
    routerAddress: Address,
  ): Promise<MailboxClientConfig> {
    const warpRoute = HypERC20Collateral__factory.connect(
      routerAddress,
      this.provider,
    );
    const [mailbox, owner, hook, ism] = await Promise.all([
      warpRoute.mailbox(),
      warpRoute.owner(),
      warpRoute.hook(),
      warpRoute.interchainSecurityModule(),
    ]);

    const derivedIsm = eqAddress(ism, constants.AddressZero)
      ? undefined
      : await this.evmIsmReader.deriveIsmConfig(ism);
    const derivedHook = eqAddress(hook, constants.AddressZero)
      ? undefined
      : await this.evmHookReader.deriveHookConfig(hook);

    return {
      mailbox,
      owner,
      hook: derivedHook,
      interchainSecurityModule: derivedIsm,
    };
  }

  /**
   * Fetches the metadata for a token address.
   *
   * @param tokenAddress - The address of the token.
   * @returns A partial ERC20 metadata object containing the token name, symbol, total supply, and decimals.
   * Throws if unsupported token type
   */
  async fetchTokenMetadata(
    type: TokenType,
    tokenAddress: Address,
  ): Promise<TokenMetadata & { token?: string }> {
    if (CollateralExtensions.includes(type)) {
      const erc20 = HypERC20Collateral__factory.connect(
        tokenAddress,
        this.provider,
      );
      const token = await erc20.wrappedToken();
      const { name, symbol, decimals, totalSupply } =
        await this.fetchERC20Metadata(token);

      return { name, symbol, decimals, totalSupply, token };
    } else if (type === TokenType.synthetic) {
      return this.fetchERC20Metadata(tokenAddress);
    } else if (type === TokenType.native) {
      const chainMetadata = this.multiProvider.getChainMetadata(this.chain);
      if (chainMetadata.nativeToken) {
        const { name, symbol, decimals } = chainMetadata.nativeToken;
        return { name, symbol, decimals, totalSupply: 0 };
      } else {
        throw new Error(
          `Warp route config specifies native token but chain metadata for ${this.chain} does not provide native token details`,
        );
      }
    } else {
      throw new Error(
        `Unsupported token type ${type} when fetching token metadata`,
      );
    }
  }

  async fetchERC20Metadata(tokenAddress: Address): Promise<TokenMetadata> {
    const erc20 = HypERC20__factory.connect(tokenAddress, this.provider);
    const [name, symbol, decimals, totalSupply] = await Promise.all([
      erc20.name(),
      erc20.symbol(),
      erc20.decimals(),
      erc20.totalSupply(),
    ]);

    return { name, symbol, decimals, totalSupply: totalSupply.toString() };
  }

<<<<<<< HEAD
  async fetchRemoteRouters(warpRouteAddress: Address): Promise<RemoteRouter[]> {
=======
  async fetchRemoteRouters(warpRouteAddress: Address): Promise<RemoteRouter> {
>>>>>>> 79740755
    const warpRoute = TokenRouter__factory.connect(
      warpRouteAddress,
      this.provider,
    );
    const domains = await warpRoute.domains();

<<<<<<< HEAD
    return Promise.all(
      domains.map(async (domain) => ({
        domain,
        router: bytes32ToAddress(await warpRoute.routers(domain)),
      })),
=======
    return Object.fromEntries(
      await Promise.all(
        domains.map(async (domain) => {
          return [domain, bytes32ToAddress(await warpRoute.routers(domain))];
        }),
      ),
>>>>>>> 79740755
    );
  }
  /**
   * Conditionally sets the log level for a smart provider.
   *
   * @param level - The log level to set, e.g. 'debug', 'info', 'warn', 'error'.
   */
  protected setSmartProviderLogLevel(level: string) {
    if ('setLogLevel' in this.provider) {
      //@ts-ignore
      this.provider.setLogLevel(level);
    }
  }
}<|MERGE_RESOLUTION|>--- conflicted
+++ resolved
@@ -219,31 +219,19 @@
     return { name, symbol, decimals, totalSupply: totalSupply.toString() };
   }
 
-<<<<<<< HEAD
-  async fetchRemoteRouters(warpRouteAddress: Address): Promise<RemoteRouter[]> {
-=======
   async fetchRemoteRouters(warpRouteAddress: Address): Promise<RemoteRouter> {
->>>>>>> 79740755
     const warpRoute = TokenRouter__factory.connect(
       warpRouteAddress,
       this.provider,
     );
     const domains = await warpRoute.domains();
 
-<<<<<<< HEAD
-    return Promise.all(
-      domains.map(async (domain) => ({
-        domain,
-        router: bytes32ToAddress(await warpRoute.routers(domain)),
-      })),
-=======
     return Object.fromEntries(
       await Promise.all(
         domains.map(async (domain) => {
           return [domain, bytes32ToAddress(await warpRoute.routers(domain))];
         }),
       ),
->>>>>>> 79740755
     );
   }
   /**

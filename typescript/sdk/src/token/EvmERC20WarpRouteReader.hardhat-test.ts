--- conflicted
+++ resolved
@@ -239,10 +239,7 @@
   it('should return the remote routers', async () => {
     // Create config
     const otherChain = TestChainName.test3;
-<<<<<<< HEAD
-=======
     const otherChainMetadata = test3;
->>>>>>> 79740755
     const config = {
       [chain]: {
         type: TokenType.collateral,
@@ -264,16 +261,9 @@
     const derivedConfig = await evmERC20WarpRouteReader.deriveWarpRouteConfig(
       warpRoute[chain].collateral.address,
     );
-<<<<<<< HEAD
-    expect(derivedConfig.remoteRouters?.length).to.equal(1);
-    expect(derivedConfig.remoteRouters![0].router).to.be.equal(
-      warpRoute[otherChain].collateral.address,
-    );
-=======
     expect(Object.keys(derivedConfig.remoteRouters!).length).to.equal(1);
     expect(
       derivedConfig.remoteRouters![otherChainMetadata.domainId!],
     ).to.be.equal(warpRoute[otherChain].collateral.address);
->>>>>>> 79740755
   });
 });
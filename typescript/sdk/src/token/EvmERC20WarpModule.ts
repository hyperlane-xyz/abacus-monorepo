import { BigNumberish } from 'ethers';

import {
  GasRouter__factory,
  MailboxClient__factory,
  TokenRouter__factory,
} from '@hyperlane-xyz/core';
import { buildArtifact as coreBuildArtifact } from '@hyperlane-xyz/core/buildArtifact.js';
import { ContractVerifier, ExplorerLicenseType } from '@hyperlane-xyz/sdk';
import {
  Address,
  ChainId,
  Domain,
  ProtocolType,
  addressToBytes32,
  assert,
  deepEquals,
  isObjEmpty,
  objMap,
  rootLogger,
} from '@hyperlane-xyz/utils';

import { transferOwnershipTransactions } from '../contracts/contracts.js';
import {
  HyperlaneModule,
  HyperlaneModuleParams,
} from '../core/AbstractHyperlaneModule.js';
<<<<<<< HEAD
import { proxyAdminOwnershipUpdateTxs } from '../deploy/proxy.js';
=======
import { proxyAdminUpdateTxs } from '../deploy/proxy.js';
>>>>>>> 7798c007
import { EvmIsmModule } from '../ism/EvmIsmModule.js';
import { DerivedIsmConfig } from '../ism/EvmIsmReader.js';
import { MultiProvider } from '../providers/MultiProvider.js';
import { AnnotatedEV5Transaction } from '../providers/ProviderType.js';
import { ChainNameOrId } from '../types.js';
import { normalizeConfig } from '../utils/ism.js';

import { EvmERC20WarpRouteReader } from './EvmERC20WarpRouteReader.js';
import { HypERC20Deployer } from './deploy.js';
import { TokenRouterConfig, TokenRouterConfigSchema } from './schemas.js';

export class EvmERC20WarpModule extends HyperlaneModule<
  ProtocolType.Ethereum,
  TokenRouterConfig,
  {
    deployedTokenRoute: Address;
  }
> {
  protected logger = rootLogger.child({
    module: 'EvmERC20WarpModule',
  });
  reader: EvmERC20WarpRouteReader;
  // We use domainId here because MultiProvider.getDomainId() will always
  // return a number, and EVM the domainId and chainId are the same.
  public readonly domainId: Domain;

  public readonly chainId: ChainId;

  constructor(
    protected readonly multiProvider: MultiProvider,
    args: HyperlaneModuleParams<
      TokenRouterConfig,
      {
        deployedTokenRoute: Address;
      }
    >,
    protected readonly contractVerifier?: ContractVerifier,
  ) {
    super(args);
    this.reader = new EvmERC20WarpRouteReader(multiProvider, args.chain);
    this.domainId = multiProvider.getDomainId(args.chain);
    this.chainId = multiProvider.getChainId(args.chain);
    this.contractVerifier ??= new ContractVerifier(
      multiProvider,
      {},
      coreBuildArtifact,
      ExplorerLicenseType.MIT,
    );
  }

  /**
   * Retrieves the token router configuration for the specified address.
   *
   * @param address - The address to derive the token router configuration from.
   * @returns A promise that resolves to the token router configuration.
   */
  public async read(): Promise<TokenRouterConfig> {
    return this.reader.deriveWarpRouteConfig(
      this.args.addresses.deployedTokenRoute,
    );
  }

  /**
   * Updates the Warp Route contract with the provided configuration.
   *
   * @param expectedConfig - The configuration for the token router to be updated.
   * @returns An array of Ethereum transactions that were executed to update the contract, or an error if the update failed.
   */
  public async update(
    expectedConfig: TokenRouterConfig,
  ): Promise<AnnotatedEV5Transaction[]> {
    TokenRouterConfigSchema.parse(expectedConfig);
    const actualConfig = await this.read();

    const transactions = [];

    /**
     * @remark
     * The order of operations matter
     * 1. createOwnershipUpdateTxs() must always be LAST because no updates possible after ownership transferred
     * 2. createRemoteRoutersUpdateTxs() must always be BEFORE createSetDestinationGasUpdateTxs() because gas enumeration depends on domains
     */
    transactions.push(
      ...(await this.createIsmUpdateTxs(actualConfig, expectedConfig)),
      ...this.createRemoteRoutersUpdateTxs(actualConfig, expectedConfig),
      ...this.createSetDestinationGasUpdateTxs(actualConfig, expectedConfig),
      ...this.createOwnershipUpdateTxs(actualConfig, expectedConfig),
<<<<<<< HEAD
      ...proxyAdminOwnershipUpdateTxs(
        actualConfig,
        expectedConfig,
        this.domainId,
=======
      ...proxyAdminUpdateTxs(
        this.chainId,
        this.args.addresses.deployedTokenRoute,
        actualConfig,
        expectedConfig,
>>>>>>> 7798c007
      ),
    );

    return transactions;
  }

  /**
   * Create a transaction to update the remote routers for the Warp Route contract.
   *
   * @param actualConfig - The on-chain router configuration, including the remoteRouters array.
   * @param expectedConfig - The expected token router configuration.
   * @returns A array with a single Ethereum transaction that need to be executed to enroll the routers
   */
  createRemoteRoutersUpdateTxs(
    actualConfig: TokenRouterConfig,
    expectedConfig: TokenRouterConfig,
  ): AnnotatedEV5Transaction[] {
    const updateTransactions: AnnotatedEV5Transaction[] = [];
    if (!expectedConfig.remoteRouters) {
      return [];
    }

    // We normalize the addresses for comparison
    actualConfig.remoteRouters = normalizeConfig(actualConfig.remoteRouters);
    expectedConfig.remoteRouters = normalizeConfig(
      expectedConfig.remoteRouters,
    );
    assert(actualConfig.remoteRouters, 'actualRemoteRouters is undefined');
    assert(expectedConfig.remoteRouters, 'actualRemoteRouters is undefined');

    const { remoteRouters: actualRemoteRouters } = actualConfig;
    const { remoteRouters: expectedRemoteRouters } = expectedConfig;

    if (!deepEquals(actualRemoteRouters, expectedRemoteRouters)) {
      const contractToUpdate = TokenRouter__factory.connect(
        this.args.addresses.deployedTokenRoute,
        this.multiProvider.getProvider(this.domainId),
      );

      updateTransactions.push({
        annotation: `Enrolling Router ${this.args.addresses.deployedTokenRoute} on ${this.args.chain}`,
        chainId: this.domainId,
        to: contractToUpdate.address,
        data: contractToUpdate.interface.encodeFunctionData(
          'enrollRemoteRouters',
          [
            Object.keys(expectedRemoteRouters).map((k) => Number(k)),
            Object.values(expectedRemoteRouters).map((a) =>
              addressToBytes32(a),
            ),
          ],
        ),
      });
    }
    return updateTransactions;
  }

  /**
   * Create a transaction to update the remote routers for the Warp Route contract.
   *
   * @param actualConfig - The on-chain router configuration, including the remoteRouters array.
   * @param expectedConfig - The expected token router configuration.
   * @returns A array with a single Ethereum transaction that need to be executed to enroll the routers
   */
  createSetDestinationGasUpdateTxs(
    actualConfig: TokenRouterConfig,
    expectedConfig: TokenRouterConfig,
  ): AnnotatedEV5Transaction[] {
    const updateTransactions: AnnotatedEV5Transaction[] = [];
    if (!expectedConfig.destinationGas) {
      return [];
    }

    assert(actualConfig.destinationGas, 'actualDestinationGas is undefined');
    assert(expectedConfig.destinationGas, 'actualDestinationGas is undefined');

    const { destinationGas: actualDestinationGas } = actualConfig;
    const { destinationGas: expectedDestinationGas } = expectedConfig;

    if (!deepEquals(actualDestinationGas, expectedDestinationGas)) {
      const contractToUpdate = GasRouter__factory.connect(
        this.args.addresses.deployedTokenRoute,
        this.multiProvider.getProvider(this.domainId),
      );

      // Convert { 1: 2, 2: 3, ... } to [{ 1: 2 }, { 2: 3 }]
      const gasRouterConfigs: { domain: BigNumberish; gas: BigNumberish }[] =
        [];
      objMap(expectedDestinationGas, (domain: string, gas: string) => {
        gasRouterConfigs.push({
          domain,
          gas,
        });
      });

      updateTransactions.push({
        annotation: `Setting destination gas for ${this.args.addresses.deployedTokenRoute} on ${this.args.chain}`,
        chainId: this.domainId,
        to: contractToUpdate.address,
        data: contractToUpdate.interface.encodeFunctionData(
          'setDestinationGas((uint32,uint256)[])',
          [gasRouterConfigs],
        ),
      });
    }
    return updateTransactions;
  }

  /**
   * Create transactions to update an existing ISM config, or deploy a new ISM and return a tx to setInterchainSecurityModule
   *
   * @param actualConfig - The on-chain router configuration, including the ISM configuration, and address.
   * @param expectedConfig - The expected token router configuration, including the ISM configuration.
   * @returns Ethereum transaction that need to be executed to update the ISM configuration.
   */
  async createIsmUpdateTxs(
    actualConfig: TokenRouterConfig,
    expectedConfig: TokenRouterConfig,
  ): Promise<AnnotatedEV5Transaction[]> {
    const updateTransactions: AnnotatedEV5Transaction[] = [];
    if (!expectedConfig.interchainSecurityModule) {
      return [];
    }

    if (expectedConfig.ismFactoryAddresses) {
      const actualDeployedIsm = (
        actualConfig.interchainSecurityModule as DerivedIsmConfig
      ).address;

      // Try to update (may also deploy) Ism with the expected config
      const {
        deployedIsm: expectedDeployedIsm,
        updateTransactions: ismUpdateTransactions,
      } = await this.deployOrUpdateIsm(actualConfig, expectedConfig);

      // If an ISM is updated in-place, push the update txs
      updateTransactions.push(...ismUpdateTransactions);

      // If a new ISM is deployed, push the setInterchainSecurityModule tx
      if (actualDeployedIsm !== expectedDeployedIsm) {
        const contractToUpdate = MailboxClient__factory.connect(
          this.args.addresses.deployedTokenRoute,
          this.multiProvider.getProvider(this.domainId),
        );
        updateTransactions.push({
          annotation: `Setting ISM for Warp Route to ${expectedDeployedIsm}`,
          chainId: this.domainId,
          to: contractToUpdate.address,
          data: contractToUpdate.interface.encodeFunctionData(
            'setInterchainSecurityModule',
            [expectedDeployedIsm],
          ),
        });
      }
    }

    return updateTransactions;
  }

  /**
   * Transfer ownership of an existing Warp route with a given config.
   *
   * @param actualConfig - The on-chain router configuration.
   * @param expectedConfig - The expected token router configuration.
   * @returns Ethereum transaction that need to be executed to update the owner.
   */
  createOwnershipUpdateTxs(
    actualConfig: TokenRouterConfig,
    expectedConfig: TokenRouterConfig,
  ): AnnotatedEV5Transaction[] {
    return transferOwnershipTransactions(
      this.multiProvider.getDomainId(this.args.chain),
      this.args.addresses.deployedTokenRoute,
      actualConfig,
      expectedConfig,
      `${expectedConfig.type} Warp Route`,
    );
  }

  /**
   * Updates or deploys the ISM using the provided configuration.
   *
   * @returns Object with deployedIsm address, and update Transactions
   */
  public async deployOrUpdateIsm(
    actualConfig: TokenRouterConfig,
    expectedConfig: TokenRouterConfig,
  ): Promise<{
    deployedIsm: Address;
    updateTransactions: AnnotatedEV5Transaction[];
  }> {
    assert(
      expectedConfig.interchainSecurityModule,
      'Ism not derived correctly',
    );
    assert(
      expectedConfig.ismFactoryAddresses,
      'Ism Factories addresses not provided',
    );

    const ismModule = new EvmIsmModule(
      this.multiProvider,
      {
        chain: this.args.chain,
        config: expectedConfig.interchainSecurityModule,
        addresses: {
          ...expectedConfig.ismFactoryAddresses,
          mailbox: expectedConfig.mailbox,
          deployedIsm: (
            actualConfig.interchainSecurityModule as DerivedIsmConfig
          ).address,
        },
      },
      this.contractVerifier,
    );
    this.logger.info(
      `Comparing target ISM config with ${this.args.chain} chain`,
    );
    const updateTransactions = await ismModule.update(
      expectedConfig.interchainSecurityModule,
    );
    const { deployedIsm } = ismModule.serialize();

    return { deployedIsm, updateTransactions };
  }

  /**
   * Deploys the Warp Route.
   *
   * @param chain - The chain to deploy the module on.
   * @param config - The configuration for the token router.
   * @param multiProvider - The multi-provider instance to use.
   * @returns A new instance of the EvmERC20WarpHyperlaneModule.
   */
  public static async create(params: {
    chain: ChainNameOrId;
    config: TokenRouterConfig;
    multiProvider: MultiProvider;
    contractVerifier?: ContractVerifier;
  }): Promise<EvmERC20WarpModule> {
    const { chain, config, multiProvider, contractVerifier } = params;
    const chainName = multiProvider.getChainName(chain);
    const deployer = new HypERC20Deployer(multiProvider);
    const deployedContracts = await deployer.deployContracts(chainName, config);

    const warpModule = new EvmERC20WarpModule(
      multiProvider,
      {
        addresses: {
          deployedTokenRoute: deployedContracts[config.type].address,
        },
        chain,
        config,
      },
      contractVerifier,
    );

    if (config.remoteRouters && !isObjEmpty(config.remoteRouters)) {
      const enrollRemoteTxs = await warpModule.update(config); // @TODO Remove when EvmERC20WarpModule.create can be used
      const onlyTxIndex = 0;
      await multiProvider.sendTransaction(chain, enrollRemoteTxs[onlyTxIndex]);
    }

    return warpModule;
  }
}<|MERGE_RESOLUTION|>--- conflicted
+++ resolved
@@ -25,11 +25,7 @@
   HyperlaneModule,
   HyperlaneModuleParams,
 } from '../core/AbstractHyperlaneModule.js';
-<<<<<<< HEAD
-import { proxyAdminOwnershipUpdateTxs } from '../deploy/proxy.js';
-=======
 import { proxyAdminUpdateTxs } from '../deploy/proxy.js';
->>>>>>> 7798c007
 import { EvmIsmModule } from '../ism/EvmIsmModule.js';
 import { DerivedIsmConfig } from '../ism/EvmIsmReader.js';
 import { MultiProvider } from '../providers/MultiProvider.js';
@@ -117,18 +113,11 @@
       ...this.createRemoteRoutersUpdateTxs(actualConfig, expectedConfig),
       ...this.createSetDestinationGasUpdateTxs(actualConfig, expectedConfig),
       ...this.createOwnershipUpdateTxs(actualConfig, expectedConfig),
-<<<<<<< HEAD
-      ...proxyAdminOwnershipUpdateTxs(
-        actualConfig,
-        expectedConfig,
-        this.domainId,
-=======
       ...proxyAdminUpdateTxs(
         this.chainId,
         this.args.addresses.deployedTokenRoute,
         actualConfig,
         expectedConfig,
->>>>>>> 7798c007
       ),
     );
 

--- conflicted
+++ resolved
@@ -25,11 +25,7 @@
   HyperlaneModule,
   HyperlaneModuleParams,
 } from '../core/AbstractHyperlaneModule.js';
-<<<<<<< HEAD
-import { EvmModuleDeployer } from '../deploy/EvmModuleDeployer.js';
 import { proxyAdminOwnershipUpdateTxs } from '../deploy/proxy.js';
-=======
->>>>>>> 4c0605dc
 import { EvmIsmModule } from '../ism/EvmIsmModule.js';
 import { DerivedIsmConfig } from '../ism/EvmIsmReader.js';
 import { MultiProvider } from '../providers/MultiProvider.js';
@@ -114,15 +110,12 @@
       ...this.createRemoteRoutersUpdateTxs(actualConfig, expectedConfig),
       ...this.createSetDestinationGasUpdateTxs(actualConfig, expectedConfig),
       ...this.createOwnershipUpdateTxs(actualConfig, expectedConfig),
-<<<<<<< HEAD
       ...proxyAdminOwnershipUpdateTxs(
         actualConfig,
         expectedConfig,
         this.domainId,
       ),
-=======
       ...this.updateProxyAdminOwnershipTxs(actualConfig, expectedConfig),
->>>>>>> 4c0605dc
     );
 
     return transactions;

<<<<<<< HEAD
import z from 'zod';

import { GasRouterConfig } from '../router/types.js';

import {
  SyntheticConfigSchema,
  TokenDecimalsSchema,
  TokenMetadataSchema,
} from './schemas.js';

=======
>>>>>>> fa237e0f
export enum TokenType {
  synthetic = 'synthetic',
  fastSynthetic = 'fastSynthetic',
  syntheticUri = 'syntheticUri',
  collateral = 'collateral',
  collateralVault = 'collateralVault',
  XERC20 = 'xERC20',
  XERC20Lockbox = 'xERC20Lockbox',
  collateralFiat = 'collateralFiat',
  fastCollateral = 'fastCollateral',
  collateralUri = 'collateralUri',
  native = 'native',
  nativeScaled = 'nativeScaled',
}

<<<<<<< HEAD
export type TokenMetadata = z.infer<typeof TokenMetadataSchema>;

export type TokenDecimals = z.infer<typeof TokenDecimalsSchema>;

export type ERC20Metadata = TokenMetadata & TokenDecimals;
export type MinimalTokenMetadata = Omit<ERC20Metadata, 'totalSupply' | 'scale'>;

export const isTokenMetadata = (metadata: any): metadata is TokenMetadata =>
  metadata.name && metadata.symbol && metadata.totalSupply !== undefined; // totalSupply can be 0

export const isErc20Metadata = (metadata: any): metadata is ERC20Metadata =>
  metadata.decimals && isTokenMetadata(metadata);

export type SyntheticConfig = z.infer<typeof SyntheticConfigSchema>;
export type CollateralConfig = {
  type:
    | TokenType.collateral
    | TokenType.collateralXERC20
    | TokenType.collateralFiat
    | TokenType.collateralUri
    | TokenType.fastCollateral
    | TokenType.fastSynthetic
    | TokenType.collateralVault;
  token: string;
} & Partial<ERC20Metadata>;
export type NativeConfig = {
  type: TokenType.native;
} & Partial<TokenDecimals>;

export type TokenConfig = SyntheticConfig | CollateralConfig | NativeConfig;

export const isCollateralConfig = (
  config: TokenConfig,
): config is CollateralConfig =>
  config.type === TokenType.collateral ||
  config.type === TokenType.collateralXERC20 ||
  config.type === TokenType.collateralFiat ||
  config.type === TokenType.collateralUri ||
  config.type === TokenType.fastCollateral ||
  config.type == TokenType.collateralVault;

export const isCollateralVaultConfig = (
  config: TokenConfig,
): config is CollateralConfig => config.type === TokenType.collateralVault;

export const isSyntheticConfig = (
  config: TokenConfig,
): config is SyntheticConfig =>
  config.type === TokenType.synthetic ||
  config.type === TokenType.syntheticUri ||
  config.type === TokenType.fastSynthetic;

export const isNativeConfig = (config: TokenConfig): config is NativeConfig =>
  config.type === TokenType.native;

export const isUriConfig = (config: TokenConfig): boolean =>
  config.type === TokenType.syntheticUri ||
  config.type === TokenType.collateralUri;

export const isFastConfig = (config: TokenConfig): boolean =>
  config.type === TokenType.fastSynthetic ||
  config.type === TokenType.fastCollateral;

export type HypERC20Config = GasRouterConfig & SyntheticConfig & ERC20Metadata;
export type HypERC20CollateralConfig = GasRouterConfig &
  CollateralConfig &
  Partial<ERC20Metadata>;
export type HypNativeConfig = GasRouterConfig & NativeConfig;
export type ERC20RouterConfig =
  | HypERC20Config
  | HypERC20CollateralConfig
  | HypNativeConfig;

export type HypERC721Config = GasRouterConfig & SyntheticConfig;
export type HypERC721CollateralConfig = GasRouterConfig & CollateralConfig;
export type ERC721RouterConfig = HypERC721Config | HypERC721CollateralConfig;
=======
export const gasOverhead = (tokenType: TokenType) => {
  switch (tokenType) {
    case TokenType.fastSynthetic:
    case TokenType.synthetic:
      return 64_000;
    case TokenType.native:
      return 44_000;
    default:
      return 68_000;
  }
};
>>>>>>> fa237e0f
<|MERGE_RESOLUTION|>--- conflicted
+++ resolved
@@ -1,16 +1,3 @@
-<<<<<<< HEAD
-import z from 'zod';
-
-import { GasRouterConfig } from '../router/types.js';
-
-import {
-  SyntheticConfigSchema,
-  TokenDecimalsSchema,
-  TokenMetadataSchema,
-} from './schemas.js';
-
-=======
->>>>>>> fa237e0f
 export enum TokenType {
   synthetic = 'synthetic',
   fastSynthetic = 'fastSynthetic',
@@ -26,84 +13,6 @@
   nativeScaled = 'nativeScaled',
 }
 
-<<<<<<< HEAD
-export type TokenMetadata = z.infer<typeof TokenMetadataSchema>;
-
-export type TokenDecimals = z.infer<typeof TokenDecimalsSchema>;
-
-export type ERC20Metadata = TokenMetadata & TokenDecimals;
-export type MinimalTokenMetadata = Omit<ERC20Metadata, 'totalSupply' | 'scale'>;
-
-export const isTokenMetadata = (metadata: any): metadata is TokenMetadata =>
-  metadata.name && metadata.symbol && metadata.totalSupply !== undefined; // totalSupply can be 0
-
-export const isErc20Metadata = (metadata: any): metadata is ERC20Metadata =>
-  metadata.decimals && isTokenMetadata(metadata);
-
-export type SyntheticConfig = z.infer<typeof SyntheticConfigSchema>;
-export type CollateralConfig = {
-  type:
-    | TokenType.collateral
-    | TokenType.collateralXERC20
-    | TokenType.collateralFiat
-    | TokenType.collateralUri
-    | TokenType.fastCollateral
-    | TokenType.fastSynthetic
-    | TokenType.collateralVault;
-  token: string;
-} & Partial<ERC20Metadata>;
-export type NativeConfig = {
-  type: TokenType.native;
-} & Partial<TokenDecimals>;
-
-export type TokenConfig = SyntheticConfig | CollateralConfig | NativeConfig;
-
-export const isCollateralConfig = (
-  config: TokenConfig,
-): config is CollateralConfig =>
-  config.type === TokenType.collateral ||
-  config.type === TokenType.collateralXERC20 ||
-  config.type === TokenType.collateralFiat ||
-  config.type === TokenType.collateralUri ||
-  config.type === TokenType.fastCollateral ||
-  config.type == TokenType.collateralVault;
-
-export const isCollateralVaultConfig = (
-  config: TokenConfig,
-): config is CollateralConfig => config.type === TokenType.collateralVault;
-
-export const isSyntheticConfig = (
-  config: TokenConfig,
-): config is SyntheticConfig =>
-  config.type === TokenType.synthetic ||
-  config.type === TokenType.syntheticUri ||
-  config.type === TokenType.fastSynthetic;
-
-export const isNativeConfig = (config: TokenConfig): config is NativeConfig =>
-  config.type === TokenType.native;
-
-export const isUriConfig = (config: TokenConfig): boolean =>
-  config.type === TokenType.syntheticUri ||
-  config.type === TokenType.collateralUri;
-
-export const isFastConfig = (config: TokenConfig): boolean =>
-  config.type === TokenType.fastSynthetic ||
-  config.type === TokenType.fastCollateral;
-
-export type HypERC20Config = GasRouterConfig & SyntheticConfig & ERC20Metadata;
-export type HypERC20CollateralConfig = GasRouterConfig &
-  CollateralConfig &
-  Partial<ERC20Metadata>;
-export type HypNativeConfig = GasRouterConfig & NativeConfig;
-export type ERC20RouterConfig =
-  | HypERC20Config
-  | HypERC20CollateralConfig
-  | HypNativeConfig;
-
-export type HypERC721Config = GasRouterConfig & SyntheticConfig;
-export type HypERC721CollateralConfig = GasRouterConfig & CollateralConfig;
-export type ERC721RouterConfig = HypERC721Config | HypERC721CollateralConfig;
-=======
 export const gasOverhead = (tokenType: TokenType) => {
   switch (tokenType) {
     case TokenType.fastSynthetic:
@@ -114,5 +23,4 @@
     default:
       return 68_000;
   }
-};
->>>>>>> fa237e0f
+};
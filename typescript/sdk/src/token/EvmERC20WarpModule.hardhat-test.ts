import { SignerWithAddress } from '@nomiclabs/hardhat-ethers/signers.js';
import { expect } from 'chai';
import hre from 'hardhat';

import {
  ERC20Test,
  ERC20Test__factory,
  ERC4626Test__factory,
  GasRouter,
  HypERC20__factory,
  HypERC4626Collateral__factory,
  HypNative__factory,
  Mailbox,
  MailboxClient__factory,
  Mailbox__factory,
} from '@hyperlane-xyz/core';
import {
  EvmIsmModule,
  HookConfig,
  HookType,
  HyperlaneAddresses,
  HyperlaneContractsMap,
  IsmConfig,
  IsmType,
  RouterConfig,
  TestChainName,
  proxyAdmin,
  serializeContracts,
} from '@hyperlane-xyz/sdk';
import { randomInt } from '@hyperlane-xyz/utils';

import { TestCoreApp } from '../core/TestCoreApp.js';
import { TestCoreDeployer } from '../core/TestCoreDeployer.js';
import { HyperlaneProxyFactoryDeployer } from '../deploy/HyperlaneProxyFactoryDeployer.js';
import { ProxyFactoryFactories } from '../deploy/contracts.js';
import { DerivedHookConfig } from '../hook/EvmHookReader.js';
import { HyperlaneIsmFactory } from '../ism/HyperlaneIsmFactory.js';
import { MultiProvider } from '../providers/MultiProvider.js';
import { AnnotatedEV5Transaction } from '../providers/ProviderType.js';
import { RemoteRouters } from '../router/types.js';
import { randomAddress } from '../test/testUtils.js';
import { ChainMap } from '../types.js';
import { normalizeConfig } from '../utils/ism.js';

import { EvmERC20WarpModule } from './EvmERC20WarpModule.js';
import { TokenType } from './config.js';
import { HypTokenRouterConfig } from './types.js';

const randomRemoteRouters = (n: number) => {
  const routers: RemoteRouters = {};
  for (let domain = 0; domain < n; domain++) {
    routers[domain] = {
      address: randomAddress(),
    };
  }
  return routers;
};

describe('EvmERC20WarpHyperlaneModule', async () => {
  const TOKEN_NAME = 'fake';
  const TOKEN_SUPPLY = '100000000000000000000';
  const TOKEN_DECIMALS = 18;
  const chain = TestChainName.test4;
  let mailbox: Mailbox;
  let ismAddress: string;
  let ismFactory: HyperlaneIsmFactory;
  let factories: HyperlaneContractsMap<ProxyFactoryFactories>;
  let ismFactoryAddresses: HyperlaneAddresses<ProxyFactoryFactories>;
  let erc20Factory: ERC20Test__factory;
  let token: ERC20Test;
  let signer: SignerWithAddress;
  let multiProvider: MultiProvider;
  let coreApp: TestCoreApp;
  let routerConfigMap: ChainMap<RouterConfig>;
  let baseConfig: RouterConfig;

  async function validateCoreValues(deployedToken: GasRouter) {
    expect(await deployedToken.mailbox()).to.equal(mailbox.address);
    expect(await deployedToken.owner()).to.equal(signer.address);
  }

  async function sendTxs(txs: AnnotatedEV5Transaction[]) {
    for (const tx of txs) {
      await multiProvider.sendTransaction(chain, tx);
    }
  }

  before(async () => {
    [signer] = await hre.ethers.getSigners();
    multiProvider = MultiProvider.createTestMultiProvider({ signer });
    const ismFactoryDeployer = new HyperlaneProxyFactoryDeployer(multiProvider);
    factories = await ismFactoryDeployer.deploy(
      multiProvider.mapKnownChains(() => ({})),
    );
    ismFactoryAddresses = serializeContracts(factories[chain]);
    ismFactory = new HyperlaneIsmFactory(factories, multiProvider);
    coreApp = await new TestCoreDeployer(multiProvider, ismFactory).deployApp();
    routerConfigMap = coreApp.getRouterConfig(signer.address);

    erc20Factory = new ERC20Test__factory(signer);
    token = await erc20Factory.deploy(
      TOKEN_NAME,
      TOKEN_NAME,
      TOKEN_SUPPLY,
      TOKEN_DECIMALS,
    );

    baseConfig = routerConfigMap[chain];

    mailbox = Mailbox__factory.connect(baseConfig.mailbox, signer);
    ismAddress = await mailbox.defaultIsm();
  });

  it('should create with a collateral config', async () => {
    const config: HypTokenRouterConfig = {
      ...baseConfig,
      type: TokenType.collateral,
      token: token.address,
    };

    // Deploy using WarpModule
    const evmERC20WarpModule = await EvmERC20WarpModule.create({
      chain,
      config,
      multiProvider,
      proxyFactoryFactories: ismFactoryAddresses,
    });

    // Let's derive it's onchain token type
    const { deployedTokenRoute } = evmERC20WarpModule.serialize();
    const tokenType: TokenType =
      await evmERC20WarpModule.reader.deriveTokenType(deployedTokenRoute);
    expect(tokenType).to.equal(TokenType.collateral);
  });

  it('should create with a collateral vault config', async () => {
    const vaultFactory = new ERC4626Test__factory(signer);
    const vault = await vaultFactory.deploy(
      token.address,
      TOKEN_NAME,
      TOKEN_NAME,
    );
    const config: HypTokenRouterConfig = {
      type: TokenType.collateralVault,
      token: vault.address,
      ...baseConfig,
    };

    // Deploy using WarpModule
    const evmERC20WarpModule = await EvmERC20WarpModule.create({
      chain,
      config,
      multiProvider,
      proxyFactoryFactories: ismFactoryAddresses,
    });

    // Let's derive it's onchain token type
    const { deployedTokenRoute } = evmERC20WarpModule.serialize();
    const tokenType: TokenType =
      await evmERC20WarpModule.reader.deriveTokenType(deployedTokenRoute);
    expect(tokenType).to.equal(TokenType.collateralVault);

    // Validate onchain token values
    const collateralVaultContract = HypERC4626Collateral__factory.connect(
      deployedTokenRoute,
      signer,
    );
    await validateCoreValues(collateralVaultContract);
    expect(await collateralVaultContract.vault()).to.equal(vault.address);
    expect(await collateralVaultContract.wrappedToken()).to.equal(
      token.address,
    );
  });

  it('should create with a synthetic config', async () => {
    const config: HypTokenRouterConfig = {
      ...baseConfig,
      type: TokenType.synthetic,
      name: TOKEN_NAME,
      symbol: TOKEN_NAME,
      decimals: TOKEN_DECIMALS,
      totalSupply: TOKEN_SUPPLY,
    };

    // Deploy using WarpModule
    const evmERC20WarpModule = await EvmERC20WarpModule.create({
      chain,
      config,
      multiProvider,
      proxyFactoryFactories: ismFactoryAddresses,
    });

    // Let's derive it's onchain token type
    const { deployedTokenRoute } = evmERC20WarpModule.serialize();
    const tokenType: TokenType =
      await evmERC20WarpModule.reader.deriveTokenType(deployedTokenRoute);
    expect(tokenType).to.equal(TokenType.synthetic);

    // Validate onchain token values
    const syntheticContract = HypERC20__factory.connect(
      deployedTokenRoute,
      signer,
    );
    await validateCoreValues(syntheticContract);
    expect(await syntheticContract.name()).to.equal(TOKEN_NAME);
    expect(await syntheticContract.symbol()).to.equal(TOKEN_NAME);
    expect(await syntheticContract.decimals()).to.equal(TOKEN_DECIMALS);
    expect(await syntheticContract.totalSupply()).to.equal(TOKEN_SUPPLY);
  });

  it('should create with a native config', async () => {
    const config = {
      type: TokenType.native,
      ...baseConfig,
    } as HypTokenRouterConfig;

    // Deploy using WarpModule
    const evmERC20WarpModule = await EvmERC20WarpModule.create({
      chain,
      config,
      multiProvider,
      proxyFactoryFactories: ismFactoryAddresses,
    });

    // Let's derive it's onchain token type
    const { deployedTokenRoute } = evmERC20WarpModule.serialize();
    const tokenType: TokenType =
      await evmERC20WarpModule.reader.deriveTokenType(deployedTokenRoute);
    expect(tokenType).to.equal(TokenType.native);

    // Validate onchain token values
    const nativeContract = HypNative__factory.connect(
      deployedTokenRoute,
      signer,
    );
    await validateCoreValues(nativeContract);
  });

  it('should create with remote routers', async () => {
    const numOfRouters = Math.floor(Math.random() * 10);
    const config = {
      ...baseConfig,
      type: TokenType.native,
      remoteRouters: randomRemoteRouters(numOfRouters),
    } as HypTokenRouterConfig;

    // Deploy using WarpModule
    const evmERC20WarpModule = await EvmERC20WarpModule.create({
      chain,
      config,
      multiProvider,
      proxyFactoryFactories: ismFactoryAddresses,
    });
    const { remoteRouters } = await evmERC20WarpModule.read();
    expect(Object.keys(remoteRouters!).length).to.equal(numOfRouters);
  });

  describe('Update', async () => {
    const owner = randomAddress();
    const ismConfigToUpdate: IsmConfig[] = [
      {
        type: IsmType.TRUSTED_RELAYER,
        relayer: owner,
      },
      {
        type: IsmType.FALLBACK_ROUTING,
        owner: owner,
        domains: {},
      },
      {
        type: IsmType.PAUSABLE,
        owner: owner,
        paused: false,
      },
    ];
    const hookConfigToUpdate: HookConfig[] = [
      {
        type: HookType.PROTOCOL_FEE,
        beneficiary: owner,
        owner: owner,
        maxProtocolFee: '1337',
        protocolFee: '1337',
      },
      {
        type: HookType.INTERCHAIN_GAS_PAYMASTER,
        owner: owner,
        beneficiary: owner,
        oracleKey: owner,
        overhead: {},
        oracleConfig: {},
      },
      {
        type: HookType.MERKLE_TREE,
      },
    ];

    it('should deploy and set a new Ism', async () => {
      const config = {
        ...baseConfig,
        type: TokenType.native,
        interchainSecurityModule: ismAddress,
      } as HypTokenRouterConfig;

      // Deploy using WarpModule
      const evmERC20WarpModule = await EvmERC20WarpModule.create({
        chain,
        config,
        multiProvider,
        proxyFactoryFactories: ismFactoryAddresses,
      });
      const actualConfig = await evmERC20WarpModule.read();

      for (const interchainSecurityModule of ismConfigToUpdate) {
        const expectedConfig: HypTokenRouterConfig = {
          ...actualConfig,
<<<<<<< HEAD

=======
>>>>>>> 16501ca0
          interchainSecurityModule,
        };
        await sendTxs(await evmERC20WarpModule.update(expectedConfig));
        const updatedConfig = normalizeConfig(
          (await evmERC20WarpModule.read()).interchainSecurityModule,
        );

        expect(updatedConfig).to.deep.equal(interchainSecurityModule);
      }
    });

    it('should not deploy and set a new Ism if the config is the same', async () => {
      const config = {
        ...baseConfig,
        type: TokenType.native,
        interchainSecurityModule: ismAddress,
      } as HypTokenRouterConfig;

      // Deploy using WarpModule
      const evmERC20WarpModule = await EvmERC20WarpModule.create({
        chain,
        config,
        multiProvider,
        proxyFactoryFactories: ismFactoryAddresses,
      });
      const actualConfig = await evmERC20WarpModule.read();

      const owner = randomAddress();
      const interchainSecurityModule: IsmConfig = {
        type: IsmType.PAUSABLE,
        owner,
        paused: false,
      };
      const expectedConfig: HypTokenRouterConfig = {
        ...actualConfig,
        interchainSecurityModule,
      };

      await sendTxs(await evmERC20WarpModule.update(expectedConfig));

      const updatedConfig = normalizeConfig(
        (await evmERC20WarpModule.read()).interchainSecurityModule,
      );

      expect(updatedConfig).to.deep.equal(interchainSecurityModule);

      // Deploy with the same config
      const txs = await evmERC20WarpModule.update(expectedConfig);

      expect(txs.length).to.equal(0);
    });

    it('should update and set a new Hook based on config', async () => {
      const config = {
        ...baseConfig,
        type: TokenType.native,
      } as HypTokenRouterConfig;

      // Deploy using WarpModule
      const evmERC20WarpModule = await EvmERC20WarpModule.create({
        chain,
        config,
        multiProvider,
        proxyFactoryFactories: ismFactoryAddresses,
      });
      const actualConfig = await evmERC20WarpModule.read();

      for (const hook of hookConfigToUpdate) {
        const expectedConfig: HypTokenRouterConfig = {
          ...actualConfig,
          hook,
        };
        await sendTxs(await evmERC20WarpModule.update(expectedConfig));

        const updatedConfig = (await evmERC20WarpModule.read())
          .hook as DerivedHookConfig;
        expect(normalizeConfig(updatedConfig)).to.deep.equal(hook);
      }
    });

    it('should set new deployed hook mailbox to WarpConfig.owner', async () => {
      const config = {
        ...baseConfig,
        type: TokenType.native,
      } as HypTokenRouterConfig;

      // Deploy using WarpModule
      const evmERC20WarpModule = await EvmERC20WarpModule.create({
        chain,
        config,
        multiProvider,
        proxyFactoryFactories: ismFactoryAddresses,
      });
      const actualConfig = await evmERC20WarpModule.read();
      const expectedConfig: HypTokenRouterConfig = {
        ...actualConfig,
        hook: hookConfigToUpdate.find(
          (c: any) => c.type === HookType.MERKLE_TREE,
        ),
      };
      await sendTxs(await evmERC20WarpModule.update(expectedConfig));

      const updatedConfig = (await evmERC20WarpModule.read())
        .hook as DerivedHookConfig;

      const hook = MailboxClient__factory.connect(
        updatedConfig.address,
        multiProvider.getProvider(chain),
      );
      expect(await hook.mailbox()).to.equal(expectedConfig.mailbox);
    });

    it("should set Proxied Hook's proxyAdmins to WarpConfig.proxyAdmin", async () => {
      const config = {
        ...baseConfig,
        type: TokenType.native,
      } as HypTokenRouterConfig;

      // Deploy using WarpModule
      const evmERC20WarpModule = await EvmERC20WarpModule.create({
        chain,
        config,
        multiProvider,
        proxyFactoryFactories: ismFactoryAddresses,
      });
      const actualConfig = await evmERC20WarpModule.read();
      const expectedConfig: HypTokenRouterConfig = {
        ...actualConfig,
        hook: hookConfigToUpdate.find(
          (c: any) => c.type === HookType.INTERCHAIN_GAS_PAYMASTER,
        ),
      };
      await sendTxs(await evmERC20WarpModule.update(expectedConfig));

      const updatedConfig = (await evmERC20WarpModule.read())
        .hook as DerivedHookConfig;

      expect(
        await proxyAdmin(
          multiProvider.getProvider(chain),
          updatedConfig.address,
        ),
      ).to.equal(expectedConfig.proxyAdmin?.address);
    });

    it('should update a mutable Ism', async () => {
      const ismConfig: IsmConfig = {
        type: IsmType.ROUTING,
        owner: signer.address,
        domains: {
          '1': ismAddress,
        },
      };
      const ism = await EvmIsmModule.create({
        chain,
        multiProvider,
        config: ismConfig,
        proxyFactoryFactories: ismFactoryAddresses,
        mailbox: mailbox.address,
      });

      const { deployedIsm } = ism.serialize();
      // Deploy using WarpModule
      const config = {
        ...baseConfig,
        type: TokenType.native,
        interchainSecurityModule: deployedIsm,
      } as HypTokenRouterConfig;

      const evmERC20WarpModule = await EvmERC20WarpModule.create({
        chain,
        config,
        multiProvider,
        proxyFactoryFactories: ismFactoryAddresses,
      });
      const actualConfig = await evmERC20WarpModule.read();
      const expectedConfig: HypTokenRouterConfig = {
        ...actualConfig,
        interchainSecurityModule: {
          type: IsmType.ROUTING,
          owner: randomAddress(),
          domains: {
            test2: { type: IsmType.TEST_ISM },
          },
        },
      };

      await sendTxs(await evmERC20WarpModule.update(expectedConfig));

      const updatedConfig = normalizeConfig(
        (await evmERC20WarpModule.read()).interchainSecurityModule,
      );

      expect(updatedConfig).to.deep.equal(
        expectedConfig.interchainSecurityModule,
      );
    });

    it('should enroll connected routers', async () => {
      const config = {
        ...baseConfig,
        type: TokenType.native,
        ismFactoryAddresses,
      } as HypTokenRouterConfig;

      // Deploy using WarpModule
      const evmERC20WarpModule = await EvmERC20WarpModule.create({
        chain,
        config: {
          ...config,
          interchainSecurityModule: ismAddress,
        },
        multiProvider,
        proxyFactoryFactories: ismFactoryAddresses,
      });
      const numOfRouters = randomInt(10, 0);
      await sendTxs(
        await evmERC20WarpModule.update({
          ...config,
          remoteRouters: randomRemoteRouters(numOfRouters),
        }),
      );

      const updatedConfig = await evmERC20WarpModule.read();
      expect(Object.keys(updatedConfig.remoteRouters!).length).to.be.equal(
        numOfRouters,
      );
    });

    it('should unenroll connected routers', async () => {
      const config = {
        ...baseConfig,
        type: TokenType.native,
        ismFactoryAddresses,
      } as HypTokenRouterConfig;

      // Deploy using WarpModule
      const evmERC20WarpModule = await EvmERC20WarpModule.create({
        chain,
        config: {
          ...config,
          interchainSecurityModule: ismAddress,
        },
        multiProvider,
        proxyFactoryFactories: ismFactoryAddresses,
<<<<<<< HEAD
=======
      });
      const numOfRouters = randomInt(10, 0);
      await sendTxs(
        await evmERC20WarpModule.update({
          ...config,
          remoteRouters: randomRemoteRouters(numOfRouters),
        }),
      );
      // Read config & delete remoteRouters
      const existingConfig = await evmERC20WarpModule.read();
      for (let i = 0; i < numOfRouters; i++) {
        delete existingConfig.remoteRouters?.[i.toString()];
        await sendTxs(await evmERC20WarpModule.update(existingConfig));

        const updatedConfig = await evmERC20WarpModule.read();
        expect(Object.keys(updatedConfig.remoteRouters!).length).to.be.equal(
          numOfRouters - (i + 1),
        );
      }
    });

    it('should replace an enrollment if they are new one different, if the config lengths are the same', async () => {
      const config = {
        ...baseConfig,
        type: TokenType.native,
        ismFactoryAddresses,
      } as HypTokenRouterConfig;

      // Deploy using WarpModule
      const evmERC20WarpModule = await EvmERC20WarpModule.create({
        chain,
        config: {
          ...config,
          interchainSecurityModule: ismAddress,
        },
        multiProvider,
        proxyFactoryFactories: ismFactoryAddresses,
>>>>>>> 16501ca0
      });
      const remoteRouters = randomRemoteRouters(1);
      await sendTxs(
        await evmERC20WarpModule.update({
          ...config,
          remoteRouters,
        }),
      );

      let updatedConfig = await evmERC20WarpModule.read();
      expect(Object.keys(updatedConfig.remoteRouters!).length).to.be.equal(1);

      // Try to extend with the same remoteRouters
      let txs = await evmERC20WarpModule.update({
        ...config,
        remoteRouters,
      });

      expect(txs.length).to.equal(0);
      await sendTxs(txs);

      // Try to extend with the different remoteRouters, but same length
      const extendedRemoteRouter = {
        3: {
          address: randomAddress(),
        },
      };
      txs = await evmERC20WarpModule.update({
        ...config,
        remoteRouters: extendedRemoteRouter,
      });

      expect(txs.length).to.equal(2);
      await sendTxs(txs);

      updatedConfig = await evmERC20WarpModule.read();
      expect(Object.keys(updatedConfig.remoteRouters!).length).to.be.equal(1);
      expect(updatedConfig.remoteRouters?.['3'].address.toLowerCase()).to.be.eq(
        extendedRemoteRouter['3'].address.toLowerCase(),
      );
    });

    it('should update the owner only if they are different', async () => {
      const config = {
        ...baseConfig,
        type: TokenType.native,
        ismFactoryAddresses,
      } as HypTokenRouterConfig;

      const owner = signer.address.toLowerCase();
      const evmERC20WarpModule = await EvmERC20WarpModule.create({
        chain,
        config: {
          ...config,
          interchainSecurityModule: ismAddress,
        },
        multiProvider,
        proxyFactoryFactories: ismFactoryAddresses,
      });

      const currentConfig = await evmERC20WarpModule.read();
      expect(currentConfig.owner.toLowerCase()).to.equal(owner);

      const newOwner = randomAddress();
      await sendTxs(
        await evmERC20WarpModule.update({
          ...config,
          owner: newOwner,
        }),
      );

      const latestConfig = normalizeConfig(await evmERC20WarpModule.read());
      expect(latestConfig.owner).to.equal(newOwner);

      // No op if the same owner
      const txs = await evmERC20WarpModule.update({
        ...config,
        owner: newOwner,
      });
      expect(txs.length).to.equal(0);
    });

    it('should update the ProxyAdmin owner only if they are different', async () => {
      const config: HypTokenRouterConfig = {
        ...baseConfig,
        type: TokenType.native,
<<<<<<< HEAD
        hook: hookAddress,
=======
>>>>>>> 16501ca0
      };

      const owner = signer.address.toLowerCase();
      const evmERC20WarpModule = await EvmERC20WarpModule.create({
        chain,
        config: {
          ...config,
          interchainSecurityModule: ismAddress,
        },
        multiProvider,
        proxyFactoryFactories: ismFactoryAddresses,
      });

      const currentConfig = await evmERC20WarpModule.read();
      expect(currentConfig.proxyAdmin?.owner.toLowerCase()).to.equal(owner);

      const newOwner = randomAddress();
      const updatedWarpCoreConfig: HypTokenRouterConfig = {
        ...config,
        proxyAdmin: {
          address: currentConfig.proxyAdmin!.address,
          owner: newOwner,
        },
      };
      await sendTxs(await evmERC20WarpModule.update(updatedWarpCoreConfig));

      const latestConfig: HypTokenRouterConfig = normalizeConfig(
        await evmERC20WarpModule.read(),
      );
      expect(latestConfig.proxyAdmin?.owner).to.equal(newOwner);
      // Sanity check to be sure that the owner of the warp route token has not been updated if not changed
      expect(latestConfig.owner).to.equal(owner);

      // No op if the same owner
      const txs = await evmERC20WarpModule.update(updatedWarpCoreConfig);
      expect(txs.length).to.equal(0);
    });

    it('should update the destination gas', async () => {
      const domain = 3;
      const config: HypTokenRouterConfig = {
        ...baseConfig,
        type: TokenType.native,
<<<<<<< HEAD
        hook: hookAddress,
=======
>>>>>>> 16501ca0
        remoteRouters: {
          [domain]: {
            address: randomAddress(),
          },
        },
      };

      // Deploy using WarpModule
      const evmERC20WarpModule = await EvmERC20WarpModule.create({
        chain,
        config: {
          ...config,
        },
        multiProvider,
        proxyFactoryFactories: ismFactoryAddresses,
      });
      await sendTxs(
        await evmERC20WarpModule.update({
          ...config,
          destinationGas: {
            [domain]: '5000',
          },
        }),
      );

      const updatedConfig = await evmERC20WarpModule.read();
      expect(Object.keys(updatedConfig.destinationGas!).length).to.be.equal(1);
      expect(updatedConfig.destinationGas![domain]).to.equal('5000');
    });
  });
});<|MERGE_RESOLUTION|>--- conflicted
+++ resolved
@@ -313,10 +313,6 @@
       for (const interchainSecurityModule of ismConfigToUpdate) {
         const expectedConfig: HypTokenRouterConfig = {
           ...actualConfig,
-<<<<<<< HEAD
-
-=======
->>>>>>> 16501ca0
           interchainSecurityModule,
         };
         await sendTxs(await evmERC20WarpModule.update(expectedConfig));
@@ -562,8 +558,6 @@
         },
         multiProvider,
         proxyFactoryFactories: ismFactoryAddresses,
-<<<<<<< HEAD
-=======
       });
       const numOfRouters = randomInt(10, 0);
       await sendTxs(
@@ -601,7 +595,6 @@
         },
         multiProvider,
         proxyFactoryFactories: ismFactoryAddresses,
->>>>>>> 16501ca0
       });
       const remoteRouters = randomRemoteRouters(1);
       await sendTxs(
@@ -688,10 +681,6 @@
       const config: HypTokenRouterConfig = {
         ...baseConfig,
         type: TokenType.native,
-<<<<<<< HEAD
-        hook: hookAddress,
-=======
->>>>>>> 16501ca0
       };
 
       const owner = signer.address.toLowerCase();
@@ -735,10 +724,6 @@
       const config: HypTokenRouterConfig = {
         ...baseConfig,
         type: TokenType.native,
-<<<<<<< HEAD
-        hook: hookAddress,
-=======
->>>>>>> 16501ca0
         remoteRouters: {
           [domain]: {
             address: randomAddress(),

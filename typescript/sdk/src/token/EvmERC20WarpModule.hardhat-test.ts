--- conflicted
+++ resolved
@@ -42,16 +42,11 @@
 import { TokenRouterConfig } from './schemas.js';
 
 const randomRemoteRouters = (n: number) => {
-<<<<<<< HEAD
-  const emptyArray = new Array<number>(n).fill(0);
-  return emptyArray.map((_, domain) => ({ domain, router: randomAddress() }));
-=======
   const routers: RemoteRouter = {};
   for (let domain = 0; domain < n; domain++) {
     routers[domain] = randomAddress();
   }
   return routers;
->>>>>>> 79740755
 };
 
 describe('EvmERC20WarpHyperlaneModule', async () => {
@@ -258,11 +253,7 @@
       multiProvider,
     });
     const { remoteRouters } = await evmERC20WarpModule.read();
-<<<<<<< HEAD
-    expect(remoteRouters?.length).to.equal(numOfRouters);
-=======
     expect(Object.keys(remoteRouters!).length).to.equal(numOfRouters);
->>>>>>> 79740755
   });
 
   describe('Update', async () => {
@@ -415,23 +406,15 @@
         type: TokenType.native,
         hook: hookAddress,
         ismFactoryAddresses,
-<<<<<<< HEAD
-        interchainSecurityModule: ismAddress,
-=======
->>>>>>> 79740755
       } as TokenRouterConfig;
 
       // Deploy using WarpModule
       const evmERC20WarpModule = await EvmERC20WarpModule.create({
         chain,
-<<<<<<< HEAD
-        config,
-=======
         config: {
           ...config,
           interchainSecurityModule: ismAddress,
         },
->>>>>>> 79740755
         multiProvider,
       });
       const numOfRouters = Math.floor(Math.random() * 10);
@@ -443,9 +426,6 @@
       );
 
       const updatedConfig = await evmERC20WarpModule.read();
-<<<<<<< HEAD
-      expect(updatedConfig.remoteRouters?.length).to.be.equal(numOfRouters);
-=======
       expect(Object.keys(updatedConfig.remoteRouters!).length).to.be.equal(
         numOfRouters,
       );
@@ -501,7 +481,6 @@
 
       updatedConfig = await evmERC20WarpModule.read();
       expect(Object.keys(updatedConfig.remoteRouters!).length).to.be.equal(2);
->>>>>>> 79740755
     });
   });
 });
--- conflicted
+++ resolved
@@ -55,7 +55,6 @@
 > {
   readonly routerContractName = 'liquidityLayerRouter';
 
-<<<<<<< HEAD
   constructor(multiProvider: MultiProvider) {
     super(multiProvider, liquidityLayerFactories);
   }
@@ -82,13 +81,6 @@
       config.interchainSecurityModule ?? ethers.constants.AddressZero,
       owner,
     ];
-=======
-  constructor(
-    multiProvider: MultiProvider,
-    configMap: ChainMap<LiquidityLayerConfig>,
-  ) {
-    super(multiProvider, configMap, liquidityLayerFactories);
->>>>>>> 96e03b16
   }
 
   async enrollRemoteRouters(
@@ -162,18 +154,12 @@
       chain,
       'portalAdapter',
       [],
-<<<<<<< HEAD
-      {
-        initCalldata,
-      },
-=======
       [
         this.multiProvider.getDomainId(chain),
         owner,
         adapterConfig.portalBridgeAddress,
         router.address,
       ],
->>>>>>> 96e03b16
     );
 
     for (const {
@@ -222,18 +208,12 @@
       chain,
       'circleBridgeAdapter',
       [],
-<<<<<<< HEAD
-      {
-        initCalldata,
-      },
-=======
       [
         owner,
         adapterConfig.tokenMessengerAddress,
         adapterConfig.messageTransmitterAddress,
         router.address,
       ],
->>>>>>> 96e03b16
     );
 
     if (

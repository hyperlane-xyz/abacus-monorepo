--- conflicted
+++ resolved
@@ -8,26 +8,14 @@
 } from '@hyperlane-xyz/core';
 import { utils } from '@hyperlane-xyz/utils';
 
-<<<<<<< HEAD
-import { Chains } from '../consts';
-import { TestCoreApp, TestCoreDeployer } from '../core';
-import { MultiProvider } from '../providers';
-import { RouterConfig } from '../router';
-=======
 import { Chains } from '../consts/chains';
 import { TestCoreApp } from '../core/TestCoreApp';
 import { TestCoreDeployer } from '../core/TestCoreDeployer';
 import { MultiProvider } from '../providers/MultiProvider';
 import { RouterConfig } from '../router/types';
->>>>>>> 20e6857a
 import { getTestOwnerConfig } from '../test/testUtils';
 import { ChainMap } from '../types';
 import { objMap, promiseObjAll } from '../utils';
-
-import {
-  InterchainAccountContracts,
-  InterchainAccountDeployer,
-} from './deploy';
 
 import {
   InterchainAccountContracts,

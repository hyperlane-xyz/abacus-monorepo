import { ethers } from 'ethers';

import {
  Mailbox,
  Mailbox__factory,
  Ownable__factory,
} from '@hyperlane-xyz/core';
import {
  Address,
  Domain,
  EvmChainId,
  ProtocolType,
  eqAddress,
  rootLogger,
} from '@hyperlane-xyz/utils';

import {
  attachContractsMap,
  serializeContractsMap,
  transferOwnershipTransactions,
} from '../contracts/contracts.js';
import {
  HyperlaneAddresses,
  HyperlaneContractsMap,
} from '../contracts/types.js';
import { DeployedCoreAddresses } from '../core/schemas.js';
import { CoreConfig, DerivedCoreConfig } from '../core/types.js';
import { HyperlaneProxyFactoryDeployer } from '../deploy/HyperlaneProxyFactoryDeployer.js';
import {
  ProxyFactoryFactories,
  proxyFactoryFactories,
} from '../deploy/contracts.js';
import { proxyAdminUpdateTxs } from '../deploy/proxy.js';
import { ContractVerifier } from '../deploy/verify/ContractVerifier.js';
import { HookFactories } from '../hook/contracts.js';
import { EvmIsmModule } from '../ism/EvmIsmModule.js';
import { DerivedIsmConfig } from '../ism/EvmIsmReader.js';
import { HyperlaneIsmFactory } from '../ism/HyperlaneIsmFactory.js';
import { IsmConfig } from '../ism/types.js';
import { MultiProvider } from '../providers/MultiProvider.js';
import { AnnotatedEV5Transaction } from '../providers/ProviderType.js';
import { ChainName, ChainNameOrId } from '../types.js';

import {
  HyperlaneModule,
  HyperlaneModuleParams,
} from './AbstractHyperlaneModule.js';
import { EvmCoreReader } from './EvmCoreReader.js';
import { EvmIcaModule } from './EvmIcaModule.js';
import { HyperlaneCoreDeployer } from './HyperlaneCoreDeployer.js';
import { CoreFactories } from './contracts.js';
import { CoreConfigSchema } from './schemas.js';

export class EvmCoreModule extends HyperlaneModule<
  ProtocolType.Ethereum,
  CoreConfig,
  DeployedCoreAddresses
> {
  protected logger = rootLogger.child({ module: 'EvmCoreModule' });
  protected coreReader: EvmCoreReader;
<<<<<<< HEAD
  protected evmIcaModule?: EvmIcaModule;
  public readonly chainName: string;
=======
  public readonly chainName: ChainName;
>>>>>>> 52936e17

  public readonly chainId: EvmChainId;
  public readonly domainId: Domain;

  constructor(
    protected readonly multiProvider: MultiProvider,
    args: HyperlaneModuleParams<CoreConfig, DeployedCoreAddresses>,
  ) {
    super(args);
    this.coreReader = new EvmCoreReader(multiProvider, args.chain);
    this.chainName = multiProvider.getChainName(args.chain);
    this.chainId = multiProvider.getEvmChainId(args.chain);
    this.domainId = multiProvider.getDomainId(args.chain);
<<<<<<< HEAD
    this.chainId = multiProvider.getChainId(args.chain);

    if (args.config.interchainAccountRouter) {
      this.evmIcaModule = new EvmIcaModule(multiProvider, {
        chain: args.chain,
        addresses: {
          interchainAccountIsm: args.addresses.interchainAccountIsm,
          interchainAccountRouter: args.addresses.interchainAccountRouter,
          // TODO: fix this even though is not used at the moment internally
          proxyAdmin: ethers.constants.AddressZero,
          timelockController:
            args.addresses.timelockController ?? ethers.constants.AddressZero,
        },
        config: args.config.interchainAccountRouter,
      });
    }
=======
    this.chainId = multiProvider.getEvmChainId(args.chain);
>>>>>>> 52936e17
  }

  /**
   * Reads the core configuration from the mailbox address specified in the SDK arguments.
   * @returns The core config.
   */
  public async read(): Promise<DerivedCoreConfig> {
    return this.coreReader.deriveCoreConfig({
      mailbox: this.args.addresses.mailbox,
      interchainAccountRouter: this.args.addresses.interchainAccountRouter,
    });
  }

  /**
   * Updates the core contracts with the provided configuration.
   *
   * @param expectedConfig - The configuration for the core contracts to be updated.
   * @returns An array of Ethereum transactions that were executed to update the contract.
   */
  public async update(
    expectedConfig: CoreConfig,
  ): Promise<AnnotatedEV5Transaction[]> {
    CoreConfigSchema.parse(expectedConfig);
    const actualConfig = await this.read();

    const transactions: AnnotatedEV5Transaction[] = [];
    transactions.push(
      ...(await this.createDefaultIsmUpdateTxs(actualConfig, expectedConfig)),
      ...this.createMailboxOwnerUpdateTxs(actualConfig, expectedConfig),
      ...proxyAdminUpdateTxs(
        this.chainId,
        this.args.addresses.mailbox,
        actualConfig,
        expectedConfig,
      ),
    );

    if (expectedConfig.interchainAccountRouter && this.evmIcaModule) {
      transactions.push(
        ...(await this.evmIcaModule.update(
          expectedConfig.interchainAccountRouter,
        )),
      );
    }

    return transactions;
  }

  /**
   * Create a transaction to update an existing ISM config, or deploy a new ISM and return a tx to setDefaultIsm
   *
   * @param actualConfig - The on-chain router configuration, including the ISM configuration, and address.
   * @param expectedConfig - The expected token router configuration, including the ISM configuration.
   * @returns Transaction that need to be executed to update the ISM configuration.
   */
  async createDefaultIsmUpdateTxs(
    actualConfig: DerivedCoreConfig,
    expectedConfig: CoreConfig,
  ): Promise<AnnotatedEV5Transaction[]> {
    const updateTransactions: AnnotatedEV5Transaction[] = [];

    const actualDefaultIsmConfig = actualConfig.defaultIsm as DerivedIsmConfig;

    // Try to update (may also deploy) Ism with the expected config
    const { deployedIsm, ismUpdateTxs } = await this.deployOrUpdateIsm(
      actualDefaultIsmConfig,
      expectedConfig.defaultIsm,
    );

    if (ismUpdateTxs.length) {
      updateTransactions.push(...ismUpdateTxs);
    }

    const newIsmDeployed = !eqAddress(
      actualDefaultIsmConfig.address,
      deployedIsm,
    );
    if (newIsmDeployed) {
      const { mailbox } = this.serialize();
      const contractToUpdate = Mailbox__factory.connect(
        mailbox,
        this.multiProvider.getProvider(this.domainId),
      );
      updateTransactions.push({
        annotation: `Setting default ISM for Mailbox ${mailbox} to ${deployedIsm}`,
        chainId: this.chainId,
        to: contractToUpdate.address,
        data: contractToUpdate.interface.encodeFunctionData('setDefaultIsm', [
          deployedIsm,
        ]),
      });
    }

    return updateTransactions;
  }

  /**
   * Updates or deploys the ISM using the provided configuration.
   *
   * @returns Object with deployedIsm address, and update Transactions
   */
  public async deployOrUpdateIsm(
    actualDefaultIsmConfig: DerivedIsmConfig,
    expectDefaultIsmConfig: IsmConfig,
  ): Promise<{
    deployedIsm: Address;
    ismUpdateTxs: AnnotatedEV5Transaction[];
  }> {
    const {
      mailbox,
      domainRoutingIsmFactory,
      staticAggregationIsmFactory,
      staticAggregationHookFactory,
      staticMessageIdMultisigIsmFactory,
      staticMerkleRootMultisigIsmFactory,
      staticMerkleRootWeightedMultisigIsmFactory,
      staticMessageIdWeightedMultisigIsmFactory,
    } = this.serialize();

    const ismModule = new EvmIsmModule(this.multiProvider, {
      chain: this.args.chain,
      config: expectDefaultIsmConfig,
      addresses: {
        mailbox,
        domainRoutingIsmFactory,
        staticAggregationIsmFactory,
        staticAggregationHookFactory,
        staticMessageIdMultisigIsmFactory,
        staticMerkleRootMultisigIsmFactory,
        staticMerkleRootWeightedMultisigIsmFactory,
        staticMessageIdWeightedMultisigIsmFactory,
        deployedIsm: actualDefaultIsmConfig.address,
      },
    });
    this.logger.info(
      `Comparing target ISM config with ${this.args.chain} chain`,
    );
    const ismUpdateTxs = await ismModule.update(expectDefaultIsmConfig);
    const { deployedIsm } = ismModule.serialize();

    return { deployedIsm, ismUpdateTxs };
  }

  /**
   * Create a transaction to transfer ownership of an existing mailbox with a given config.
   *
   * @param actualConfig - The on-chain core configuration.
   * @param expectedConfig - The expected token core configuration.
   * @returns Ethereum transaction that need to be executed to update the owner.
   */
  createMailboxOwnerUpdateTxs(
    actualConfig: DerivedCoreConfig,
    expectedConfig: CoreConfig,
  ): AnnotatedEV5Transaction[] {
    return transferOwnershipTransactions(
      this.chainId,
      this.args.addresses.mailbox,
      actualConfig,
      expectedConfig,
      'Mailbox',
    );
  }

  /**
   * Deploys the Core contracts.
   * @remark Most of the contract owners is the Deployer with some being the Proxy Admin.
   * @returns The created EvmCoreModule instance.
   */
  public static async create(params: {
    chain: ChainNameOrId;
    config: CoreConfig;
    multiProvider: MultiProvider;
    contractVerifier?: ContractVerifier;
  }): Promise<EvmCoreModule> {
    const { chain, config, multiProvider, contractVerifier } = params;
    const addresses = await EvmCoreModule.deploy({
      config,
      multiProvider,
      chain,
      contractVerifier,
    });

    // Create CoreModule and deploy the Core contracts
    const module = new EvmCoreModule(multiProvider, {
      addresses,
      chain,
      config,
    });

    return module;
  }

  /**
   * Deploys the core Hyperlane contracts.
   * @returns The deployed core contract addresses.
   */
  static async deploy(params: {
    config: CoreConfig;
    multiProvider: MultiProvider;
    chain: ChainNameOrId;
    contractVerifier?: ContractVerifier;
  }): Promise<DeployedCoreAddresses> {
    const { config, multiProvider, chain, contractVerifier } = params;
    const chainName = multiProvider.getChainName(chain);

    const ismFactoryFactories = await EvmCoreModule.deployIsmFactories({
      chainName,
      config,
      multiProvider,
      contractVerifier,
    });

    const ismFactory = new HyperlaneIsmFactory(
      attachContractsMap(
        { [chainName]: ismFactoryFactories },
        proxyFactoryFactories,
      ),
      multiProvider,
    );

    const coreDeployer = new HyperlaneCoreDeployer(
      multiProvider,
      ismFactory,
      contractVerifier,
    );

    // Deploy proxyAdmin
    const proxyAdmin = await coreDeployer.deployContract(
      chainName,
      'proxyAdmin',
      [],
    );

    // Deploy Mailbox
    const mailbox = await this.deployMailbox({
      config,
      coreDeployer,
      proxyAdmin: proxyAdmin.address,
      multiProvider,
      chain,
    });

    // Deploy ICA ISM and Router
    const { interchainAccountRouter, interchainAccountIsm } = (
      await EvmIcaModule.create({
        chain: chainName,
        multiProvider: multiProvider,
        config: {
          mailbox: mailbox.address,
          owner: await multiProvider.getSigner(chain).getAddress(),
        },
        contractVerifier,
      })
    ).serialize();

    // Deploy Validator announce
    const validatorAnnounce = (
      await coreDeployer.deployValidatorAnnounce(chainName, mailbox.address)
    ).address;

    // Deploy timelock controller if config.upgrade is set
    let timelockController;
    if (config.upgrade) {
      timelockController = (
        await coreDeployer.deployTimelock(chainName, config.upgrade.timelock)
      ).address;
    }

    // Deploy Test Recipient
    const testRecipient = (
      await coreDeployer.deployTestRecipient(
        chainName,
        await mailbox.defaultIsm(),
      )
    ).address;

    // Obtain addresses of every contract created by the deployer
    // and extract only the merkleTreeHook and interchainGasPaymaster
    const serializedContracts = serializeContractsMap(
      coreDeployer.deployedContracts as HyperlaneContractsMap<
        CoreFactories & HookFactories
      >,
    );
    const { merkleTreeHook, interchainGasPaymaster } =
      serializedContracts[chainName];

    // Update the ProxyAdmin owner of the Mailbox if the config defines a different owner from the current signer
    const currentProxyOwner = await proxyAdmin.owner();
    if (
      config?.proxyAdmin?.owner &&
      !eqAddress(config.proxyAdmin.owner, currentProxyOwner)
    ) {
      await multiProvider.sendTransaction(chainName, {
        annotation: `Transferring ownership of ProxyAdmin to the configured address ${config.proxyAdmin.owner}`,
        to: proxyAdmin.address,
        data: Ownable__factory.createInterface().encodeFunctionData(
          'transferOwnership(address)',
          [config.proxyAdmin.owner],
        ),
      });
    }

    // Set Core & extra addresses
    return {
      ...ismFactoryFactories,

      proxyAdmin: proxyAdmin.address,
      mailbox: mailbox.address,
      interchainAccountRouter,
      interchainAccountIsm,
      validatorAnnounce,
      timelockController,
      testRecipient,
      merkleTreeHook,
      interchainGasPaymaster,
    };
  }

  /**
   * Deploys the ISM factories for a given chain.
   * @returns The deployed ISM factories addresses.
   */
  static async deployIsmFactories(params: {
    chainName: string;
    config: CoreConfig;
    multiProvider: MultiProvider;
    contractVerifier?: ContractVerifier;
  }): Promise<HyperlaneAddresses<ProxyFactoryFactories>> {
    const { chainName, config, multiProvider, contractVerifier } = params;

    const proxyFactoryDeployer = new HyperlaneProxyFactoryDeployer(
      multiProvider,
      contractVerifier,
    );
    const ismFactoriesFactory = await proxyFactoryDeployer.deploy({
      [chainName]: config,
    });

    return serializeContractsMap(ismFactoriesFactory)[chainName];
  }

  /**
   * Deploys a Mailbox and its default ISM, hook, and required hook contracts with a given configuration.
   * @returns The deployed Mailbox contract instance.
   */
  static async deployMailbox(params: {
    config: CoreConfig;
    proxyAdmin: Address;
    coreDeployer: HyperlaneCoreDeployer;
    multiProvider: MultiProvider;
    chain: ChainNameOrId;
  }): Promise<Mailbox> {
    const {
      config,
      proxyAdmin,
      coreDeployer: deployer,
      multiProvider,
      chain,
    } = params;
    const chainName = multiProvider.getChainName(chain);

    const domain = multiProvider.getDomainId(chainName);
    const mailbox = await deployer.deployProxiedContract(
      chainName,
      'mailbox',
      'mailbox',
      proxyAdmin,
      [domain],
    );

    // @todo refactor when 1) IsmModule is ready
    const deployedDefaultIsm = await deployer.deployIsm(
      chainName,
      config.defaultIsm,
      mailbox.address,
    );

    // @todo refactor when 1) HookModule is ready, and 2) Hooks Config can handle strings
    const deployedDefaultHook = await deployer.deployHook(
      chainName,
      config.defaultHook,
      {
        mailbox: mailbox.address,
        proxyAdmin,
      },
    );

    // @todo refactor when 1) HookModule is ready, and 2) Hooks Config can handle strings
    const deployedRequiredHook = await deployer.deployHook(
      chainName,
      config.requiredHook,
      {
        mailbox: mailbox.address,
        proxyAdmin,
      },
    );

    // Initialize Mailbox
    await multiProvider.handleTx(
      chain,
      mailbox.initialize(
        config.owner,
        deployedDefaultIsm,
        deployedDefaultHook.address,
        deployedRequiredHook.address,
        multiProvider.getTransactionOverrides(chain),
      ),
    );
    return mailbox;
  }
}<|MERGE_RESOLUTION|>--- conflicted
+++ resolved
@@ -58,12 +58,8 @@
 > {
   protected logger = rootLogger.child({ module: 'EvmCoreModule' });
   protected coreReader: EvmCoreReader;
-<<<<<<< HEAD
   protected evmIcaModule?: EvmIcaModule;
-  public readonly chainName: string;
-=======
   public readonly chainName: ChainName;
->>>>>>> 52936e17
 
   public readonly chainId: EvmChainId;
   public readonly domainId: Domain;
@@ -77,8 +73,6 @@
     this.chainName = multiProvider.getChainName(args.chain);
     this.chainId = multiProvider.getEvmChainId(args.chain);
     this.domainId = multiProvider.getDomainId(args.chain);
-<<<<<<< HEAD
-    this.chainId = multiProvider.getChainId(args.chain);
 
     if (args.config.interchainAccountRouter) {
       this.evmIcaModule = new EvmIcaModule(multiProvider, {
@@ -94,9 +88,6 @@
         config: args.config.interchainAccountRouter,
       });
     }
-=======
-    this.chainId = multiProvider.getEvmChainId(args.chain);
->>>>>>> 52936e17
   }
 
   /**

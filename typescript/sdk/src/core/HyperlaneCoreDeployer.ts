import {
  IPostDispatchHook,
  Mailbox,
  TestRecipient,
  ValidatorAnnounce,
} from '@hyperlane-xyz/core';
import { Address, rootLogger } from '@hyperlane-xyz/utils';

import { HyperlaneContracts } from '../contracts/types';
import { HyperlaneDeployer } from '../deploy/HyperlaneDeployer';
import { ContractVerifier } from '../deploy/verify/ContractVerifier';
import { HyperlaneHookDeployer } from '../hook/HyperlaneHookDeployer';
import { HookConfig } from '../hook/types';
import { HyperlaneIsmFactory } from '../ism/HyperlaneIsmFactory';
import { IsmConfig } from '../ism/types';
import { moduleMatchesConfig } from '../ism/utils';
import { MultiProvider } from '../providers/MultiProvider';
import { ChainMap, ChainName } from '../types';

import { TestRecipientDeployer } from './TestRecipientDeployer';
import { CoreAddresses, CoreFactories, coreFactories } from './contracts';
import { CoreConfig } from './types';

export class HyperlaneCoreDeployer extends HyperlaneDeployer<
  CoreConfig,
  CoreFactories
> {
  hookDeployer: HyperlaneHookDeployer;
  testRecipient: TestRecipientDeployer;

  constructor(
    multiProvider: MultiProvider,
    readonly ismFactory: HyperlaneIsmFactory,
    contractVerifier?: ContractVerifier,
  ) {
    super(multiProvider, coreFactories, {
      logger: rootLogger.child({ module: 'CoreDeployer' }),
      chainTimeoutMs: 1000 * 60 * 10, // 10 minutes
      ismFactory,
      contractVerifier,
    });
    this.hookDeployer = new HyperlaneHookDeployer(
      multiProvider,
      {},
      ismFactory,
      contractVerifier,
    );
    this.testRecipient = new TestRecipientDeployer(
      multiProvider,
      contractVerifier,
    );
  }

  cacheAddressesMap(addressesMap: ChainMap<CoreAddresses>): void {
    this.hookDeployer.cacheAddressesMap(addressesMap);
    super.cacheAddressesMap(addressesMap);
  }

  async deployMailbox(
    chain: ChainName,
    config: CoreConfig,
    proxyAdmin: Address,
  ): Promise<Mailbox> {
    const domain = this.multiProvider.getDomainId(chain);
    const mailbox = await this.deployProxiedContract(
      chain,
      'mailbox',
      'mailbox',
      proxyAdmin,
      [domain],
    );
    // resolve the owner account so that the subsequent calls terminate early
    config.owner = await this.resolveInterchainAccountAsOwner(
      chain,
      config.owner,
    );

    let defaultIsm = await mailbox.defaultIsm();
    const matches = await moduleMatchesConfig(
      chain,
      defaultIsm,
      config.defaultIsm,
      this.multiProvider,
      this.ismFactory.getContracts(chain),
    );
    if (!matches) {
      this.logger.debug('Deploying default ISM');
      defaultIsm = await this.deployIsm(
        chain,
        config.defaultIsm,
        mailbox.address,
      );
    }
    this.cachedAddresses[chain].interchainSecurityModule = defaultIsm;

    const hookAddresses = { mailbox: mailbox.address, proxyAdmin };

    this.logger.debug('Deploying default hook');
    const defaultHook = await this.deployHook(
      chain,
      config.defaultHook,
      hookAddresses,
    );

    this.logger.debug('Deploying required hook');
    const requiredHook = await this.deployHook(
      chain,
      config.requiredHook,
      hookAddresses,
    );

    // configure mailbox
    try {
      const owner = await this.resolveInterchainAccountAsOwner(
        chain,
        config.owner,
      );
<<<<<<< HEAD
      this.logger('Initializing mailbox');
=======
      this.logger.debug('Initializing mailbox');
>>>>>>> 96485144
      await this.multiProvider.handleTx(
        chain,
        mailbox.initialize(
          owner,
          defaultIsm,
          defaultHook.address,
          requiredHook.address,
          this.multiProvider.getTransactionOverrides(chain),
        ),
      );
    } catch (e: any) {
      if (
        !e.message.includes('already initialized') &&
        // Some RPC providers dont return the revert reason (nor allow ethers to parse it), so we have to check the message
        !e.message.includes('Reverted 0x08c379a') &&
        // Handle situation where the gas estimation fails on the call function,
        // then the real error reason is not available in `e.message`, but rather in `e.error.reason`
        !e.error?.reason?.includes('already initialized')
      ) {
        throw e;
      }

      this.logger.debug('Mailbox already initialized');

      const overrides = this.multiProvider.getTransactionOverrides(chain);
      await this.configureHook(
        chain,
        mailbox,
        defaultHook,
        (_mailbox) => _mailbox.defaultHook(),
        (_mailbox, _hook) =>
          _mailbox.populateTransaction.setDefaultHook(_hook, { ...overrides }),
      );

      await this.configureHook(
        chain,
        mailbox,
        requiredHook,
        (_mailbox) => _mailbox.requiredHook(),
        (_mailbox, _hook) =>
          _mailbox.populateTransaction.setRequiredHook(_hook, { ...overrides }),
      );

      await this.configureIsm(
        chain,
        mailbox,
        defaultIsm,
        (_mailbox) => _mailbox.defaultIsm(),
        (_mailbox, _module) =>
          _mailbox.populateTransaction.setDefaultIsm(_module),
      );
    }

    return mailbox;
  }

  async deployValidatorAnnounce(
    chain: ChainName,
    mailboxAddress: string,
  ): Promise<ValidatorAnnounce> {
    const validatorAnnounce = await this.deployContract(
      chain,
      'validatorAnnounce',
      [mailboxAddress],
    );
    return validatorAnnounce;
  }

  async deployHook(
    chain: ChainName,
    config: HookConfig,
    coreAddresses: Partial<CoreAddresses>,
  ): Promise<IPostDispatchHook> {
    const hooks = await this.hookDeployer.deployContracts(
      chain,
      config,
      coreAddresses,
    );
    this.addDeployedContracts(
      chain,
      this.hookDeployer.deployedContracts[chain],
      this.hookDeployer.verificationInputs[chain],
    );
    return hooks[config.type];
  }

  async deployIsm(
    chain: ChainName,
    config: IsmConfig,
    mailbox: Address,
  ): Promise<Address> {
    const ism = await this.ismFactory.deploy({
      destination: chain,
      config,
      mailbox,
    });
    this.addDeployedContracts(chain, this.ismFactory.deployedIsms[chain]);
    return ism.address;
  }

  async deployTestRecipient(
    chain: ChainName,
    interchainSecurityModule?: IsmConfig,
  ): Promise<TestRecipient> {
    const testRecipient = await this.testRecipient.deployContracts(chain, {
      interchainSecurityModule,
    });
    this.addDeployedContracts(chain, testRecipient);
    return testRecipient.testRecipient;
  }

  async deployContracts(
    chain: ChainName,
    config: CoreConfig,
  ): Promise<HyperlaneContracts<CoreFactories>> {
    if (config.remove) {
      // skip deploying to chains configured to be removed
      return undefined as any;
    }

    const proxyAdmin = await this.deployContract(chain, 'proxyAdmin', []);

    const mailbox = await this.deployMailbox(chain, config, proxyAdmin.address);

    const validatorAnnounce = await this.deployValidatorAnnounce(
      chain,
      mailbox.address,
    );

    if (config.upgrade) {
      const timelockController = await this.deployTimelock(
        chain,
        config.upgrade.timelock,
      );
      config.ownerOverrides = {
        ...config.ownerOverrides,
        proxyAdmin: timelockController.address,
      };
    }

    const testRecipient = await this.deployTestRecipient(
      chain,
      this.cachedAddresses[chain].interchainSecurityModule,
    );

    const contracts = {
      mailbox,
      proxyAdmin,
      validatorAnnounce,
      testRecipient,
    };

    await this.transferOwnershipOfContracts(chain, config, contracts);

    return contracts;
  }
}<|MERGE_RESOLUTION|>--- conflicted
+++ resolved
@@ -115,11 +115,7 @@
         chain,
         config.owner,
       );
-<<<<<<< HEAD
-      this.logger('Initializing mailbox');
-=======
       this.logger.debug('Initializing mailbox');
->>>>>>> 96485144
       await this.multiProvider.handleTx(
         chain,
         mailbox.initialize(

--- conflicted
+++ resolved
@@ -37,15 +37,9 @@
 
   async deployMailbox(
     chain: ChainName,
-<<<<<<< HEAD
-    ismConfig: IsmConfig | types.Address,
-    proxyAdmin: types.Address,
-    owner: types.Address,
-=======
     ismConfig: IsmConfig,
     proxyAdmin: Address,
     owner: Address,
->>>>>>> c53c1f70
   ): Promise<Mailbox> {
     const cachedMailbox = this.readCache(
       chain,

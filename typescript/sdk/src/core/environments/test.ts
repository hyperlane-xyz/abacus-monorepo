export const addresses = {
  alfajores: {
    upgradeBeaconController: '0x5FbDB2315678afecb367f032d93F642f64180aa3',
<<<<<<< HEAD
    xAppConnectionManager: '0x5FC8d32690cc91D4c39d9d3abcBD16989F875707',
    outboxMultisigValidatorManager:
      '0xe7f1725E7734CE288F8367e1Bb143E90bb3F0512',
    inboxMultisigValidatorManagers: {
      kovan: '0xa513E6E4b8f2a923D98304ec87F64353C4D5C853',
      mumbai: '0xA51c1fc2f0D1a1b8494Ed1FE312d7C3a78Ed91C0',
      fuji: '0x0B306BF915C4d645ff596e518fAf3F9669b97016',
    },
=======
    xAppConnectionManager: '0x610178dA211FEF7D417bC0e6FeD39F05609AD788',
    validatorManager: '0xe7f1725E7734CE288F8367e1Bb143E90bb3F0512',
    interchainGasPaymaster: '0x8A791620dd6260079BF849Dc5567aDC3F2FdC318',
>>>>>>> c2206c81
    outbox: {
      proxy: '0xDc64a140Aa3E981100a9becA4E685f962f0cF6C9',
      implementation: '0x9fE46736679d2D9a65F0992F2272dE9f3c7fa6e0',
      beacon: '0xCf7Ed3AccA5a467e9e704C703E8D87F634fB0Fc9',
    },
    inboxes: {
      kovan: {
<<<<<<< HEAD
        proxy: '0x610178dA211FEF7D417bC0e6FeD39F05609AD788',
        implementation: '0x2279B7A0a67DB372996a5FaB50D91eAA73d2eBe6',
        beacon: '0x8A791620dd6260079BF849Dc5567aDC3F2FdC318',
      },
      mumbai: {
        proxy: '0x0DCd1Bf9A1b36cE34237eEaFef220932846BCD82',
        implementation: '0x2279B7A0a67DB372996a5FaB50D91eAA73d2eBe6',
        beacon: '0x8A791620dd6260079BF849Dc5567aDC3F2FdC318',
      },
      fuji: {
        proxy: '0x959922bE3CAee4b8Cd9a407cc3ac1C251C2007B1',
        implementation: '0x2279B7A0a67DB372996a5FaB50D91eAA73d2eBe6',
        beacon: '0x8A791620dd6260079BF849Dc5567aDC3F2FdC318',
=======
        proxy: '0x0B306BF915C4d645ff596e518fAf3F9669b97016',
        implementation: '0x0DCd1Bf9A1b36cE34237eEaFef220932846BCD82',
        beacon: '0x9A676e781A523b5d0C0e43731313A708CB607508',
      },
      mumbai: {
        proxy: '0x9A9f2CCfdE556A7E9Ff0848998Aa4a0CFD8863AE',
        implementation: '0x0DCd1Bf9A1b36cE34237eEaFef220932846BCD82',
        beacon: '0x9A676e781A523b5d0C0e43731313A708CB607508',
      },
      fuji: {
        proxy: '0x3Aa5ebB10DC797CAC828524e59A333d0A371443c',
        implementation: '0x0DCd1Bf9A1b36cE34237eEaFef220932846BCD82',
        beacon: '0x9A676e781A523b5d0C0e43731313A708CB607508',
>>>>>>> c2206c81
      },
    },
  },
  kovan: {
<<<<<<< HEAD
    upgradeBeaconController: '0x68B1D87F95878fE05B998F19b66F4baba5De1aed',
    xAppConnectionManager: '0x322813Fd9A801c5507c9de605d63CEA4f2CE6c44',
    outboxMultisigValidatorManager:
      '0x3Aa5ebB10DC797CAC828524e59A333d0A371443c',
    inboxMultisigValidatorManagers: {
      alfajores: '0x4A679253410272dd5232B3Ff7cF5dbB88f295319',
      mumbai: '0xE6E340D132b5f46d1e472DebcD681B2aBc16e57E',
      fuji: '0x9E545E3C0baAB3E08CdfD552C960A1050f373042',
    },
    outbox: {
      proxy: '0x4ed7c70F96B99c776995fB64377f0d4aB3B0e1C1',
      implementation: '0xc6e7DF5E7b4f2A278906862b61205850344D4e7d',
      beacon: '0x59b670e9fA9D0A427751Af201D676719a970857b',
    },
    inboxes: {
      alfajores: {
        proxy: '0xc5a5C42992dECbae36851359345FE25997F5C42d',
        implementation: '0x7a2088a1bFc9d81c55368AE168C2C02570cB814F',
        beacon: '0x09635F643e140090A9A8Dcd712eD6285858ceBef',
      },
      mumbai: {
        proxy: '0xc3e53F4d16Ae77Db1c982e75a937B9f60FE63690',
        implementation: '0x7a2088a1bFc9d81c55368AE168C2C02570cB814F',
        beacon: '0x09635F643e140090A9A8Dcd712eD6285858ceBef',
      },
      fuji: {
        proxy: '0xa82fF9aFd8f496c3d6ac40E2a0F282E47488CFc9',
        implementation: '0x7a2088a1bFc9d81c55368AE168C2C02570cB814F',
        beacon: '0x09635F643e140090A9A8Dcd712eD6285858ceBef',
=======
    upgradeBeaconController: '0x59b670e9fA9D0A427751Af201D676719a970857b',
    xAppConnectionManager: '0xc3e53F4d16Ae77Db1c982e75a937B9f60FE63690',
    validatorManager: '0x4ed7c70F96B99c776995fB64377f0d4aB3B0e1C1',
    interchainGasPaymaster: '0xE6E340D132b5f46d1e472DebcD681B2aBc16e57E',
    outbox: {
      proxy: '0x67d269191c92Caf3cD7723F116c85e6E9bf55933',
      implementation: '0x09635F643e140090A9A8Dcd712eD6285858ceBef',
      beacon: '0xc5a5C42992dECbae36851359345FE25997F5C42d',
    },
    inboxes: {
      alfajores: {
        proxy: '0x851356ae760d987E095750cCeb3bC6014560891C',
        implementation: '0xa82fF9aFd8f496c3d6ac40E2a0F282E47488CFc9',
        beacon: '0x1613beB3B2C4f22Ee086B2b38C1476A3cE7f78E8',
      },
      mumbai: {
        proxy: '0x95401dc811bb5740090279Ba06cfA8fcF6113778',
        implementation: '0xa82fF9aFd8f496c3d6ac40E2a0F282E47488CFc9',
        beacon: '0x1613beB3B2C4f22Ee086B2b38C1476A3cE7f78E8',
      },
      fuji: {
        proxy: '0x70e0bA845a1A0F2DA3359C97E0285013525FFC49',
        implementation: '0xa82fF9aFd8f496c3d6ac40E2a0F282E47488CFc9',
        beacon: '0x1613beB3B2C4f22Ee086B2b38C1476A3cE7f78E8',
>>>>>>> c2206c81
      },
    },
  },
  mumbai: {
<<<<<<< HEAD
    upgradeBeaconController: '0x851356ae760d987E095750cCeb3bC6014560891C',
    xAppConnectionManager: '0x4826533B4897376654Bb4d4AD88B7faFD0C98528',
    outboxMultisigValidatorManager:
      '0xf5059a5D33d5853360D16C683c16e67980206f36',
    inboxMultisigValidatorManagers: {
      alfajores: '0x0E801D84Fa97b50751Dbf25036d067dCf18858bF',
      kovan: '0x809d550fca64d94Bd9F66E60752A544199cfAC3D',
      fuji: '0x5f3f1dBD7B74C6B46e8c44f98792A1dAf8d69154',
    },
    outbox: {
      proxy: '0x70e0bA845a1A0F2DA3359C97E0285013525FFC49',
      implementation: '0x95401dc811bb5740090279Ba06cfA8fcF6113778',
      beacon: '0x998abeb3E57409262aE5b751f60747921B33613E',
    },
    inboxes: {
      alfajores: {
        proxy: '0x5eb3Bc0a489C5A8288765d2336659EbCA68FCd00',
        implementation: '0x8f86403A4DE0BB5791fa46B8e795C547942fE4Cf',
        beacon: '0x9d4454B023096f34B160D6B654540c56A1F81688',
      },
      kovan: {
        proxy: '0x4c5859f0F772848b2D91F1D83E2Fe57935348029',
        implementation: '0x8f86403A4DE0BB5791fa46B8e795C547942fE4Cf',
        beacon: '0x9d4454B023096f34B160D6B654540c56A1F81688',
      },
      fuji: {
        proxy: '0xb7278A61aa25c888815aFC32Ad3cC52fF24fE575',
        implementation: '0x8f86403A4DE0BB5791fa46B8e795C547942fE4Cf',
        beacon: '0x9d4454B023096f34B160D6B654540c56A1F81688',
=======
    upgradeBeaconController: '0x99bbA657f2BbC93c02D617f8bA121cB8Fc104Acf',
    xAppConnectionManager: '0xb7278A61aa25c888815aFC32Ad3cC52fF24fE575',
    validatorManager: '0x0E801D84Fa97b50751Dbf25036d067dCf18858bF',
    interchainGasPaymaster: '0x5f3f1dBD7B74C6B46e8c44f98792A1dAf8d69154',
    outbox: {
      proxy: '0x1291Be112d480055DaFd8a610b7d1e203891C274',
      implementation: '0x809d550fca64d94Bd9F66E60752A544199cfAC3D',
      beacon: '0x4c5859f0F772848b2D91F1D83E2Fe57935348029',
    },
    inboxes: {
      alfajores: {
        proxy: '0x7bc06c482DEAd17c0e297aFbC32f6e63d3846650',
        implementation: '0x2bdCC0de6bE1f7D2ee689a0342D76F52E8EFABa3',
        beacon: '0x7969c5eD335650692Bc04293B07F5BF2e7A673C0',
      },
      kovan: {
        proxy: '0xFD471836031dc5108809D173A067e8486B9047A3',
        implementation: '0x2bdCC0de6bE1f7D2ee689a0342D76F52E8EFABa3',
        beacon: '0x7969c5eD335650692Bc04293B07F5BF2e7A673C0',
      },
      fuji: {
        proxy: '0x1429859428C0aBc9C2C47C8Ee9FBaf82cFA0F20f',
        implementation: '0x2bdCC0de6bE1f7D2ee689a0342D76F52E8EFABa3',
        beacon: '0x7969c5eD335650692Bc04293B07F5BF2e7A673C0',
>>>>>>> c2206c81
      },
    },
  },
  fuji: {
<<<<<<< HEAD
    upgradeBeaconController: '0x82e01223d51Eb87e16A03E24687EDF0F294da6f1',
    xAppConnectionManager: '0xFD471836031dc5108809D173A067e8486B9047A3',
    outboxMultisigValidatorManager:
      '0x2bdCC0de6bE1f7D2ee689a0342D76F52E8EFABa3',
    inboxMultisigValidatorManagers: {
      alfajores: '0x1429859428C0aBc9C2C47C8Ee9FBaf82cFA0F20f',
      kovan: '0x1fA02b2d6A771842690194Cf62D91bdd92BfE28d',
      mumbai: '0x4C4a2f8c81640e47606d3fd77B353E87Ba015584',
    },
    outbox: {
      proxy: '0xc351628EB244ec633d5f21fBD6621e1a683B1181',
      implementation: '0x7969c5eD335650692Bc04293B07F5BF2e7A673C0',
      beacon: '0x7bc06c482DEAd17c0e297aFbC32f6e63d3846650',
    },
    inboxes: {
      alfajores: {
        proxy: '0x922D6956C99E12DFeB3224DEA977D0939758A1Fe',
        implementation: '0xB0D4afd8879eD9F52b28595d31B441D079B2Ca07',
        beacon: '0x162A433068F51e18b7d13932F27e66a3f99E6890',
      },
      kovan: {
        proxy: '0xdbC43Ba45381e02825b14322cDdd15eC4B3164E6',
        implementation: '0xB0D4afd8879eD9F52b28595d31B441D079B2Ca07',
        beacon: '0x162A433068F51e18b7d13932F27e66a3f99E6890',
      },
      mumbai: {
        proxy: '0x21dF544947ba3E8b3c32561399E88B52Dc8b2823',
        implementation: '0xB0D4afd8879eD9F52b28595d31B441D079B2Ca07',
        beacon: '0x162A433068F51e18b7d13932F27e66a3f99E6890',
=======
    upgradeBeaconController: '0x162A433068F51e18b7d13932F27e66a3f99E6890',
    xAppConnectionManager: '0xDC11f7E700A4c898AE5CAddB1082cFfa76512aDD',
    validatorManager: '0x922D6956C99E12DFeB3224DEA977D0939758A1Fe',
    interchainGasPaymaster: '0xD8a5a9b31c3C0232E196d518E89Fd8bF83AcAd43',
    outbox: {
      proxy: '0x2E2Ed0Cfd3AD2f1d34481277b3204d807Ca2F8c2',
      implementation: '0x4C4a2f8c81640e47606d3fd77B353E87Ba015584',
      beacon: '0x21dF544947ba3E8b3c32561399E88B52Dc8b2823',
    },
    inboxes: {
      alfajores: {
        proxy: '0x202CCe504e04bEd6fC0521238dDf04Bc9E8E15aB',
        implementation: '0x8198f5d8F8CfFE8f9C413d98a0A55aEB8ab9FbB7',
        beacon: '0x0355B7B8cb128fA5692729Ab3AAa199C1753f726',
      },
      kovan: {
        proxy: '0x172076E0166D1F9Cc711C77Adf8488051744980C',
        implementation: '0x8198f5d8F8CfFE8f9C413d98a0A55aEB8ab9FbB7',
        beacon: '0x0355B7B8cb128fA5692729Ab3AAa199C1753f726',
      },
      mumbai: {
        proxy: '0xBEc49fA140aCaA83533fB00A2BB19bDdd0290f25',
        implementation: '0x8198f5d8F8CfFE8f9C413d98a0A55aEB8ab9FbB7',
        beacon: '0x0355B7B8cb128fA5692729Ab3AAa199C1753f726',
>>>>>>> c2206c81
      },
    },
  },
};<|MERGE_RESOLUTION|>--- conflicted
+++ resolved
@@ -1,20 +1,15 @@
 export const addresses = {
   alfajores: {
     upgradeBeaconController: '0x5FbDB2315678afecb367f032d93F642f64180aa3',
-<<<<<<< HEAD
-    xAppConnectionManager: '0x5FC8d32690cc91D4c39d9d3abcBD16989F875707',
+    xAppConnectionManager: '0x0165878A594ca255338adfa4d48449f69242Eb8F',
+    interchainGasPaymaster: '0x5FC8d32690cc91D4c39d9d3abcBD16989F875707',
     outboxMultisigValidatorManager:
       '0xe7f1725E7734CE288F8367e1Bb143E90bb3F0512',
     inboxMultisigValidatorManagers: {
-      kovan: '0xa513E6E4b8f2a923D98304ec87F64353C4D5C853',
-      mumbai: '0xA51c1fc2f0D1a1b8494Ed1FE312d7C3a78Ed91C0',
-      fuji: '0x0B306BF915C4d645ff596e518fAf3F9669b97016',
+      kovan: '0x8A791620dd6260079BF849Dc5567aDC3F2FdC318',
+      mumbai: '0x9A676e781A523b5d0C0e43731313A708CB607508',
+      fuji: '0x9A9f2CCfdE556A7E9Ff0848998Aa4a0CFD8863AE',
     },
-=======
-    xAppConnectionManager: '0x610178dA211FEF7D417bC0e6FeD39F05609AD788',
-    validatorManager: '0xe7f1725E7734CE288F8367e1Bb143E90bb3F0512',
-    interchainGasPaymaster: '0x8A791620dd6260079BF849Dc5567aDC3F2FdC318',
->>>>>>> c2206c81
     outbox: {
       proxy: '0xDc64a140Aa3E981100a9becA4E685f962f0cF6C9',
       implementation: '0x9fE46736679d2D9a65F0992F2272dE9f3c7fa6e0',
@@ -22,215 +17,121 @@
     },
     inboxes: {
       kovan: {
-<<<<<<< HEAD
-        proxy: '0x610178dA211FEF7D417bC0e6FeD39F05609AD788',
-        implementation: '0x2279B7A0a67DB372996a5FaB50D91eAA73d2eBe6',
-        beacon: '0x8A791620dd6260079BF849Dc5567aDC3F2FdC318',
+        proxy: '0xA51c1fc2f0D1a1b8494Ed1FE312d7C3a78Ed91C0',
+        implementation: '0x610178dA211FEF7D417bC0e6FeD39F05609AD788',
+        beacon: '0xB7f8BC63BbcaD18155201308C8f3540b07f84F5e',
       },
       mumbai: {
-        proxy: '0x0DCd1Bf9A1b36cE34237eEaFef220932846BCD82',
-        implementation: '0x2279B7A0a67DB372996a5FaB50D91eAA73d2eBe6',
-        beacon: '0x8A791620dd6260079BF849Dc5567aDC3F2FdC318',
+        proxy: '0x0B306BF915C4d645ff596e518fAf3F9669b97016',
+        implementation: '0x610178dA211FEF7D417bC0e6FeD39F05609AD788',
+        beacon: '0xB7f8BC63BbcaD18155201308C8f3540b07f84F5e',
       },
       fuji: {
-        proxy: '0x959922bE3CAee4b8Cd9a407cc3ac1C251C2007B1',
-        implementation: '0x2279B7A0a67DB372996a5FaB50D91eAA73d2eBe6',
-        beacon: '0x8A791620dd6260079BF849Dc5567aDC3F2FdC318',
-=======
-        proxy: '0x0B306BF915C4d645ff596e518fAf3F9669b97016',
-        implementation: '0x0DCd1Bf9A1b36cE34237eEaFef220932846BCD82',
-        beacon: '0x9A676e781A523b5d0C0e43731313A708CB607508',
-      },
-      mumbai: {
-        proxy: '0x9A9f2CCfdE556A7E9Ff0848998Aa4a0CFD8863AE',
-        implementation: '0x0DCd1Bf9A1b36cE34237eEaFef220932846BCD82',
-        beacon: '0x9A676e781A523b5d0C0e43731313A708CB607508',
-      },
-      fuji: {
-        proxy: '0x3Aa5ebB10DC797CAC828524e59A333d0A371443c',
-        implementation: '0x0DCd1Bf9A1b36cE34237eEaFef220932846BCD82',
-        beacon: '0x9A676e781A523b5d0C0e43731313A708CB607508',
->>>>>>> c2206c81
+        proxy: '0x68B1D87F95878fE05B998F19b66F4baba5De1aed',
+        implementation: '0x610178dA211FEF7D417bC0e6FeD39F05609AD788',
+        beacon: '0xB7f8BC63BbcaD18155201308C8f3540b07f84F5e',
       },
     },
   },
   kovan: {
-<<<<<<< HEAD
-    upgradeBeaconController: '0x68B1D87F95878fE05B998F19b66F4baba5De1aed',
-    xAppConnectionManager: '0x322813Fd9A801c5507c9de605d63CEA4f2CE6c44',
+    upgradeBeaconController: '0xc6e7DF5E7b4f2A278906862b61205850344D4e7d',
+    xAppConnectionManager: '0x7a2088a1bFc9d81c55368AE168C2C02570cB814F',
+    interchainGasPaymaster: '0x4A679253410272dd5232B3Ff7cF5dbB88f295319',
     outboxMultisigValidatorManager:
-      '0x3Aa5ebB10DC797CAC828524e59A333d0A371443c',
+      '0x59b670e9fA9D0A427751Af201D676719a970857b',
     inboxMultisigValidatorManagers: {
-      alfajores: '0x4A679253410272dd5232B3Ff7cF5dbB88f295319',
-      mumbai: '0xE6E340D132b5f46d1e472DebcD681B2aBc16e57E',
-      fuji: '0x9E545E3C0baAB3E08CdfD552C960A1050f373042',
+      alfajores: '0x67d269191c92Caf3cD7723F116c85e6E9bf55933',
+      mumbai: '0xa82fF9aFd8f496c3d6ac40E2a0F282E47488CFc9',
+      fuji: '0xf5059a5D33d5853360D16C683c16e67980206f36',
     },
     outbox: {
-      proxy: '0x4ed7c70F96B99c776995fB64377f0d4aB3B0e1C1',
-      implementation: '0xc6e7DF5E7b4f2A278906862b61205850344D4e7d',
-      beacon: '0x59b670e9fA9D0A427751Af201D676719a970857b',
+      proxy: '0xa85233C63b9Ee964Add6F2cffe00Fd84eb32338f',
+      implementation: '0x4ed7c70F96B99c776995fB64377f0d4aB3B0e1C1',
+      beacon: '0x322813Fd9A801c5507c9de605d63CEA4f2CE6c44',
     },
     inboxes: {
       alfajores: {
-        proxy: '0xc5a5C42992dECbae36851359345FE25997F5C42d',
-        implementation: '0x7a2088a1bFc9d81c55368AE168C2C02570cB814F',
-        beacon: '0x09635F643e140090A9A8Dcd712eD6285858ceBef',
+        proxy: '0x84eA74d481Ee0A5332c457a4d796187F6Ba67fEB',
+        implementation: '0xE6E340D132b5f46d1e472DebcD681B2aBc16e57E',
+        beacon: '0xc3e53F4d16Ae77Db1c982e75a937B9f60FE63690',
       },
       mumbai: {
-        proxy: '0xc3e53F4d16Ae77Db1c982e75a937B9f60FE63690',
-        implementation: '0x7a2088a1bFc9d81c55368AE168C2C02570cB814F',
-        beacon: '0x09635F643e140090A9A8Dcd712eD6285858ceBef',
+        proxy: '0x1613beB3B2C4f22Ee086B2b38C1476A3cE7f78E8',
+        implementation: '0xE6E340D132b5f46d1e472DebcD681B2aBc16e57E',
+        beacon: '0xc3e53F4d16Ae77Db1c982e75a937B9f60FE63690',
       },
       fuji: {
-        proxy: '0xa82fF9aFd8f496c3d6ac40E2a0F282E47488CFc9',
-        implementation: '0x7a2088a1bFc9d81c55368AE168C2C02570cB814F',
-        beacon: '0x09635F643e140090A9A8Dcd712eD6285858ceBef',
-=======
-    upgradeBeaconController: '0x59b670e9fA9D0A427751Af201D676719a970857b',
-    xAppConnectionManager: '0xc3e53F4d16Ae77Db1c982e75a937B9f60FE63690',
-    validatorManager: '0x4ed7c70F96B99c776995fB64377f0d4aB3B0e1C1',
-    interchainGasPaymaster: '0xE6E340D132b5f46d1e472DebcD681B2aBc16e57E',
-    outbox: {
-      proxy: '0x67d269191c92Caf3cD7723F116c85e6E9bf55933',
-      implementation: '0x09635F643e140090A9A8Dcd712eD6285858ceBef',
-      beacon: '0xc5a5C42992dECbae36851359345FE25997F5C42d',
-    },
-    inboxes: {
-      alfajores: {
-        proxy: '0x851356ae760d987E095750cCeb3bC6014560891C',
-        implementation: '0xa82fF9aFd8f496c3d6ac40E2a0F282E47488CFc9',
-        beacon: '0x1613beB3B2C4f22Ee086B2b38C1476A3cE7f78E8',
-      },
-      mumbai: {
         proxy: '0x95401dc811bb5740090279Ba06cfA8fcF6113778',
-        implementation: '0xa82fF9aFd8f496c3d6ac40E2a0F282E47488CFc9',
-        beacon: '0x1613beB3B2C4f22Ee086B2b38C1476A3cE7f78E8',
-      },
-      fuji: {
-        proxy: '0x70e0bA845a1A0F2DA3359C97E0285013525FFC49',
-        implementation: '0xa82fF9aFd8f496c3d6ac40E2a0F282E47488CFc9',
-        beacon: '0x1613beB3B2C4f22Ee086B2b38C1476A3cE7f78E8',
->>>>>>> c2206c81
+        implementation: '0xE6E340D132b5f46d1e472DebcD681B2aBc16e57E',
+        beacon: '0xc3e53F4d16Ae77Db1c982e75a937B9f60FE63690',
       },
     },
   },
   mumbai: {
-<<<<<<< HEAD
-    upgradeBeaconController: '0x851356ae760d987E095750cCeb3bC6014560891C',
-    xAppConnectionManager: '0x4826533B4897376654Bb4d4AD88B7faFD0C98528',
+    upgradeBeaconController: '0x70e0bA845a1A0F2DA3359C97E0285013525FFC49',
+    xAppConnectionManager: '0x5eb3Bc0a489C5A8288765d2336659EbCA68FCd00',
+    interchainGasPaymaster: '0x9d4454B023096f34B160D6B654540c56A1F81688',
     outboxMultisigValidatorManager:
-      '0xf5059a5D33d5853360D16C683c16e67980206f36',
+      '0x4826533B4897376654Bb4d4AD88B7faFD0C98528',
     inboxMultisigValidatorManagers: {
-      alfajores: '0x0E801D84Fa97b50751Dbf25036d067dCf18858bF',
-      kovan: '0x809d550fca64d94Bd9F66E60752A544199cfAC3D',
-      fuji: '0x5f3f1dBD7B74C6B46e8c44f98792A1dAf8d69154',
+      alfajores: '0x4c5859f0F772848b2D91F1D83E2Fe57935348029',
+      kovan: '0x82e01223d51Eb87e16A03E24687EDF0F294da6f1',
+      fuji: '0x7bc06c482DEAd17c0e297aFbC32f6e63d3846650',
     },
     outbox: {
-      proxy: '0x70e0bA845a1A0F2DA3359C97E0285013525FFC49',
-      implementation: '0x95401dc811bb5740090279Ba06cfA8fcF6113778',
-      beacon: '0x998abeb3E57409262aE5b751f60747921B33613E',
+      proxy: '0x8f86403A4DE0BB5791fa46B8e795C547942fE4Cf',
+      implementation: '0x99bbA657f2BbC93c02D617f8bA121cB8Fc104Acf',
+      beacon: '0x0E801D84Fa97b50751Dbf25036d067dCf18858bF',
     },
     inboxes: {
       alfajores: {
-        proxy: '0x5eb3Bc0a489C5A8288765d2336659EbCA68FCd00',
-        implementation: '0x8f86403A4DE0BB5791fa46B8e795C547942fE4Cf',
-        beacon: '0x9d4454B023096f34B160D6B654540c56A1F81688',
+        proxy: '0xb7278A61aa25c888815aFC32Ad3cC52fF24fE575',
+        implementation: '0x1291Be112d480055DaFd8a610b7d1e203891C274',
+        beacon: '0x5f3f1dBD7B74C6B46e8c44f98792A1dAf8d69154',
       },
       kovan: {
-        proxy: '0x4c5859f0F772848b2D91F1D83E2Fe57935348029',
-        implementation: '0x8f86403A4DE0BB5791fa46B8e795C547942fE4Cf',
-        beacon: '0x9d4454B023096f34B160D6B654540c56A1F81688',
+        proxy: '0x2bdCC0de6bE1f7D2ee689a0342D76F52E8EFABa3',
+        implementation: '0x1291Be112d480055DaFd8a610b7d1e203891C274',
+        beacon: '0x5f3f1dBD7B74C6B46e8c44f98792A1dAf8d69154',
       },
       fuji: {
-        proxy: '0xb7278A61aa25c888815aFC32Ad3cC52fF24fE575',
-        implementation: '0x8f86403A4DE0BB5791fa46B8e795C547942fE4Cf',
-        beacon: '0x9d4454B023096f34B160D6B654540c56A1F81688',
-=======
-    upgradeBeaconController: '0x99bbA657f2BbC93c02D617f8bA121cB8Fc104Acf',
-    xAppConnectionManager: '0xb7278A61aa25c888815aFC32Ad3cC52fF24fE575',
-    validatorManager: '0x0E801D84Fa97b50751Dbf25036d067dCf18858bF',
-    interchainGasPaymaster: '0x5f3f1dBD7B74C6B46e8c44f98792A1dAf8d69154',
-    outbox: {
-      proxy: '0x1291Be112d480055DaFd8a610b7d1e203891C274',
-      implementation: '0x809d550fca64d94Bd9F66E60752A544199cfAC3D',
-      beacon: '0x4c5859f0F772848b2D91F1D83E2Fe57935348029',
-    },
-    inboxes: {
-      alfajores: {
-        proxy: '0x7bc06c482DEAd17c0e297aFbC32f6e63d3846650',
-        implementation: '0x2bdCC0de6bE1f7D2ee689a0342D76F52E8EFABa3',
-        beacon: '0x7969c5eD335650692Bc04293B07F5BF2e7A673C0',
-      },
-      kovan: {
-        proxy: '0xFD471836031dc5108809D173A067e8486B9047A3',
-        implementation: '0x2bdCC0de6bE1f7D2ee689a0342D76F52E8EFABa3',
-        beacon: '0x7969c5eD335650692Bc04293B07F5BF2e7A673C0',
-      },
-      fuji: {
-        proxy: '0x1429859428C0aBc9C2C47C8Ee9FBaf82cFA0F20f',
-        implementation: '0x2bdCC0de6bE1f7D2ee689a0342D76F52E8EFABa3',
-        beacon: '0x7969c5eD335650692Bc04293B07F5BF2e7A673C0',
->>>>>>> c2206c81
+        proxy: '0xc351628EB244ec633d5f21fBD6621e1a683B1181',
+        implementation: '0x1291Be112d480055DaFd8a610b7d1e203891C274',
+        beacon: '0x5f3f1dBD7B74C6B46e8c44f98792A1dAf8d69154',
       },
     },
   },
   fuji: {
-<<<<<<< HEAD
-    upgradeBeaconController: '0x82e01223d51Eb87e16A03E24687EDF0F294da6f1',
-    xAppConnectionManager: '0xFD471836031dc5108809D173A067e8486B9047A3',
+    upgradeBeaconController: '0xcbEAF3BDe82155F56486Fb5a1072cb8baAf547cc',
+    xAppConnectionManager: '0x1fA02b2d6A771842690194Cf62D91bdd92BfE28d',
+    interchainGasPaymaster: '0x5081a39b8A5f0E35a8D959395a630b68B74Dd30f',
     outboxMultisigValidatorManager:
-      '0x2bdCC0de6bE1f7D2ee689a0342D76F52E8EFABa3',
+      '0x1429859428C0aBc9C2C47C8Ee9FBaf82cFA0F20f',
     inboxMultisigValidatorManagers: {
-      alfajores: '0x1429859428C0aBc9C2C47C8Ee9FBaf82cFA0F20f',
-      kovan: '0x1fA02b2d6A771842690194Cf62D91bdd92BfE28d',
-      mumbai: '0x4C4a2f8c81640e47606d3fd77B353E87Ba015584',
+      alfajores: '0x4C4a2f8c81640e47606d3fd77B353E87Ba015584',
+      kovan: '0x51A1ceB83B83F1985a81C295d1fF28Afef186E02',
+      mumbai: '0x0355B7B8cb128fA5692729Ab3AAa199C1753f726',
     },
     outbox: {
-      proxy: '0xc351628EB244ec633d5f21fBD6621e1a683B1181',
-      implementation: '0x7969c5eD335650692Bc04293B07F5BF2e7A673C0',
-      beacon: '0x7bc06c482DEAd17c0e297aFbC32f6e63d3846650',
+      proxy: '0x922D6956C99E12DFeB3224DEA977D0939758A1Fe',
+      implementation: '0xB0D4afd8879eD9F52b28595d31B441D079B2Ca07',
+      beacon: '0x162A433068F51e18b7d13932F27e66a3f99E6890',
     },
     inboxes: {
       alfajores: {
-        proxy: '0x922D6956C99E12DFeB3224DEA977D0939758A1Fe',
-        implementation: '0xB0D4afd8879eD9F52b28595d31B441D079B2Ca07',
-        beacon: '0x162A433068F51e18b7d13932F27e66a3f99E6890',
+        proxy: '0xD8a5a9b31c3C0232E196d518E89Fd8bF83AcAd43',
+        implementation: '0x21dF544947ba3E8b3c32561399E88B52Dc8b2823',
+        beacon: '0x2E2Ed0Cfd3AD2f1d34481277b3204d807Ca2F8c2',
       },
       kovan: {
-        proxy: '0xdbC43Ba45381e02825b14322cDdd15eC4B3164E6',
-        implementation: '0xB0D4afd8879eD9F52b28595d31B441D079B2Ca07',
-        beacon: '0x162A433068F51e18b7d13932F27e66a3f99E6890',
+        proxy: '0x36b58F5C1969B7b6591D752ea6F5486D069010AB',
+        implementation: '0x21dF544947ba3E8b3c32561399E88B52Dc8b2823',
+        beacon: '0x2E2Ed0Cfd3AD2f1d34481277b3204d807Ca2F8c2',
       },
       mumbai: {
-        proxy: '0x21dF544947ba3E8b3c32561399E88B52Dc8b2823',
-        implementation: '0xB0D4afd8879eD9F52b28595d31B441D079B2Ca07',
-        beacon: '0x162A433068F51e18b7d13932F27e66a3f99E6890',
-=======
-    upgradeBeaconController: '0x162A433068F51e18b7d13932F27e66a3f99E6890',
-    xAppConnectionManager: '0xDC11f7E700A4c898AE5CAddB1082cFfa76512aDD',
-    validatorManager: '0x922D6956C99E12DFeB3224DEA977D0939758A1Fe',
-    interchainGasPaymaster: '0xD8a5a9b31c3C0232E196d518E89Fd8bF83AcAd43',
-    outbox: {
-      proxy: '0x2E2Ed0Cfd3AD2f1d34481277b3204d807Ca2F8c2',
-      implementation: '0x4C4a2f8c81640e47606d3fd77B353E87Ba015584',
-      beacon: '0x21dF544947ba3E8b3c32561399E88B52Dc8b2823',
-    },
-    inboxes: {
-      alfajores: {
         proxy: '0x202CCe504e04bEd6fC0521238dDf04Bc9E8E15aB',
-        implementation: '0x8198f5d8F8CfFE8f9C413d98a0A55aEB8ab9FbB7',
-        beacon: '0x0355B7B8cb128fA5692729Ab3AAa199C1753f726',
-      },
-      kovan: {
-        proxy: '0x172076E0166D1F9Cc711C77Adf8488051744980C',
-        implementation: '0x8198f5d8F8CfFE8f9C413d98a0A55aEB8ab9FbB7',
-        beacon: '0x0355B7B8cb128fA5692729Ab3AAa199C1753f726',
-      },
-      mumbai: {
-        proxy: '0xBEc49fA140aCaA83533fB00A2BB19bDdd0290f25',
-        implementation: '0x8198f5d8F8CfFE8f9C413d98a0A55aEB8ab9FbB7',
-        beacon: '0x0355B7B8cb128fA5692729Ab3AAa199C1753f726',
->>>>>>> c2206c81
+        implementation: '0x21dF544947ba3E8b3c32561399E88B52Dc8b2823',
+        beacon: '0x2E2Ed0Cfd3AD2f1d34481277b3204d807Ca2F8c2',
       },
     },
   },

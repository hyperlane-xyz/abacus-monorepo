--- conflicted
+++ resolved
@@ -55,13 +55,8 @@
   async checkDomainOwnership(chain: ChainName): Promise<void> {
     const config = this.configMap[chain];
 
-<<<<<<< HEAD
     let ownableOverrides: Record<string, Address> = {};
-    if (config.upgradeTimelockDelay) {
-=======
-    let ownableOverrides: Record<string, types.Address> = {};
     if (config.upgrade) {
->>>>>>> ed7569d1
       const timelockController =
         this.app.getAddresses(chain).timelockController;
       ownableOverrides = {

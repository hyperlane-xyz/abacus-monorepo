--- conflicted
+++ resolved
@@ -21,13 +21,8 @@
 
 describe('TestCoreDeployer', async () => {
   let testCoreApp: TestCoreApp,
-<<<<<<< HEAD
-    localOutbox: TestMailbox,
-    remoteOutbox: TestMailbox,
-=======
     localMailbox: TestMailbox,
     remoteMailbox: TestMailbox,
->>>>>>> f4a24623
     dispatchReceipt: ContractReceipt;
 
   beforeEach(async () => {
@@ -38,11 +33,7 @@
     testCoreApp = await deployer.deployApp();
 
     const recipient = await new TestRecipient__factory(signer).deploy();
-<<<<<<< HEAD
-    localOutbox = testCoreApp.getContracts(localChain).mailbox.contract;
-=======
     localMailbox = testCoreApp.getContracts(localChain).mailbox.contract;
->>>>>>> f4a24623
 
     const dispatchResponse = localMailbox.dispatch(
       remoteDomain,
@@ -53,11 +44,7 @@
     dispatchReceipt = await testCoreApp.multiProvider
       .getChainConnection(localChain)
       .handleTx(dispatchResponse);
-<<<<<<< HEAD
-    remoteOutbox = testCoreApp.getContracts(remoteChain).mailbox.contract;
-=======
     remoteMailbox = testCoreApp.getContracts(remoteChain).mailbox.contract;
->>>>>>> f4a24623
     await expect(
       remoteMailbox.dispatch(
         localDomain,

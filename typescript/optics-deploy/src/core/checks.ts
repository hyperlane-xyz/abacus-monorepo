--- conflicted
+++ resolved
@@ -36,28 +36,16 @@
 
   async checkHome(deploy: CoreDeploy): Promise<void> {
     // contracts are defined
-<<<<<<< HEAD
-    const home = deploy.contracts.home?.proxy;
-    // updaterManager is set on Home
-    const actualManager = await home?.updaterManager();
-    const expectedManager = deploy.contracts.updaterManager?.address;
-=======
     const home = deploy.contracts.home!.proxy;
     // updaterManager is set on Home
     const actualManager = await home.updaterManager();
     const expectedManager = deploy.contracts.updaterManager!.address;
->>>>>>> a48e4eab
     if (actualManager !== expectedManager) {
       const violation: UpdaterManagerViolation = {
         domain: deploy.chain.domain,
         type: ViolationType.UpdaterManager,
-<<<<<<< HEAD
-        actual: actualManager!,
-        expected: expectedManager!,
-=======
         actual: actualManager,
         expected: expectedManager,
->>>>>>> a48e4eab
       }
       this.addViolation(violation)
     }
@@ -114,20 +102,11 @@
     expect(deploy.contracts.governance).to.not.be.undefined;
 
     // governanceRouter for each remote domain is registered
-<<<<<<< HEAD
-    for (const domain in deploy.contracts.replicas) {
-      const registeredRouter = await deploy.contracts.governance?.proxy.routers(
-        domain,
-      );
-      expect(registeredRouter).to.not.equal(emptyAddr);
-    }
-=======
     const registeredRouters = await Promise.all(
       Object.keys(deploy.contracts.replicas)
         .map(_ => deploy.contracts.governance?.proxy.routers(_))
     )
     registeredRouters.map(_ => expect(_).to.not.equal(emptyAddr))
->>>>>>> a48e4eab
 
     // governor is set on governor chain, empty on others
     // TODO: assert all governance routers have the same governor domain
@@ -146,23 +125,11 @@
       deploy.contracts.upgradeBeaconController?.owner()!,
       deploy.contracts.home?.proxy.owner()!,
     ]
-<<<<<<< HEAD
-    // This bit fails when the replicas don't yet have the owner() function.
-    for (const domain in deploy.contracts.replicas) {
-      owners.push(deploy.contracts.replicas[domain].proxy.owner()!)
-    }
-    const expectedOwner = deploy.contracts.governance?.proxy.address;
-    const expectOwnedByGovernance = async (owner: Promise<string>): Promise<void> => {
-      expect(await owner).to.equal(expectedOwner);
-    }
-    await Promise.all(owners.map(expectOwnedByGovernance))
-=======
     Object.values(deploy.contracts.replicas).map(_ => owners.push(_.proxy.owner()))
 
     const expectedOwner = deploy.contracts.governance?.proxy.address;
     const actualOwners = await Promise.all(owners)
     actualOwners.map(_ => expect(_).to.equal(expectedOwner))
->>>>>>> a48e4eab
   }
 
   async checkXAppConnectionManager(deploy: CoreDeploy): Promise<void> {
@@ -226,22 +193,10 @@
       contracts.governance!
     );
 
-<<<<<<< HEAD
-    for (const d in deploy.contracts.replicas) {
-      // Replica upgrade setup contracts are defined
-      await this.checkBeaconProxyImplementation(
-        domain,
-        'Replica',
-        contracts.replicas[d]!
-      );
-    }
-=======
     await Promise.all(
       Object.values(contracts.replicas).map(
         _ => this.checkBeaconProxyImplementation(domain, 'Replica', _)
       )
     )
->>>>>>> a48e4eab
-  }
-
+  }
 }
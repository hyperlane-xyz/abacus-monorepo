--- conflicted
+++ resolved
@@ -4,13 +4,8 @@
 
 import * as proxyUtils from '../proxyUtils';
 import { CoreDeploy } from './CoreDeploy';
-<<<<<<< HEAD
-import * as contracts from '@optics-xyz/ts-interface/dist/optics-core';
+import * as contracts from 'optics-ts-interface/dist/optics-core';
 import { CoreInvariantChecker } from './checks';
-=======
-import * as contracts from 'optics-ts-interface/dist/optics-core';
-import { checkCoreDeploy } from './checks';
->>>>>>> 3052427d
 import { log, warn, toBytes32 } from '../utils';
 
 export async function deployUpgradeBeaconController(deploy: CoreDeploy) {

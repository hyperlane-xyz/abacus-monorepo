--- conflicted
+++ resolved
@@ -21,13 +21,8 @@
 export const chain = toChain(chainJson);
 
 export const config: CoreConfig = {
-<<<<<<< HEAD
   environment: 'mainnet',
-  updater: '0xBD8F71581478e67cE512F980a29266d500EBEA79',
-=======
-  environment: 'prod-community',
   updater: '0x65Fb23bDaD54574713AD756EFE16ce2eEb1F5855',
->>>>>>> 83402f4d
   recoveryTimelock: 60 * 60 * 24 * 14, // 14 days
   recoveryManager: '0x8A1405C70c8a45177b5ac71b1d22779272E5d48b',
   optimisticSeconds: 60 * 30, // 30 minutes

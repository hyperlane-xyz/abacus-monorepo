[submodule "typescript/token"]
	path = typescript/token
	url = git@github.com:hyperlane-xyz/hyperlane-token.git
	branch = asaj/update-deps
[submodule "typescript/helloworld"]
	path = typescript/helloworld
	url = git@github.com:hyperlane-xyz/hyperlane-app-template.git
<<<<<<< HEAD
	branch = asaj/v2
=======
	branch = main
>>>>>>> b8462f22
<|MERGE_RESOLUTION|>--- conflicted
+++ resolved
@@ -1,12 +1,8 @@
 [submodule "typescript/token"]
 	path = typescript/token
 	url = git@github.com:hyperlane-xyz/hyperlane-token.git
-	branch = asaj/update-deps
+	branch = main
 [submodule "typescript/helloworld"]
 	path = typescript/helloworld
 	url = git@github.com:hyperlane-xyz/hyperlane-app-template.git
-<<<<<<< HEAD
-	branch = asaj/v2
-=======
-	branch = main
->>>>>>> b8462f22
+	branch = asaj/v2
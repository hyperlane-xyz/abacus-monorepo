--- conflicted
+++ resolved
@@ -10,27 +10,17 @@
 
 use crate::HttpClientError;
 
-use crate::HttpClientError;
-
 /// An HTTP Provider with a simple naive exponential backoff built-in
 #[derive(Debug, Clone)]
 pub struct RetryingProvider<P> {
     inner: P,
-<<<<<<< HEAD
-    max_requests: usize,
-=======
     max_requests: u32,
->>>>>>> 30649916
     base_retry_ms: u64,
 }
 
 impl<P> RetryingProvider<P> {
     /// Instantiate a RetryingProvider
-<<<<<<< HEAD
-    pub fn new(inner: P, max_requests: usize, base_retry_ms: u64) -> Self {
-=======
     pub fn new(inner: P, max_requests: u32, base_retry_ms: u64) -> Self {
->>>>>>> 30649916
         let mut zelf = Self {
             inner,
             max_requests: 0,
@@ -42,11 +32,7 @@
     }
 
     /// Set the max_requests (and by extension the total time a request can take).
-<<<<<<< HEAD
-    pub fn set_max_requests(&mut self, max_requests: usize) {
-=======
     pub fn set_max_requests(&mut self, max_requests: u32) {
->>>>>>> 30649916
         assert!(max_requests >= 1);
         self.max_requests = max_requests;
     }
@@ -58,11 +44,7 @@
     }
 
     /// Get the max_requests
-<<<<<<< HEAD
-    pub fn max_requests(&self) -> usize {
-=======
     pub fn max_requests(&self) -> u32 {
->>>>>>> 30649916
         self.max_requests
     }
 
@@ -111,64 +93,6 @@
         T: Debug + Serialize + Send + Sync,
         R: DeserializeOwned,
     {
-<<<<<<< HEAD
-        let mut last_err = None;
-
-        let params = serde_json::to_value(params).expect("valid");
-
-        for i in 0..self.max_requests {
-            let backoff_ms = self.base_retry_ms * 2u64.pow(i as u32);
-            {
-                debug!(attempt = i, "Dispatching request");
-
-                let fut = match params {
-                    Value::Null => self.inner.request(method, ()),
-                    _ => self.inner.request(method, &params),
-                };
-
-                match fut.await {
-                    Ok(res) => return Ok(res),
-                    Err(HttpClientError::ReqwestError(e)) => {
-                        warn!(
-                            backoff_ms,
-                            retries_remaining = self.max_requests - i - 1,
-                            error = %e,
-                            method = %method,
-                            "ReqwestError in retrying provider",
-                        );
-                        last_err = Some(HttpClientError::ReqwestError(e));
-                    }
-                    Err(HttpClientError::JsonRpcError(e)) => {
-                        // This is a client error so we do not want to retry on it.
-                        warn!(
-                            backoff_ms,
-                            retries_remaining = self.max_requests - i - 1,
-                            error = %e,
-                            method = %method,
-                            "JsonRpcError",
-                        );
-                        return Err(RetryingProviderError::JsonRpcClientError(
-                            HttpClientError::JsonRpcError(e),
-                        ));
-                    }
-                    Err(HttpClientError::SerdeJson { err, text }) => {
-                        warn!(
-                            backoff_ms,
-                            retries_remaining = self.max_requests - i - 1,
-                            error = %err,
-
-                            method = %method,
-                            "SerdeJson error in retrying provider",
-                        );
-                        last_err = Some(HttpClientError::SerdeJson { err, text })
-                    }
-                }
-            }
-            sleep(Duration::from_millis(backoff_ms)).await;
-        }
-
-        return Err(RetryingProviderError::MaxRequests(last_err.unwrap()));
-=======
         let params = serde_json::to_value(params).expect("valid");
 
         let mut last_err;
@@ -220,7 +144,6 @@
                 return Err(RetryingProviderError::MaxRequests(last_err));
             }
         }
->>>>>>> 30649916
     }
 }
 

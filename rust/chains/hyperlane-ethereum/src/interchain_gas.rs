--- conflicted
+++ resolved
@@ -89,17 +89,10 @@
         &self,
         range: IndexRange,
     ) -> ChainResult<Vec<(InterchainGasPayment, LogMeta)>> {
-<<<<<<< HEAD
         let BlockRange(range) = range else {
             return Err(ChainCommunicationError::from_other_str(
-                "EthereumInterchainGasPaymasterIndexer does not support sequence-based indexing",
+                "EthereumInterchainGasPaymasterIndexer only supports block-based indexing",
             ));
-=======
-        let IndexRange::Blocks(from_block, to_block) = range else {
-            return Err(ChainCommunicationError::from_other_str(
-                "EthereumInterchainGasPaymasterIndexer only supports block-based indexing",
-            ))
->>>>>>> 1442dfcb
         };
 
         let events = self

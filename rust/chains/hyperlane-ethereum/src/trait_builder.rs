--- conflicted
+++ resolved
@@ -132,22 +132,15 @@
                     .timeout(HTTP_CLIENT_TIMEOUT)
                     .build()
                     .map_err(EthereumProviderConnectionError::from)?;
-<<<<<<< HEAD
                 let parsed_url = url
                     .parse::<Url>()
-                    .map_err(|e| EthereumProviderConnectionError::InvalidUrl(e, url))?;
+                    .map_err(|e| EthereumProviderConnectionError::InvalidUrl(e, url.clone()))?;
                 let http_provider = Http::new_with_client(parsed_url.clone(), http_client);
                 let metrics_provider = self.wrap_rpc_with_metrics(
                     http_provider,
                     parsed_url,
                     &rpc_metrics,
                     &middleware_metrics,
-=======
-                let http_provider = Http::new_with_client(
-                    url.parse::<Url>()
-                        .map_err(|e| EthereumProviderConnectionError::InvalidUrl(e, url.clone()))?,
-                    http_client,
->>>>>>> 84224b98
                 );
                 let retrying_http_provider = RetryingProvider::new(metrics_provider, None, None);
                 self.wrap_with_metrics(retrying_http_provider, locator, signer, middleware_metrics)

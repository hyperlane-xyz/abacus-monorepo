#![allow(clippy::enum_variant_names)]
#![allow(missing_docs)]

use std::collections::HashMap;
use std::num::NonZeroU64;
use std::sync::Arc;

use async_trait::async_trait;
use ethers::abi::AbiEncode;
use ethers::prelude::Middleware;
use ethers_contract::builders::ContractCall;
<<<<<<< HEAD
use hyperlane_core::accumulator::incremental::IncrementalMerkle;
use hyperlane_core::accumulator::TREE_DEPTH;
use hyperlane_core::{KnownHyperlaneDomain, H160};
=======
>>>>>>> ce103cf4
use tracing::instrument;

use hyperlane_core::{
    utils::fmt_bytes, ChainCommunicationError, ChainResult, Checkpoint, ContractLocator,
    HyperlaneAbi, HyperlaneChain, HyperlaneContract, HyperlaneDomain, HyperlaneMessage,
    HyperlaneProtocolError, HyperlaneProvider, Indexer, LogMeta, Mailbox, MailboxIndexer,
    RawHyperlaneMessage, TxCostEstimate, TxOutcome, H160, H256, U256,
};

use crate::contracts::arbitrum_node_interface::ArbitrumNodeInterface;
use crate::contracts::i_mailbox::{IMailbox as EthereumMailboxInternal, ProcessCall, IMAILBOX_ABI};
use crate::trait_builder::BuildableWithProvider;
use crate::tx::{fill_tx_gas_params, report_tx};
use crate::EthereumProvider;

<<<<<<< HEAD
/// An amount of gas to add to the estimated gas
const GAS_ESTIMATE_BUFFER: u32 = 50000;

/// derived from `forge inspect Mailbox storage --pretty`
const MERKLE_TREE_CONTRACT_SLOT: u32 = 152;

=======
>>>>>>> ce103cf4
impl<M> std::fmt::Display for EthereumMailboxInternal<M>
where
    M: Middleware,
{
    fn fmt(&self, f: &mut std::fmt::Formatter<'_>) -> std::fmt::Result {
        write!(f, "{self:?}")
    }
}

pub struct MailboxIndexerBuilder {
    pub finality_blocks: u32,
}

#[async_trait]
impl BuildableWithProvider for MailboxIndexerBuilder {
    type Output = Box<dyn MailboxIndexer>;

    async fn build_with_provider<M: Middleware + 'static>(
        &self,
        provider: M,
        locator: &ContractLocator,
    ) -> Self::Output {
        Box::new(EthereumMailboxIndexer::new(
            Arc::new(provider),
            locator,
            self.finality_blocks,
        ))
    }
}

#[derive(Debug)]
/// Struct that retrieves event data for an Ethereum mailbox
pub struct EthereumMailboxIndexer<M>
where
    M: Middleware,
{
    contract: Arc<EthereumMailboxInternal<M>>,
    provider: Arc<M>,
    finality_blocks: u32,
}

impl<M> EthereumMailboxIndexer<M>
where
    M: Middleware + 'static,
{
    /// Create new EthereumMailboxIndexer
    pub fn new(provider: Arc<M>, locator: &ContractLocator, finality_blocks: u32) -> Self {
        let contract = Arc::new(EthereumMailboxInternal::new(
            locator.address,
            provider.clone(),
        ));
        Self {
            contract,
            provider,
            finality_blocks,
        }
    }
}

#[async_trait]
impl<M> Indexer for EthereumMailboxIndexer<M>
where
    M: Middleware + 'static,
{
    #[instrument(level = "debug", err, ret, skip(self))]
    async fn get_finalized_block_number(&self) -> ChainResult<u32> {
        Ok(self
            .provider
            .get_block_number()
            .await
            .map_err(ChainCommunicationError::from_other)?
            .as_u32()
            .saturating_sub(self.finality_blocks))
    }
}

#[async_trait]
impl<M> MailboxIndexer for EthereumMailboxIndexer<M>
where
    M: Middleware + 'static,
{
    #[instrument(err, skip(self))]
    async fn fetch_sorted_messages(
        &self,
        from: u32,
        to: u32,
    ) -> ChainResult<Vec<(HyperlaneMessage, LogMeta)>> {
        let mut events: Vec<(HyperlaneMessage, LogMeta)> = self
            .contract
            .dispatch_filter()
            .from_block(from)
            .to_block(to)
            .query_with_meta()
            .await?
            .into_iter()
            .map(|(event, meta)| (HyperlaneMessage::from(event.message.to_vec()), meta.into()))
            .collect();

        events.sort_by(|a, b| a.0.nonce.cmp(&b.0.nonce));
        Ok(events)
    }

    #[instrument(err, skip(self))]
    async fn fetch_delivered_messages(
        &self,
        from: u32,
        to: u32,
    ) -> ChainResult<Vec<(H256, LogMeta)>> {
        Ok(self
            .contract
            .process_id_filter()
            .from_block(from)
            .to_block(to)
            .query_with_meta()
            .await?
            .into_iter()
            .map(|(event, meta)| (H256::from(event.message_id), meta.into()))
            .collect())
    }
}

pub struct MailboxBuilder {}

#[async_trait]
impl BuildableWithProvider for MailboxBuilder {
    type Output = Box<dyn Mailbox>;

    async fn build_with_provider<M: Middleware + 'static>(
        &self,
        provider: M,
        locator: &ContractLocator,
    ) -> Self::Output {
        Box::new(EthereumMailbox::new(Arc::new(provider), locator))
    }
}

/// A reference to a Mailbox contract on some Ethereum chain
#[derive(Debug)]
pub struct EthereumMailbox<M>
where
    M: Middleware,
{
    contract: Arc<EthereumMailboxInternal<M>>,
    domain: HyperlaneDomain,
    provider: Arc<M>,
    arbitrum_node_interface: Option<Arc<ArbitrumNodeInterface<M>>>,
}

impl<M> EthereumMailbox<M>
where
    M: Middleware + 'static,
{
    /// Create a reference to a mailbox at a specific Ethereum address on some
    /// chain
    pub fn new(provider: Arc<M>, locator: &ContractLocator) -> Self {
        // Arbitrum Nitro based chains are a special case for transaction cost estimation.
        // The gas amount that eth_estimateGas returns considers both L1 and L2 gas costs.
        // We use the NodeInterface, found at address(0xC8), to isolate the L2 gas costs.
        // See https://developer.arbitrum.io/arbos/gas#nodeinterfacesol or https://github.com/OffchainLabs/nitro/blob/master/contracts/src/node-interface/NodeInterface.sol#L25
        let arbitrum_node_interface = locator.domain.is_arbitrum_nitro().then(|| {
            Arc::new(ArbitrumNodeInterface::new(
                H160::from_low_u64_be(0xC8),
                provider.clone(),
            ))
        });

        Self {
            contract: Arc::new(EthereumMailboxInternal::new(
                locator.address,
                provider.clone(),
            )),
            domain: locator.domain.clone(),
            provider,
            arbitrum_node_interface,
        }
    }

    /// Returns a ContractCall that processes the provided message.
    /// If the provided tx_gas_limit is None, gas estimation occurs.
    async fn process_contract_call(
        &self,
        message: &HyperlaneMessage,
        metadata: &[u8],
        tx_gas_limit: Option<U256>,
    ) -> ChainResult<ContractCall<M, ()>> {
        let tx = self.contract.process(
            metadata.to_vec().into(),
            RawHyperlaneMessage::from(message).to_vec().into(),
        );
        fill_tx_gas_params(tx, tx_gas_limit, self.provider.clone(), message.destination).await
    }
}

impl<M> HyperlaneChain for EthereumMailbox<M>
where
    M: Middleware + 'static,
{
    fn domain(&self) -> &HyperlaneDomain {
        &self.domain
    }

    fn provider(&self) -> Box<dyn HyperlaneProvider> {
        Box::new(EthereumProvider::new(
            self.provider.clone(),
            self.domain.clone(),
        ))
    }
}

impl<M> HyperlaneContract for EthereumMailbox<M>
where
    M: Middleware + 'static,
{
    fn address(&self) -> H256 {
        self.contract.address().into()
    }
}

#[async_trait]
impl<M> Mailbox for EthereumMailbox<M>
where
    M: Middleware + 'static,
{
    #[instrument(level = "debug", err, ret, skip(self))]
    async fn count(&self, maybe_lag: Option<NonZeroU64>) -> ChainResult<u32> {
        let base_call = self.contract.count();
        let call_with_lag = if let Some(lag) = maybe_lag {
            let tip = self
                .provider
                .get_block_number()
                .await
                .map_err(ChainCommunicationError::from_other)?
                .as_u64();
            base_call.block(tip.saturating_sub(lag.get()))
        } else {
            base_call
        };
        let count = call_with_lag.call().await?;
        Ok(count)
    }

    #[instrument(level = "debug", err, ret, skip(self))]
    async fn delivered(&self, id: H256) -> ChainResult<bool> {
        Ok(self.contract.delivered(id.into()).call().await?)
    }

    #[instrument(level = "debug", err, ret, skip(self))]
    async fn latest_checkpoint(&self, maybe_lag: Option<NonZeroU64>) -> ChainResult<Checkpoint> {
        let base_call = self.contract.latest_checkpoint();
        let call_with_lag = match maybe_lag {
            Some(lag) => {
                let tip = self
                    .provider
                    .get_block_number()
                    .await
                    .map_err(ChainCommunicationError::from_other)?
                    .as_u64();
                base_call.block(tip.saturating_sub(lag.get()))
            }
            None => base_call,
        };
        let (root, index) = call_with_lag.call().await?;
        Ok(Checkpoint {
            mailbox_address: self.address(),
            mailbox_domain: self.domain.id(),
            root: root.into(),
            index,
        })
    }

    #[instrument(level = "debug", err, ret, skip(self))]
    #[allow(clippy::needless_range_loop)]
    async fn tree(&self, lag: Option<NonZeroU64>) -> ChainResult<IncrementalMerkle> {
        let lag = lag.map(|v| v.get()).unwrap_or(0).into();

        // use consistent block for all storage slot or view calls to prevent
        // race conditions where tree contents change between calls
        let fixed_block_number = self
            .provider
            .get_block_number()
            .await
            .map_err(ChainCommunicationError::from_other)?
            .saturating_sub(lag)
            .into();

        let expected_root = self
            .contract
            .root()
            .block(fixed_block_number)
            .call()
            .await?
            .into();

        // TODO: migrate to single contract view call once mailbox is upgraded
        // see https://github.com/hyperlane-xyz/hyperlane-monorepo/issues/2250
        // let branch = self.contract.branch().block(block_number).call().await;

        let mut branch = [H256::zero(); TREE_DEPTH];

        for index in 0..TREE_DEPTH {
            let slot = U256::from(MERKLE_TREE_CONTRACT_SLOT) + index;
            let mut location = [0u8; 32];
            slot.to_big_endian(&mut location);

            branch[index] = self
                .provider
                .get_storage_at(
                    self.contract.address(),
                    location.into(),
                    Some(fixed_block_number),
                )
                .await
                .map_err(ChainCommunicationError::from_other)?;
        }

        let count = self
            .contract
            .count()
            .block(fixed_block_number)
            .call()
            .await? as usize;

        let tree = IncrementalMerkle::new(branch, count);

        // validate tree built from storage slot lookups matches expected
        // result from root() view call at consistent block
        assert_eq!(tree.root(), expected_root);

        return Ok(tree);
    }

    #[instrument(err, ret, skip(self))]
    async fn default_ism(&self) -> ChainResult<H256> {
        Ok(self.contract.default_ism().call().await?.into())
    }

    #[instrument(err, ret, skip(self))]
    async fn recipient_ism(&self, recipient: H256) -> ChainResult<H256> {
        Ok(self
            .contract
            .recipient_ism(recipient.into())
            .call()
            .await?
            .into())
    }

    #[instrument(err, ret, skip(self), fields(metadata=%fmt_bytes(metadata)))]
    async fn process(
        &self,
        message: &HyperlaneMessage,
        metadata: &[u8],
        tx_gas_limit: Option<U256>,
    ) -> ChainResult<TxOutcome> {
        let contract_call = self
            .process_contract_call(message, metadata, tx_gas_limit)
            .await?;
        let receipt = report_tx(contract_call).await?;
        Ok(receipt.into())
    }

    #[instrument(err, ret, skip(self), fields(msg=%message, metadata=%fmt_bytes(metadata)))]
    async fn process_estimate_costs(
        &self,
        message: &HyperlaneMessage,
        metadata: &[u8],
    ) -> ChainResult<TxCostEstimate> {
        let contract_call = self.process_contract_call(message, metadata, None).await?;
        let gas_limit = contract_call
            .tx
            .gas()
            .copied()
            .ok_or(HyperlaneProtocolError::ProcessGasLimitRequired)?;

        // If we have a ArbitrumNodeInterface, we need to set the l2_gas_limit.
        let l2_gas_limit = if let Some(arbitrum_node_interface) = &self.arbitrum_node_interface {
            Some(
                arbitrum_node_interface
                    .estimate_retryable_ticket(
                        H160::zero(),
                        // Give the sender a deposit, otherwise it reverts
                        U256::MAX,
                        self.contract.address(),
                        U256::zero(),
                        H160::zero(),
                        H160::zero(),
                        contract_call.calldata().unwrap_or_default(),
                    )
                    .estimate_gas()
                    .await?,
            )
        } else {
            None
        };

        let gas_price = self
            .provider
            .get_gas_price()
            .await
            .map_err(ChainCommunicationError::from_other)?;

        Ok(TxCostEstimate {
            gas_limit,
            gas_price,
            l2_gas_limit,
        })
    }

    fn process_calldata(&self, message: &HyperlaneMessage, metadata: &[u8]) -> Vec<u8> {
        let process_call = ProcessCall {
            message: RawHyperlaneMessage::from(message).to_vec().into(),
            metadata: metadata.to_vec().into(),
        };

        AbiEncode::encode(process_call)
    }
}

pub struct EthereumMailboxAbi;

impl HyperlaneAbi for EthereumMailboxAbi {
    const SELECTOR_SIZE_BYTES: usize = 4;

    fn fn_map() -> HashMap<Vec<u8>, &'static str> {
        super::extract_fn_map(&IMAILBOX_ABI)
    }
}

#[cfg(test)]
mod test {
    use std::{str::FromStr, sync::Arc};

    use ethers::{
        providers::{MockProvider, Provider},
        types::{Block, Transaction},
    };
    use hyperlane_core::{
        ContractLocator, HyperlaneDomain, HyperlaneMessage, KnownHyperlaneDomain, Mailbox,
        TxCostEstimate, H160, H256, U256,
    };

    use crate::EthereumMailbox;

    /// An amount of gas to add to the estimated gas
    const GAS_ESTIMATE_BUFFER: u32 = 50000;

    #[tokio::test]
    async fn test_process_estimate_costs_sets_l2_gas_limit_for_arbitrum() {
        let mock_provider = Arc::new(MockProvider::new());
        let provider = Arc::new(Provider::new(mock_provider.clone()));

        let mailbox = EthereumMailbox::new(
            provider.clone(),
            &ContractLocator {
                // An Arbitrum Nitro chain
                domain: &HyperlaneDomain::Known(KnownHyperlaneDomain::ArbitrumGoerli),
                // Address doesn't matter because we're using a MockProvider
                address: H256::default(),
            },
        );

        let message = HyperlaneMessage::default();
        let metadata: Vec<u8> = vec![];

        assert!(mailbox.arbitrum_node_interface.is_some());
        // Confirm `H160::from_low_u64_ne(0xC8)` does what's expected
        assert_eq!(
            mailbox.arbitrum_node_interface.as_ref().unwrap().address(),
            H160::from_str("0x00000000000000000000000000000000000000C8").unwrap(),
        );

        // The MockProvider responses we push are processed in LIFO
        // order, so we start with the final RPCs and work toward the first
        // RPCs

        // RPC 4: eth_gasPrice by process_estimate_costs
        // Return 15 gwei
        let gas_price: U256 = ethers::utils::parse_units("15", "gwei").unwrap().into();
        mock_provider.push(gas_price).unwrap();

        // RPC 3: eth_estimateGas to the ArbitrumNodeInterface's estimateRetryableTicket function by process_estimate_costs
        let l2_gas_limit = U256::from(200000); // 200k gas
        mock_provider.push(l2_gas_limit).unwrap();

        // RPC 2: eth_getBlockByNumber from the estimate_eip1559_fees call in process_contract_call
        mock_provider.push(Block::<Transaction>::default()).unwrap();

        // RPC 1: eth_estimateGas from the estimate_gas call in process_contract_call
        // Return 1M gas
        let gas_limit = U256::from(1000000u32);
        mock_provider.push(gas_limit).unwrap();

        let tx_cost_estimate = mailbox
            .process_estimate_costs(&message, &metadata)
            .await
            .unwrap();

        // The TxCostEstimat's gas limit includes the buffer
        let estimated_gas_limit = gas_limit.saturating_add(GAS_ESTIMATE_BUFFER.into());

        assert_eq!(
            tx_cost_estimate,
            TxCostEstimate {
                gas_limit: estimated_gas_limit,
                gas_price,
                l2_gas_limit: Some(l2_gas_limit),
            },
        );
    }
}<|MERGE_RESOLUTION|>--- conflicted
+++ resolved
@@ -9,12 +9,8 @@
 use ethers::abi::AbiEncode;
 use ethers::prelude::Middleware;
 use ethers_contract::builders::ContractCall;
-<<<<<<< HEAD
 use hyperlane_core::accumulator::incremental::IncrementalMerkle;
 use hyperlane_core::accumulator::TREE_DEPTH;
-use hyperlane_core::{KnownHyperlaneDomain, H160};
-=======
->>>>>>> ce103cf4
 use tracing::instrument;
 
 use hyperlane_core::{
@@ -30,15 +26,9 @@
 use crate::tx::{fill_tx_gas_params, report_tx};
 use crate::EthereumProvider;
 
-<<<<<<< HEAD
-/// An amount of gas to add to the estimated gas
-const GAS_ESTIMATE_BUFFER: u32 = 50000;
-
 /// derived from `forge inspect Mailbox storage --pretty`
 const MERKLE_TREE_CONTRACT_SLOT: u32 = 152;
 
-=======
->>>>>>> ce103cf4
 impl<M> std::fmt::Display for EthereumMailboxInternal<M>
 where
     M: Middleware,

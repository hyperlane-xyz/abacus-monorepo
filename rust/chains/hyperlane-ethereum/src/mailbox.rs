#![allow(clippy::enum_variant_names)]
#![allow(missing_docs)]

use std::collections::HashMap;
use std::num::NonZeroU64;
use std::sync::Arc;

use async_trait::async_trait;
use ethers::abi::AbiEncode;
use ethers::prelude::Middleware;
use ethers_contract::builders::ContractCall;
use tracing::instrument;

use hyperlane_core::accumulator::incremental::IncrementalMerkle;
use hyperlane_core::accumulator::TREE_DEPTH;
use hyperlane_core::{
    utils::fmt_bytes, BlockRange, ChainCommunicationError, ChainResult, Checkpoint,
    ContractLocator, HyperlaneAbi, HyperlaneChain, HyperlaneContract, HyperlaneDomain,
    HyperlaneMessage, HyperlaneProtocolError, HyperlaneProvider, IndexRange, Indexer, LogMeta,
    Mailbox, MessageIndexer, RawHyperlaneMessage, TxCostEstimate, TxOutcome, H160, H256, U256,
};

use crate::contracts::arbitrum_node_interface::ArbitrumNodeInterface;
use crate::contracts::i_mailbox::{IMailbox as EthereumMailboxInternal, ProcessCall, IMAILBOX_ABI};
use crate::trait_builder::BuildableWithProvider;
use crate::tx::{fill_tx_gas_params, report_tx};
use crate::EthereumProvider;

/// derived from `forge inspect Mailbox storage --pretty`
const MERKLE_TREE_CONTRACT_SLOT: u32 = 152;

impl<M> std::fmt::Display for EthereumMailboxInternal<M>
where
    M: Middleware,
{
    fn fmt(&self, f: &mut std::fmt::Formatter<'_>) -> std::fmt::Result {
        write!(f, "{self:?}")
    }
}

pub struct MessageIndexerBuilder {
    pub finality_blocks: u32,
}

#[async_trait]
impl BuildableWithProvider for MessageIndexerBuilder {
    type Output = Box<dyn MessageIndexer>;

    async fn build_with_provider<M: Middleware + 'static>(
        &self,
        provider: M,
        locator: &ContractLocator,
    ) -> Self::Output {
        Box::new(EthereumMailboxIndexer::new(
            Arc::new(provider),
            locator,
            self.finality_blocks,
        ))
    }
}

pub struct DeliveryIndexerBuilder {
    pub finality_blocks: u32,
}

#[async_trait]
impl BuildableWithProvider for DeliveryIndexerBuilder {
    type Output = Box<dyn Indexer<H256>>;

    async fn build_with_provider<M: Middleware + 'static>(
        &self,
        provider: M,
        locator: &ContractLocator,
    ) -> Self::Output {
        Box::new(EthereumMailboxIndexer::new(
            Arc::new(provider),
            locator,
            self.finality_blocks,
        ))
    }
}

#[derive(Debug, Clone)]
/// Struct that retrieves event data for an Ethereum mailbox
pub struct EthereumMailboxIndexer<M>
where
    M: Middleware,
{
    contract: Arc<EthereumMailboxInternal<M>>,
    provider: Arc<M>,
    finality_blocks: u32,
}

impl<M> EthereumMailboxIndexer<M>
where
    M: Middleware + 'static,
{
    /// Create new EthereumMailboxIndexer
    pub fn new(provider: Arc<M>, locator: &ContractLocator, finality_blocks: u32) -> Self {
        let contract = Arc::new(EthereumMailboxInternal::new(
            locator.address,
            provider.clone(),
        ));
        Self {
            contract,
            provider,
            finality_blocks,
        }
    }

    #[instrument(level = "debug", err, ret, skip(self))]
    async fn get_finalized_block_number(&self) -> ChainResult<u32> {
        Ok(self
            .provider
            .get_block_number()
            .await
            .map_err(ChainCommunicationError::from_other)?
            .as_u32()
            .saturating_sub(self.finality_blocks))
    }
}

#[async_trait]
impl<M> Indexer<HyperlaneMessage> for EthereumMailboxIndexer<M>
where
    M: Middleware + 'static,
{
    async fn get_finalized_block_number(&self) -> ChainResult<u32> {
        self.get_finalized_block_number().await
    }

    #[instrument(err, skip(self))]
    async fn fetch_logs(&self, range: IndexRange) -> ChainResult<Vec<(HyperlaneMessage, LogMeta)>> {
<<<<<<< HEAD
        let BlockRange(range) = range else {
            return Err(ChainCommunicationError::from_other_str(
                "EthereumMailboxIndexer does not support sequence-based indexing",
=======
        let IndexRange::Blocks(from, to) = range else {
            return Err(ChainCommunicationError::from_other_str(
                "EthereumMailboxIndexer only supports block-based indexing",
>>>>>>> 1442dfcb
            ))
        };

        let mut events: Vec<(HyperlaneMessage, LogMeta)> = self
            .contract
            .dispatch_filter()
            .from_block(*range.start())
            .to_block(*range.end())
            .query_with_meta()
            .await?
            .into_iter()
            .map(|(event, meta)| (HyperlaneMessage::from(event.message.to_vec()), meta.into()))
            .collect();

        events.sort_by(|a, b| a.0.nonce.cmp(&b.0.nonce));
        Ok(events)
    }
}

#[async_trait]
impl<M> MessageIndexer for EthereumMailboxIndexer<M>
where
    M: Middleware + 'static,
{
    #[instrument(err, skip(self))]
    async fn fetch_count_at_tip(&self) -> ChainResult<(u32, u32)> {
        let tip = Indexer::<HyperlaneMessage>::get_finalized_block_number(self as _).await?;
        let base_call = self.contract.count();
        let call_at_tip = base_call.block(u64::from(tip));
        let count = call_at_tip.call().await?;
        Ok((count, tip))
    }
}

#[async_trait]
impl<M> Indexer<H256> for EthereumMailboxIndexer<M>
where
    M: Middleware + 'static,
{
    async fn get_finalized_block_number(&self) -> ChainResult<u32> {
        self.get_finalized_block_number().await
    }

    #[instrument(err, skip(self))]
    async fn fetch_logs(&self, range: IndexRange) -> ChainResult<Vec<(H256, LogMeta)>> {
<<<<<<< HEAD
        let BlockRange(range) = range else {
            return Err(ChainCommunicationError::from_other_str(
                "EthereumMailboxIndexer does not support sequence-based indexing",
=======
        let IndexRange::Blocks(from, to) = range else {
            return Err(ChainCommunicationError::from_other_str(
                "EthereumMailboxIndexer only supports block-based indexing",
>>>>>>> 1442dfcb
            ))
        };

        Ok(self
            .contract
            .process_id_filter()
            .from_block(*range.start())
            .to_block(*range.end())
            .query_with_meta()
            .await?
            .into_iter()
            .map(|(event, meta)| (H256::from(event.message_id), meta.into()))
            .collect())
    }
}
pub struct MailboxBuilder {}

#[async_trait]
impl BuildableWithProvider for MailboxBuilder {
    type Output = Box<dyn Mailbox>;

    async fn build_with_provider<M: Middleware + 'static>(
        &self,
        provider: M,
        locator: &ContractLocator,
    ) -> Self::Output {
        Box::new(EthereumMailbox::new(Arc::new(provider), locator))
    }
}

/// A reference to a Mailbox contract on some Ethereum chain
#[derive(Debug)]
pub struct EthereumMailbox<M>
where
    M: Middleware,
{
    contract: Arc<EthereumMailboxInternal<M>>,
    domain: HyperlaneDomain,
    provider: Arc<M>,
    arbitrum_node_interface: Option<Arc<ArbitrumNodeInterface<M>>>,
}

impl<M> EthereumMailbox<M>
where
    M: Middleware + 'static,
{
    /// Create a reference to a mailbox at a specific Ethereum address on some
    /// chain
    pub fn new(provider: Arc<M>, locator: &ContractLocator) -> Self {
        // Arbitrum Nitro based chains are a special case for transaction cost estimation.
        // The gas amount that eth_estimateGas returns considers both L1 and L2 gas costs.
        // We use the NodeInterface, found at address(0xC8), to isolate the L2 gas costs.
        // See https://developer.arbitrum.io/arbos/gas#nodeinterfacesol or https://github.com/OffchainLabs/nitro/blob/master/contracts/src/node-interface/NodeInterface.sol#L25
        let arbitrum_node_interface = locator.domain.is_arbitrum_nitro().then(|| {
            Arc::new(ArbitrumNodeInterface::new(
                H160::from_low_u64_be(0xC8),
                provider.clone(),
            ))
        });

        Self {
            contract: Arc::new(EthereumMailboxInternal::new(
                locator.address,
                provider.clone(),
            )),
            domain: locator.domain.clone(),
            provider,
            arbitrum_node_interface,
        }
    }

    /// Returns a ContractCall that processes the provided message.
    /// If the provided tx_gas_limit is None, gas estimation occurs.
    async fn process_contract_call(
        &self,
        message: &HyperlaneMessage,
        metadata: &[u8],
        tx_gas_limit: Option<U256>,
    ) -> ChainResult<ContractCall<M, ()>> {
        let tx = self.contract.process(
            metadata.to_vec().into(),
            RawHyperlaneMessage::from(message).to_vec().into(),
        );
        fill_tx_gas_params(tx, tx_gas_limit, self.provider.clone(), message.destination).await
    }
}

impl<M> HyperlaneChain for EthereumMailbox<M>
where
    M: Middleware + 'static,
{
    fn domain(&self) -> &HyperlaneDomain {
        &self.domain
    }

    fn provider(&self) -> Box<dyn HyperlaneProvider> {
        Box::new(EthereumProvider::new(
            self.provider.clone(),
            self.domain.clone(),
        ))
    }
}

impl<M> HyperlaneContract for EthereumMailbox<M>
where
    M: Middleware + 'static,
{
    fn address(&self) -> H256 {
        self.contract.address().into()
    }
}

#[async_trait]
impl<M> Mailbox for EthereumMailbox<M>
where
    M: Middleware + 'static,
{
    #[instrument(skip(self))]
    async fn count(&self, maybe_lag: Option<NonZeroU64>) -> ChainResult<u32> {
        let base_call = self.contract.count();
        let call_with_lag = if let Some(lag) = maybe_lag {
            let tip = self
                .provider
                .get_block_number()
                .await
                .map_err(ChainCommunicationError::from_other)?
                .as_u64();
            base_call.block(tip.saturating_sub(lag.get()))
        } else {
            base_call
        };
        let count = call_with_lag.call().await?;
        Ok(count)
    }

    #[instrument(skip(self))]
    async fn delivered(&self, id: H256) -> ChainResult<bool> {
        Ok(self.contract.delivered(id.into()).call().await?)
    }

    #[instrument(skip(self))]
    async fn latest_checkpoint(&self, maybe_lag: Option<NonZeroU64>) -> ChainResult<Checkpoint> {
        let base_call = self.contract.latest_checkpoint();
        let call_with_lag = match maybe_lag {
            Some(lag) => {
                let tip = self
                    .provider
                    .get_block_number()
                    .await
                    .map_err(ChainCommunicationError::from_other)?
                    .as_u64();
                base_call.block(tip.saturating_sub(lag.get()))
            }
            None => base_call,
        };
        let (root, index) = call_with_lag.call().await?;
        Ok(Checkpoint {
            mailbox_address: self.address(),
            mailbox_domain: self.domain.id(),
            root: root.into(),
            index,
        })
    }

    #[instrument(skip(self))]
    #[allow(clippy::needless_range_loop)]
    async fn tree(&self, lag: Option<NonZeroU64>) -> ChainResult<IncrementalMerkle> {
        let lag = lag.map(|v| v.get()).unwrap_or(0).into();

        // use consistent block for all storage slot or view calls to prevent
        // race conditions where tree contents change between calls
        let fixed_block_number = self
            .provider
            .get_block_number()
            .await
            .map_err(ChainCommunicationError::from_other)?
            .saturating_sub(lag)
            .into();

        let expected_root = self
            .contract
            .root()
            .block(fixed_block_number)
            .call()
            .await?
            .into();

        // TODO: migrate to single contract view call once mailbox is upgraded
        // see https://github.com/hyperlane-xyz/hyperlane-monorepo/issues/2250
        // let branch = self.contract.branch().block(block_number).call().await;

        let mut branch = [H256::zero(); TREE_DEPTH];

        for index in 0..TREE_DEPTH {
            let slot = U256::from(MERKLE_TREE_CONTRACT_SLOT) + index;
            let mut location = [0u8; 32];
            slot.to_big_endian(&mut location);

            branch[index] = self
                .provider
                .get_storage_at(
                    self.contract.address(),
                    location.into(),
                    Some(fixed_block_number),
                )
                .await
                .map(Into::into)
                .map_err(ChainCommunicationError::from_other)?;
        }

        let count = self
            .contract
            .count()
            .block(fixed_block_number)
            .call()
            .await? as usize;

        let tree = IncrementalMerkle::new(branch, count);

        // validate tree built from storage slot lookups matches expected
        // result from root() view call at consistent block
        assert_eq!(tree.root(), expected_root);

        Ok(tree)
    }

    #[instrument(skip(self))]
    async fn default_ism(&self) -> ChainResult<H256> {
        Ok(self.contract.default_ism().call().await?.into())
    }

    #[instrument(skip(self))]
    async fn recipient_ism(&self, recipient: H256) -> ChainResult<H256> {
        Ok(self
            .contract
            .recipient_ism(recipient.into())
            .call()
            .await?
            .into())
    }

    #[instrument(skip(self), fields(metadata=%fmt_bytes(metadata)))]
    async fn process(
        &self,
        message: &HyperlaneMessage,
        metadata: &[u8],
        tx_gas_limit: Option<U256>,
    ) -> ChainResult<TxOutcome> {
        let contract_call = self
            .process_contract_call(message, metadata, tx_gas_limit)
            .await?;
        let receipt = report_tx(contract_call).await?;
        Ok(receipt.into())
    }

    #[instrument(skip(self), fields(msg=%message, metadata=%fmt_bytes(metadata)))]
    async fn process_estimate_costs(
        &self,
        message: &HyperlaneMessage,
        metadata: &[u8],
    ) -> ChainResult<TxCostEstimate> {
        let contract_call = self.process_contract_call(message, metadata, None).await?;
        let gas_limit = contract_call
            .tx
            .gas()
            .copied()
            .ok_or(HyperlaneProtocolError::ProcessGasLimitRequired)?;

        // If we have a ArbitrumNodeInterface, we need to set the l2_gas_limit.
        let l2_gas_limit = if let Some(arbitrum_node_interface) = &self.arbitrum_node_interface {
            Some(
                arbitrum_node_interface
                    .estimate_retryable_ticket(
                        H160::zero().into(),
                        // Give the sender a deposit, otherwise it reverts
                        U256::MAX.into(),
                        self.contract.address(),
                        U256::zero().into(),
                        H160::zero().into(),
                        H160::zero().into(),
                        contract_call.calldata().unwrap_or_default(),
                    )
                    .estimate_gas()
                    .await?,
            )
        } else {
            None
        };

        let gas_price = self
            .provider
            .get_gas_price()
            .await
            .map_err(ChainCommunicationError::from_other)?;

        Ok(TxCostEstimate {
            gas_limit: gas_limit.into(),
            gas_price: gas_price.into(),
            l2_gas_limit: l2_gas_limit.map(|v| v.into()),
        })
    }

    fn process_calldata(&self, message: &HyperlaneMessage, metadata: &[u8]) -> Vec<u8> {
        let process_call = ProcessCall {
            message: RawHyperlaneMessage::from(message).to_vec().into(),
            metadata: metadata.to_vec().into(),
        };

        AbiEncode::encode(process_call)
    }
}

pub struct EthereumMailboxAbi;

impl HyperlaneAbi for EthereumMailboxAbi {
    const SELECTOR_SIZE_BYTES: usize = 4;

    fn fn_map() -> HashMap<Vec<u8>, &'static str> {
        super::extract_fn_map(&IMAILBOX_ABI)
    }
}

#[cfg(test)]
mod test {
    use std::{str::FromStr, sync::Arc};

    use ethers::{
        providers::{MockProvider, Provider},
        types::{Block, Transaction, U256 as EthersU256},
    };

    use hyperlane_core::{
        ContractLocator, HyperlaneDomain, HyperlaneMessage, KnownHyperlaneDomain, Mailbox,
        TxCostEstimate, H160, H256, U256,
    };

    use crate::EthereumMailbox;

    /// An amount of gas to add to the estimated gas
    const GAS_ESTIMATE_BUFFER: u32 = 50000;

    #[tokio::test]
    async fn test_process_estimate_costs_sets_l2_gas_limit_for_arbitrum() {
        let mock_provider = Arc::new(MockProvider::new());
        let provider = Arc::new(Provider::new(mock_provider.clone()));

        let mailbox = EthereumMailbox::new(
            provider.clone(),
            &ContractLocator {
                // An Arbitrum Nitro chain
                domain: &HyperlaneDomain::Known(KnownHyperlaneDomain::ArbitrumGoerli),
                // Address doesn't matter because we're using a MockProvider
                address: H256::default(),
            },
        );

        let message = HyperlaneMessage::default();
        let metadata: Vec<u8> = vec![];

        assert!(mailbox.arbitrum_node_interface.is_some());
        // Confirm `H160::from_low_u64_ne(0xC8)` does what's expected
        assert_eq!(
            H160::from(mailbox.arbitrum_node_interface.as_ref().unwrap().address()),
            H160::from_str("0x00000000000000000000000000000000000000C8").unwrap(),
        );

        // The MockProvider responses we push are processed in LIFO
        // order, so we start with the final RPCs and work toward the first
        // RPCs

        // RPC 4: eth_gasPrice by process_estimate_costs
        // Return 15 gwei
        let gas_price: U256 =
            EthersU256::from(ethers::utils::parse_units("15", "gwei").unwrap()).into();
        mock_provider.push(gas_price).unwrap();

        // RPC 3: eth_estimateGas to the ArbitrumNodeInterface's estimateRetryableTicket function by process_estimate_costs
        let l2_gas_limit = U256::from(200000); // 200k gas
        mock_provider.push(l2_gas_limit).unwrap();

        // RPC 2: eth_getBlockByNumber from the estimate_eip1559_fees call in process_contract_call
        mock_provider.push(Block::<Transaction>::default()).unwrap();

        // RPC 1: eth_estimateGas from the estimate_gas call in process_contract_call
        // Return 1M gas
        let gas_limit = U256::from(1000000u32);
        mock_provider.push(gas_limit).unwrap();

        let tx_cost_estimate = mailbox
            .process_estimate_costs(&message, &metadata)
            .await
            .unwrap();

        // The TxCostEstimat's gas limit includes the buffer
        let estimated_gas_limit = gas_limit.saturating_add(GAS_ESTIMATE_BUFFER.into());

        assert_eq!(
            tx_cost_estimate,
            TxCostEstimate {
                gas_limit: estimated_gas_limit,
                gas_price,
                l2_gas_limit: Some(l2_gas_limit),
            },
        );
    }
}<|MERGE_RESOLUTION|>--- conflicted
+++ resolved
@@ -131,15 +131,9 @@
 
     #[instrument(err, skip(self))]
     async fn fetch_logs(&self, range: IndexRange) -> ChainResult<Vec<(HyperlaneMessage, LogMeta)>> {
-<<<<<<< HEAD
         let BlockRange(range) = range else {
             return Err(ChainCommunicationError::from_other_str(
-                "EthereumMailboxIndexer does not support sequence-based indexing",
-=======
-        let IndexRange::Blocks(from, to) = range else {
-            return Err(ChainCommunicationError::from_other_str(
                 "EthereumMailboxIndexer only supports block-based indexing",
->>>>>>> 1442dfcb
             ))
         };
 
@@ -185,15 +179,9 @@
 
     #[instrument(err, skip(self))]
     async fn fetch_logs(&self, range: IndexRange) -> ChainResult<Vec<(H256, LogMeta)>> {
-<<<<<<< HEAD
         let BlockRange(range) = range else {
             return Err(ChainCommunicationError::from_other_str(
-                "EthereumMailboxIndexer does not support sequence-based indexing",
-=======
-        let IndexRange::Blocks(from, to) = range else {
-            return Err(ChainCommunicationError::from_other_str(
                 "EthereumMailboxIndexer only supports block-based indexing",
->>>>>>> 1442dfcb
             ))
         };
 

--- conflicted
+++ resolved
@@ -46,12 +46,9 @@
       "testRecipient": "0x36FdA966CfffF8a9Cdc814f546db0e6378bFef35",
       "testTokenRecipient": "0x85ac1164878e017b67660a74ff1f41f3D05C02Bb",
       "routingIsmFactory": "0xa2931C37957f3079d3B21b877d56E1db930e02a5",
-<<<<<<< HEAD
-=======
       "pausableHook": "0xEf30f29Dcd3FCB1DCcDA9C7Cbf2A5957E8Ee9Cc3",
       "fallbackRoutingHook": "0x9e8fFb1c26099e75Dd5D794030e2E9AA51471c25",
       "interchainSecurityModule": "0xD0DBBF922076352cC50B285A0023536561F00EEa",
->>>>>>> 15a01b17
       "index": {
         "from": 18422579
       }
@@ -106,12 +103,9 @@
       "testRecipient": "0x36FdA966CfffF8a9Cdc814f546db0e6378bFef35",
       "testTokenRecipient": "0x85ac1164878e017b67660a74ff1f41f3D05C02Bb",
       "routingIsmFactory": "0x28F7907911C7E321c596686AE6D1F20516450037",
-<<<<<<< HEAD
-=======
       "pausableHook": "0x239eB860770F1C48ABAC9bE9825d20e3E7c018df",
       "fallbackRoutingHook": "0x61D15D571D5f7A9eF0D1938f072f430bBF024747",
       "interchainSecurityModule": "0xA36B02a83564f52d9244310Ea439ee6F6AfeFb60",
->>>>>>> 15a01b17
       "index": {
         "from": 36874693
       }
@@ -166,12 +160,9 @@
       "protocolFee": "0x99ca8c74cE7Cfa9d72A51fbb05F9821f5f826b3a",
       "validatorAnnounce": "0x182E8d7c5F1B06201b102123FC7dF0EaeB445a7B",
       "routingIsmFactory": "0x7E27456a839BFF31CA642c060a2b68414Cb6e503",
-<<<<<<< HEAD
-=======
       "pausableHook": "0x46fa3A5780e5B90Eaf34BDED554d5353B5ABE9E7",
       "fallbackRoutingHook": "0x4Eb82Ee35b0a1c1d776E3a3B547f9A9bA6FCC9f2",
       "interchainSecurityModule": "0x5D1e7D7c5B9e6dDC8439F67F10c578f2A1084f6F",
->>>>>>> 15a01b17
       "index": {
         "from": 5695475
       }
@@ -206,15 +197,12 @@
       "rpcUrls": [
         {
           "http": "https://rpc.ankr.com/bsc"
-<<<<<<< HEAD
-=======
         },
         {
           "http": "https://bsc.drpc.org"
         },
         {
           "http": "https://bscrpc.com"
->>>>>>> 15a01b17
         }
       ],
       "transactionOverrides": {
@@ -235,12 +223,9 @@
       "testRecipient": "0x36FdA966CfffF8a9Cdc814f546db0e6378bFef35",
       "testTokenRecipient": "0x85ac1164878e017b67660a74ff1f41f3D05C02Bb",
       "routingIsmFactory": "0xe6Af5720d34213C805C08e2470aea979e3F72F75",
-<<<<<<< HEAD
-=======
       "interchainSecurityModule": "0xab3df354baBee6c2B88E2CeD3b2e030e31aA5e61",
       "fallbackRoutingHook": "0x237E81f87F57Badad9e09f13CC676D986cA852e7",
       "pausableHook": "0x7DBdAd1b4A922B65d37d7258a4227b6658344b7f",
->>>>>>> 15a01b17
       "index": {
         "from": 32893043
       }
@@ -296,15 +281,12 @@
       "testRecipient": "0x36FdA966CfffF8a9Cdc814f546db0e6378bFef35",
       "testTokenRecipient": "0x85ac1164878e017b67660a74ff1f41f3D05C02Bb",
       "routingIsmFactory": "0x2A2c22B0a8615ad24839fA6Af302E896Af32d1a3",
-<<<<<<< HEAD
-=======
       "domainRoutingIsm": "0xf18E32428dad0802C5D6F723cB80A6Da889777c4",
       "pausableIsm": "0x6Bc4437ce69696C9461Cbc89582c259AC8847A58",
       "staticAggregationIsm": "0x99e8E56Dce3402D6E09A82718937fc1cA2A9491E",
       "interchainSecurityModule": "0x99e8E56Dce3402D6E09A82718937fc1cA2A9491E",
       "fallbackRoutingHook": "0xDC98a856fb9112894c2fE32267DA8bF35645FAF3",
       "pausableHook": "0x80672c5D9Fd26B235654C24adc1CFcDeb8d15115",
->>>>>>> 15a01b17
       "index": {
         "from": 22102340
       }
@@ -367,12 +349,9 @@
       "testRecipient": "0x36FdA966CfffF8a9Cdc814f546db0e6378bFef35",
       "testTokenRecipient": "0x85ac1164878e017b67660a74ff1f41f3D05C02Bb",
       "routingIsmFactory": "0x28fA9552F19039b450498B0d8e5DEAe0d0aAc559",
-<<<<<<< HEAD
-=======
       "pausableHook": "0x3A66Dc852e56d3748838b3C27CF381105b83705b",
       "fallbackRoutingHook": "0x571f1435613381208477ac5d6974310d88AC7cB7",
       "interchainSecurityModule": "0x43Ce4Eb4aE3585dDe9Ac6967Db5b06f7f6764C8a",
->>>>>>> 15a01b17
       "index": {
         "from": 18422581
       }
@@ -427,25 +406,13 @@
       "testRecipient": "0x36FdA966CfffF8a9Cdc814f546db0e6378bFef35",
       "testTokenRecipient": "0x85ac1164878e017b67660a74ff1f41f3D05C02Bb",
       "routingIsmFactory": "0xbB5Df000113e767dE11343A16f83De733e5bCC0F",
-<<<<<<< HEAD
-=======
       "pausableHook": "0xf728C884De5275a608dEC222dACd0f2BF2E23AB6",
       "fallbackRoutingHook": "0x24f5E353dD03E103Ba2372F7D6FC0cf3A66f849c",
       "interchainSecurityModule": "0x8e1aa0687B6d939D5a44304D13B7c922ebB012f1",
->>>>>>> 15a01b17
       "index": {
         "from": 30620793
       }
     },
-<<<<<<< HEAD
-    "inevm": {
-      "blockExplorers": [
-        {
-          "apiUrl": "https://inevm.calderaexplorer.xyz/api",
-          "family": "blockscout",
-          "name": "Caldera inEVM Explorer",
-          "url": "https://inevm.calderaexplorer.xyz/"
-=======
     "mantapacific": {
       "blockExplorers": [
         {
@@ -453,123 +420,12 @@
           "family": "blockscout",
           "name": "Manta Pacific Explorer",
           "url": "https://pacific-explorer.manta.network"
->>>>>>> 15a01b17
         }
       ],
       "blocks": {
         "confirmations": 1,
         "estimateBlockTime": 3,
-<<<<<<< HEAD
-        "reorgPeriod": 0
-      },
-      "chainId": 2525,
-      "domainId": 2525,
-      "displayName": "Injective EVM",
-      "displayNameShort": "inEVM",
-      "name": "inevm",
-      "nativeToken": {
-        "decimals": 18,
-        "name": "Injective",
-        "symbol": "INJ"
-      },
-      "protocol": "ethereum",
-      "rpcUrls": [
-        {
-          "http": "https://inevm.calderachain.xyz/http"
-        }
-      ],
-      "merkleRootMultisigIsmFactory": "0x2C1FAbEcd7bFBdEBF27CcdB67baADB38b6Df90fC",
-      "messageIdMultisigIsmFactory": "0x8b83fefd896fAa52057798f6426E9f0B080FCCcE",
-      "aggregationIsmFactory": "0x8F7454AC98228f3504Bb91eA3D8Adafe6406110A",
-      "aggregationHookFactory": "0xEb9FcFDC9EfDC17c1EC5E1dc085B98485da213D6",
-      "routingIsmFactory": "0x1052eF3419f26Bec74Ed7CEf4a4FA6812Bc09908",
-      "bsc": {
-        "merkleRootMultisigIsm": "0x8dac7Df615Cb7599aCfD4EC2CBd9c67Cd5DF6BF6",
-        "messageIdMultisigIsm": "0x718901b7570c59241304758345aF297Ff47D83A1",
-        "staticAggregationIsm": "0x79A7c7Fe443971CBc6baD623Fdf8019C379a7178"
-      },
-      "avalanche": {
-        "merkleRootMultisigIsm": "0xc9fB2f3A26F5080cB5a0fE7B397694023e08c32e",
-        "messageIdMultisigIsm": "0x131062a0a635bb73859F6616a7526135B6beb450",
-        "staticAggregationIsm": "0x979Dcd709dD63560894cB516174cA7909Dcf0D3D"
-      },
-      "base": {
-        "merkleRootMultisigIsm": "0xb2965fe19d3ae1821F903DA8A452C9e1F149B5cC",
-        "messageIdMultisigIsm": "0x90f0F3C950D796F31e7261e0e5386A00Df4C272b",
-        "staticAggregationIsm": "0xCBc40857e42FA4896a3b1f19ce3b6e383D4bF693"
-      },
-      "polygon": {
-        "merkleRootMultisigIsm": "0x47Da9f405b0ff0E410C787c7210C6Fa9d2ecA3b1",
-        "messageIdMultisigIsm": "0x62DA20A9be5538626df0Cb456d1E1311Cb5Ef29d",
-        "staticAggregationIsm": "0x40236cedbC4FFbbE7601922f20bB59aE9Fff3dD2"
-      },
-      "polygonzkevm": {
-        "merkleRootMultisigIsm": "0xBef1Bf4EE74816a690cb71DAC231B3172FBc4bDf",
-        "messageIdMultisigIsm": "0xF9F4D14D7869964fA5B52077A7C91FeB09B2C038",
-        "staticAggregationIsm": "0x712630582473a57075F475c81a5510D55E836F6d"
-      },
-      "scroll": {
-        "merkleRootMultisigIsm": "0x5b353218729d7477fED043929a14d15367eA9F40",
-        "messageIdMultisigIsm": "0xC4518e79F27e1439b9BC49830d5cD3A5B0328254",
-        "staticAggregationIsm": "0xE335B7e8E760b42C51145b5bbb1ed16D69197D3a"
-      },
-      "celo": {
-        "merkleRootMultisigIsm": "0x210130063fFeCbBb783037882cFF907c78CB2e77",
-        "messageIdMultisigIsm": "0xFB0448b8649cB50bF5163c313afd4eb86eA981D9",
-        "staticAggregationIsm": "0x0B8f51272a04e0AcBD901C956A770A046890816e"
-      },
-      "arbitrum": {
-        "merkleRootMultisigIsm": "0x79b1C9C10D8056fd076C986473521579576e25f6",
-        "messageIdMultisigIsm": "0x485420cD1Be640CB3Bb91709addaCF1f30872Afe",
-        "staticAggregationIsm": "0x03E834bB1CdB247BD27EF7a004229F065aFdB784"
-      },
-      "optimism": {
-        "merkleRootMultisigIsm": "0x8fc728014a142F099A70c81f95cFd55b2ab45441",
-        "messageIdMultisigIsm": "0xa9076E4bE74F541740D0958E7e49eD6CcdBc3a68",
-        "staticAggregationIsm": "0xb527746eB58FE07735361226E2c6F00fdA8Fa6c9"
-      },
-      "ethereum": {
-        "merkleRootMultisigIsm": "0xb9f12Cc11b3e36d7914E60C0C290f93c01a1AC85",
-        "messageIdMultisigIsm": "0xD76BFda42e975EEC377F87c4513374eEc8F1b8A8",
-        "staticAggregationIsm": "0x9e2DF2BB8c77bBb0cF77a37f8a03fa1788C202Ab"
-      },
-      "moonbeam": {
-        "merkleRootMultisigIsm": "0x3146517E6a45227604745338FDBEa2cF2e64e5c4",
-        "messageIdMultisigIsm": "0xD7039fe2703CD5043708d25912f763D93ca850A6",
-        "staticAggregationIsm": "0x9bD9864FD3E17008764dA2dC9cb96B77FD44eDd8"
-      },
-      "gnosis": {
-        "merkleRootMultisigIsm": "0xcD538D071b62F1F8fa99586a01D0403Bca67E1Fe",
-        "messageIdMultisigIsm": "0x5B005ebad07C8635B5FdA58095291FDf39fD8181",
-        "staticAggregationIsm": "0x157623a1B5621a5aFFdCE20d73De71a24dfd8933"
-      },
-      "domainRoutingIsm": "0xBD70Ea9D599a0FC8158B026797177773C3445730",
-      "proxyAdmin": "0x0761b0827849abbf7b0cC09CE14e1C93D87f5004",
-      "storageGasOracle": "0x6119E37Bd66406A1Db74920aC79C15fB8411Ba76",
-      "interchainGasPaymaster": "0x19dc38aeae620380430C200a6E990D5Af5480117",
-      "merkleTreeHook": "0x0972954923a1e2b2aAb04Fa0c4a0797e5989Cd65",
-      "aggregationHook": "0xe0dDb5dE7D52918237cC1Ae131F29dcAbcb0F62B",
-      "protocolFee": "0x0D63128D887159d63De29497dfa45AFc7C699AE4",
-      "mailbox": "0x2f2aFaE1139Ce54feFC03593FeE8AB2aDF4a85A7",
-      "validatorAnnounce": "0x15ab173bDB6832f9b64276bA128659b0eD77730B",
-      "interchainSecurityModule": "0xBD70Ea9D599a0FC8158B026797177773C3445730",
-      "index": {
-        "from": 18972465
-      }
-    },
-    "mantapacific": {
-      "blockExplorers": [
-        {
-          "apiUrl": "https://pacific-explorer.manta.network/api",
-          "family": "blockscout",
-          "name": "Manta Pacific Explorer",
-          "url": "https://pacific-explorer.manta.network"
-        }
-      ],
-      "blocks": {
-        "confirmations": 1,
-        "reorgPeriod": 1,
-        "estimateBlockTime": 3
+        "reorgPeriod": 1
       },
       "chainId": 169,
       "displayName": "Manta Pacific",
@@ -582,21 +438,6 @@
         "name": "Ether",
         "symbol": "ETH"
       },
-=======
-        "reorgPeriod": 1
-      },
-      "chainId": 169,
-      "displayName": "Manta Pacific",
-      "displayNameShort": "Manta",
-      "domainId": 169,
-      "isTestnet": false,
-      "name": "mantapacific",
-      "nativeToken": {
-        "decimals": 18,
-        "name": "Ether",
-        "symbol": "ETH"
-      },
->>>>>>> 15a01b17
       "protocol": "ethereum",
       "rpcUrls": [
         {
@@ -617,12 +458,9 @@
       "protocolFee": "0xd83A4F747fE80Ed98839e05079B1B7Fe037b1638",
       "validatorAnnounce": "0x2fa5F5C96419C222cDbCeC797D696e6cE428A7A9",
       "routingIsmFactory": "0x8358D8291e3bEDb04804975eEa0fe9fe0fAfB147",
-<<<<<<< HEAD
-=======
       "pausableHook": "0x7556a0E61d577D921Cba8Fca0d7D6299d36E607E",
       "fallbackRoutingHook": "0xD1E267d2d7876e97E217BfE61c34AB50FEF52807",
       "interchainSecurityModule": "0xDEed16fe4b1c9b2a93483EDFf34C77A9b57D31Ff",
->>>>>>> 15a01b17
       "index": {
         "from": 437300
       }
@@ -703,25 +541,13 @@
       "testRecipient": "0x36FdA966CfffF8a9Cdc814f546db0e6378bFef35",
       "testTokenRecipient": "0x85ac1164878e017b67660a74ff1f41f3D05C02Bb",
       "routingIsmFactory": "0x8061Af3A459093540d17823D651BC5E2A92669a7",
-<<<<<<< HEAD
-=======
       "pausableHook": "0xe28f2AEEB42ee83CAd068D9A9a449c8b868C137f",
       "fallbackRoutingHook": "0x6C2D6eA0969F7Aa0A850CCA88c7BFACa563B2361",
       "interchainSecurityModule": "0x373836DFa82f2D27ec79Ca32A197Aa1665F0E1e9",
->>>>>>> 15a01b17
       "index": {
         "from": 4719713
       }
     },
-<<<<<<< HEAD
-    "optimism": {
-      "blockExplorers": [
-        {
-          "apiUrl": "https://api-optimistic.etherscan.io/api",
-          "family": "etherscan",
-          "name": "Etherscan",
-          "url": "https://optimistic.etherscan.io"
-=======
     "inevm": {
       "blockExplorers": [
         {
@@ -729,7 +555,6 @@
           "family": "blockscout",
           "name": "Caldera inEVM Explorer",
           "url": "https://inevm.calderaexplorer.xyz/"
->>>>>>> 15a01b17
         }
       ],
       "blocks": {
@@ -737,18 +562,6 @@
         "estimateBlockTime": 3,
         "reorgPeriod": 0
       },
-<<<<<<< HEAD
-      "chainId": 10,
-      "displayName": "Optimism",
-      "domainId": 10,
-      "gasCurrencyCoinGeckoId": "ethereum",
-      "gnosisSafeTransactionServiceUrl": "https://safe-transaction-optimism.safe.global/",
-      "name": "optimism",
-      "nativeToken": {
-        "decimals": 18,
-        "name": "Ether",
-        "symbol": "ETH"
-=======
       "chainId": 2525,
       "domainId": 2525,
       "displayName": "Injective EVM",
@@ -758,7 +571,6 @@
         "decimals": 18,
         "name": "Injective",
         "symbol": "INJ"
->>>>>>> 15a01b17
       },
       "protocol": "ethereum",
       "rpcUrls": [
@@ -766,8 +578,6 @@
           "http": "https://inevm.calderachain.xyz/http"
         }
       ],
-<<<<<<< HEAD
-=======
       "merkleRootMultisigIsmFactory": "0x2C1FAbEcd7bFBdEBF27CcdB67baADB38b6Df90fC",
       "messageIdMultisigIsmFactory": "0x8b83fefd896fAa52057798f6426E9f0B080FCCcE",
       "aggregationIsmFactory": "0x8F7454AC98228f3504Bb91eA3D8Adafe6406110A",
@@ -818,7 +628,6 @@
           "http": "https://mainnet.optimism.io"
         }
       ],
->>>>>>> 15a01b17
       "storageGasOracle": "0x27e88AeB8EA4B159d81df06355Ea3d20bEB1de38",
       "proxyAdmin": "0xE047cb95FB3b7117989e911c6afb34771183fC35",
       "merkleRootMultisigIsmFactory": "0xCA6Cb9Bc3cfF9E11003A06617cF934B684Bc78BC",
@@ -834,12 +643,9 @@
       "testRecipient": "0x36FdA966CfffF8a9Cdc814f546db0e6378bFef35",
       "testTokenRecipient": "0x85ac1164878e017b67660a74ff1f41f3D05C02Bb",
       "routingIsmFactory": "0xD2e905108c5e44dADA680274740f896Ea96Cf2Fb",
-<<<<<<< HEAD
-=======
       "pausableHook": "0xf753CA2269c8A7693ce1808b5709Fbf36a65D47A",
       "fallbackRoutingHook": "0xD4b132C6d4AA93A4247F1A91e1ED929c0572a43d",
       "interchainSecurityModule": "0x04938856bE60c8e734ffDe5f720E2238302BE8D2",
->>>>>>> 15a01b17
       "index": {
         "from": 111290758
       }
@@ -854,11 +660,7 @@
         }
       ],
       "blocks": {
-<<<<<<< HEAD
-        "confirmations": 3,
-=======
-        "confirmations": 1,
->>>>>>> 15a01b17
+        "confirmations": 1,
         "estimateBlockTime": 2,
         "reorgPeriod": 256
       },
@@ -884,12 +686,9 @@
         },
         {
           "http": "https://polygon-rpc.com"
-<<<<<<< HEAD
-=======
         },
         {
           "http": "https://rpc.ankr.com/polygon"
->>>>>>> 15a01b17
         }
       ],
       "transactionOverrides": {
@@ -911,12 +710,9 @@
       "testRecipient": "0x36FdA966CfffF8a9Cdc814f546db0e6378bFef35",
       "testTokenRecipient": "0x85ac1164878e017b67660a74ff1f41f3D05C02Bb",
       "routingIsmFactory": "0x0d0E816eE4557689d34fAd5885C53b9393C1D9fA",
-<<<<<<< HEAD
-=======
       "interchainSecurityModule": "0x9a795fB62f86146ec06e2377e3C95Af65c7C20eB",
       "fallbackRoutingHook": "0xca4cCe24E7e06241846F5EA0cda9947F0507C40C",
       "pausableHook": "0x748040afB89B8FdBb992799808215419d36A0930",
->>>>>>> 15a01b17
       "index": {
         "from": 49108065
       }
@@ -949,11 +745,7 @@
       "protocol": "ethereum",
       "rpcUrls": [
         {
-<<<<<<< HEAD
           "http": "https://rpc.ankr.com/polygon_zkevm"
-=======
-          "http": "https://polygon-zkevm.drpc.org"
->>>>>>> 15a01b17
         }
       ],
       "merkleRootMultisigIsmFactory": "0x8F7454AC98228f3504Bb91eA3D8Adafe6406110A",
@@ -969,12 +761,9 @@
       "mailbox": "0x3a464f746D23Ab22155710f44dB16dcA53e0775E",
       "validatorAnnounce": "0x2fa5F5C96419C222cDbCeC797D696e6cE428A7A9",
       "routingIsmFactory": "0xe4057c5B0c43Dc18E36b08C39B419F190D29Ac2d",
-<<<<<<< HEAD
-=======
       "interchainSecurityModule": "0xf2BEE9D2c15Ba9D7e06799B5912dE1F05533c141",
       "fallbackRoutingHook": "0x01aE937A7B05d187bBCBE80F44F41879D3D335a4",
       "pausableHook": "0xc2FbB9411186AB3b1a6AFCCA702D1a80B48b197c",
->>>>>>> 15a01b17
       "index": {
         "from": 6577743
       }
@@ -1022,10 +811,6 @@
       "mailbox": "0x2f2aFaE1139Ce54feFC03593FeE8AB2aDF4a85A7",
       "validatorAnnounce": "0xd83A4F747fE80Ed98839e05079B1B7Fe037b1638",
       "routingIsmFactory": "0xe03dad16074BC5EEA9A9311257BF02Eb0B6AAA2b",
-<<<<<<< HEAD
-      "index": {
-        "from": 271840
-=======
       "pausableHook": "0x4Eb82Ee35b0a1c1d776E3a3B547f9A9bA6FCC9f2",
       "fallbackRoutingHook": "0xDa7cECb05C4aeB02c1aFDE277d4306a2da7Bd762",
       "interchainSecurityModule": "0xaDc0cB48E8DB81855A930C0C1165ea3dCe4Ba5C7",
@@ -1071,7 +856,6 @@
       "index": {
         "from": 73573878,
         "chunk": 1000
->>>>>>> 15a01b17
       }
     }
   },

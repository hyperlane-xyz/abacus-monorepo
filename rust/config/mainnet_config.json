{
  "chains": {
    "ancient8": {
      "blockExplorers": [
        {
          "apiUrl": "https://scan.ancient8.gg/api",
          "family": "blockscout",
          "name": "Ancient8 Explorer",
          "url": "https://scan.ancient8.gg"
        }
      ],
      "blocks": {
        "confirmations": 1,
        "estimateBlockTime": 2,
        "reorgPeriod": 0
      },
      "chainId": 888888888,
      "displayName": "Ancient8",
      "domainId": 888888888,
      "domainRoutingIsmFactory": "0x1052eF3419f26Bec74Ed7CEf4a4FA6812Bc09908",
      "fallbackRoutingHook": "0x5E01d8F34b629E3f92d69546bbc4142A7Adee7e9",
      "gasCurrencyCoinGeckoId": "ethereum",
      "index": {
        "from": 2507127
      },
      "interchainGasPaymaster": "0x8F1E22d309baa69D398a03cc88E9b46037e988AA",
      "interchainSecurityModule": "0x6E3387e12C6e181BF8e712eCa9c60ccEEaBD1c67",
      "isTestnet": false,
      "mailbox": "0x2f2aFaE1139Ce54feFC03593FeE8AB2aDF4a85A7",
      "merkleTreeHook": "0x811808Dd29ba8B0FC6C0ec0b5537035E59745162",
      "name": "ancient8",
      "nativeToken": {
        "decimals": 18,
        "name": "Ether",
        "symbol": "ETH"
      },
      "pausableHook": "0x66DC49405Ae2956f7E87FEAa9fE8f506C8987462",
      "protocol": "ethereum",
      "protocolFee": "0xE0C452DDA7506f0F4dE5C8C1d383F7aD866eA4F0",
      "proxyAdmin": "0x0761b0827849abbf7b0cC09CE14e1C93D87f5004",
      "rpcUrls": [
        {
          "http": "https://rpc.ancient8.gg"
        }
      ],
      "staticAggregationHookFactory": "0xEb9FcFDC9EfDC17c1EC5E1dc085B98485da213D6",
      "staticAggregationIsmFactory": "0x8F7454AC98228f3504Bb91eA3D8Adafe6406110A",
      "staticMerkleRootMultisigIsmFactory": "0x2C1FAbEcd7bFBdEBF27CcdB67baADB38b6Df90fC",
      "staticMessageIdMultisigIsmFactory": "0x8b83fefd896fAa52057798f6426E9f0B080FCCcE",
      "storageGasOracle": "0x59Bf7c7b458375b1A7c453aE70EaCb376E65CDAF",
      "technicalStack": "other",
      "testRecipient": "0x2Fa570E83009eaEef3a1cbd496a9a30F05266634",
      "validatorAnnounce": "0x931dFCc8c1141D6F532FD023bd87DAe0080c835d"
    },
    "arbitrum": {
      "aggregationHook": "0xe0cb37cFc47296f1c4eD77EFf92Aed478644d10c",
      "blockExplorers": [
        {
          "apiUrl": "https://api.arbiscan.io/api",
          "family": "etherscan",
          "name": "Arbiscan",
          "url": "https://arbiscan.io"
        }
      ],
      "blocks": {
        "confirmations": 1,
        "estimateBlockTime": 3,
        "reorgPeriod": 0
      },
      "chainId": 42161,
      "displayName": "Arbitrum",
      "domainId": 42161,
      "domainRoutingIsmFactory": "0xa2931C37957f3079d3B21b877d56E1db930e02a5",
      "fallbackRoutingHook": "0x9e8fFb1c26099e75Dd5D794030e2E9AA51471c25",
      "gasCurrencyCoinGeckoId": "ethereum",
      "gnosisSafeTransactionServiceUrl": "https://safe-transaction-arbitrum.safe.global/",
      "index": {
        "from": 143649797
      },
      "interchainGasPaymaster": "0x3b6044acd6767f017e99318AA6Ef93b7B06A5a22",
      "interchainSecurityModule": "0xD0DBBF922076352cC50B285A0023536561F00EEa",
      "mailbox": "0x979Ca5202784112f4738403dBec5D0F3B9daabB9",
      "merkleTreeHook": "0x748040afB89B8FdBb992799808215419d36A0930",
      "name": "arbitrum",
      "nativeToken": {
        "decimals": 18,
        "name": "Ether",
        "symbol": "ETH"
      },
      "pausableHook": "0xEf30f29Dcd3FCB1DCcDA9C7Cbf2A5957E8Ee9Cc3",
      "protocol": "ethereum",
      "protocolFee": "0xD0199067DACb8526e7dc524a9a7DCBb57Cd25421",
      "proxyAdmin": "0x80Cebd56A65e46c474a1A101e89E76C4c51D179c",
      "rpcUrls": [
        {
          "http": "https://arb1.arbitrum.io/rpc"
        }
      ],
      "staticAggregationHookFactory": "0x9B5f440bBb64Fee337F37e03362b628711Ea09C7",
      "staticAggregationIsmFactory": "0xD4883084389fC1Eeb4dAfB2ADcFc36B711c310EB",
      "staticMerkleRootMultisigIsmFactory": "0x3C330D4A2e2b8443AFaB8E326E64ab4251B7Eae0",
      "staticMessageIdMultisigIsmFactory": "0x12Df53079d399a47e9E730df095b712B0FDFA791",
      "storageGasOracle": "0xD3805207b65d99C075ceA938Fa7c0587026a5DF5",
      "technicalStack": "arbitrumnitro",
      "testRecipient": "0x36FdA966CfffF8a9Cdc814f546db0e6378bFef35",
      "testTokenRecipient": "0x85ac1164878e017b67660a74ff1f41f3D05C02Bb",
      "validatorAnnounce": "0x1df063280C4166AF9a725e3828b4dAC6c7113B08"
    },
    "avalanche": {
      "aggregationHook": "0x0165a22BA489F7DA37DAf6397781777D9FCB5708",
      "blockExplorers": [
        {
          "apiUrl": "https://api.routescan.io/v2/network/mainnet/evm/43114/etherscan/api",
          "family": "routescan",
          "name": "SnowTrace",
          "url": "https://snowtrace.io"
        }
      ],
      "blocks": {
        "confirmations": 3,
        "estimateBlockTime": 2,
        "reorgPeriod": 3
      },
      "chainId": 43114,
      "displayName": "Avalanche",
      "domainId": 43114,
      "domainRoutingIsmFactory": "0x28F7907911C7E321c596686AE6D1F20516450037",
      "fallbackRoutingHook": "0x61D15D571D5f7A9eF0D1938f072f430bBF024747",
      "gasCurrencyCoinGeckoId": "avalanche-2",
      "gnosisSafeTransactionServiceUrl": "https://safe-transaction-avalanche.safe.global/",
      "index": {
        "from": 36874693
      },
      "interchainGasPaymaster": "0x95519ba800BBd0d34eeAE026fEc620AD978176C0",
      "interchainSecurityModule": "0xA36B02a83564f52d9244310Ea439ee6F6AfeFb60",
      "mailbox": "0xFf06aFcaABaDDd1fb08371f9ccA15D73D51FeBD6",
      "merkleTreeHook": "0x84eea61D679F42D92145fA052C89900CBAccE95A",
      "name": "avalanche",
      "nativeToken": {
        "decimals": 18,
        "name": "Avalanche",
        "symbol": "AVAX"
      },
      "pausableHook": "0x239eB860770F1C48ABAC9bE9825d20e3E7c018df",
      "protocol": "ethereum",
      "protocolFee": "0xEc4AdA26E51f2685279F37C8aE62BeAd8212D597",
      "proxyAdmin": "0xd7CF8c05fd81b8cA7CfF8E6C49B08a9D63265c9B",
      "rpcUrls": [
        {
          "http": "https://api.avax.network/ext/bc/C/rpc",
          "pagination": {
            "maxBlockRange": 100000,
            "minBlockNumber": 6765067
          }
        }
      ],
      "staticAggregationHookFactory": "0x3bF6Ac986C7Af9A9Ac356C0e99C0041EFd8D96e7",
      "staticAggregationIsmFactory": "0xa5E13796eB7d2EDCc88012c8cfF90D69B51FcF9f",
      "staticMerkleRootMultisigIsmFactory": "0x896cF1D1B66cD211633eDd589fF158E8Cfaf9B54",
      "staticMessageIdMultisigIsmFactory": "0x8819D653DF5b1FC0DdB32189a2704E471AF8483c",
      "storageGasOracle": "0x175821F30AdCAA4bbB72Ce98eF76C2E0De2C3f21",
      "testRecipient": "0x36FdA966CfffF8a9Cdc814f546db0e6378bFef35",
      "testTokenRecipient": "0x85ac1164878e017b67660a74ff1f41f3D05C02Bb",
      "validatorAnnounce": "0x9Cad0eC82328CEE2386Ec14a12E81d070a27712f"
    },
    "base": {
      "aggregationHook": "0x13f3d4B0Ee0a713430fded9E18f7fb6c91A6E41F",
      "blockExplorers": [
        {
          "apiUrl": "https://api.basescan.org/api",
          "family": "etherscan",
          "name": "BaseScan",
          "url": "https://basescan.org"
        }
      ],
      "blocks": {
        "confirmations": 1,
        "estimateBlockTime": 2,
        "reorgPeriod": 1
      },
      "chainId": 8453,
      "displayName": "Base",
      "domainId": 8453,
      "domainRoutingIsmFactory": "0x7E27456a839BFF31CA642c060a2b68414Cb6e503",
      "fallbackRoutingHook": "0x4Eb82Ee35b0a1c1d776E3a3B547f9A9bA6FCC9f2",
      "gasCurrencyCoinGeckoId": "ethereum",
      "gnosisSafeTransactionServiceUrl": "https://safe-transaction-base.safe.global/",
      "index": {
        "from": 5695475
      },
      "interchainGasPaymaster": "0xc3F23848Ed2e04C0c6d41bd7804fa8f89F940B94",
      "interchainSecurityModule": "0x5D1e7D7c5B9e6dDC8439F67F10c578f2A1084f6F",
      "mailbox": "0xeA87ae93Fa0019a82A727bfd3eBd1cFCa8f64f1D",
      "merkleTreeHook": "0x19dc38aeae620380430C200a6E990D5Af5480117",
      "name": "base",
      "nativeToken": {
        "decimals": 18,
        "name": "Ether",
        "symbol": "ETH"
      },
      "pausableHook": "0x46fa3A5780e5B90Eaf34BDED554d5353B5ABE9E7",
      "protocol": "ethereum",
      "protocolFee": "0x99ca8c74cE7Cfa9d72A51fbb05F9821f5f826b3a",
      "proxyAdmin": "0x4Ed7d626f1E96cD1C0401607Bf70D95243E3dEd1",
      "rpcUrls": [
        {
          "http": "https://base.publicnode.com/"
        },
        {
          "http": "https://mainnet.base.org"
        },
        {
          "http": "https://base.blockpi.network/v1/rpc/public"
        }
      ],
      "staticAggregationHookFactory": "0x1052eF3419f26Bec74Ed7CEf4a4FA6812Bc09908",
      "staticAggregationIsmFactory": "0xEb9FcFDC9EfDC17c1EC5E1dc085B98485da213D6",
      "staticMerkleRootMultisigIsmFactory": "0x8b83fefd896fAa52057798f6426E9f0B080FCCcE",
      "staticMessageIdMultisigIsmFactory": "0x8F7454AC98228f3504Bb91eA3D8Adafe6406110A",
      "storageGasOracle": "0xBF12ef4B9f307463D3FB59c3604F294dDCe287E2",
      "validatorAnnounce": "0x182E8d7c5F1B06201b102123FC7dF0EaeB445a7B"
    },
    "blast": {
      "blockExplorers": [
        {
<<<<<<< HEAD
=======
          "apiUrl": "https://api.blastscan.io/api",
          "family": "etherscan",
          "name": "Blast Explorer",
          "url": "https://blastscan.io"
        },
        {
>>>>>>> 21cd38c2
          "apiUrl": "https://api.routescan.io/v2/network/mainnet/evm/81457/etherscan/api",
          "family": "routescan",
          "name": "Blast Explorer",
          "url": "https://blastexplorer.io"
        }
      ],
      "blocks": {
        "confirmations": 1,
        "estimateBlockTime": 2,
        "reorgPeriod": 1
      },
      "chainId": 81457,
      "displayName": "Blast",
      "domainId": 81457,
      "domainRoutingIsmFactory": "0x2f2aFaE1139Ce54feFC03593FeE8AB2aDF4a85A7",
      "fallbackRoutingHook": "0x6Fae4D9935E2fcb11fC79a64e917fb2BF14DaFaa",
      "gasCurrencyCoinGeckoId": "ethereum",
      "index": {
        "from": 2496427
      },
      "interchainGasPaymaster": "0xB3fCcD379ad66CED0c91028520C64226611A48c9",
<<<<<<< HEAD
      "interchainSecurityModule": "0x0986f6D82A47045788b0ce8EF68f6C0D77726854",
=======
      "interchainSecurityModule": "0xfeBe2fB33d203B43D763f119874574c33326d545",
>>>>>>> 21cd38c2
      "mailbox": "0x3a867fCfFeC2B790970eeBDC9023E75B0a172aa7",
      "merkleTreeHook": "0xC9B8ea6230d6687a4b13fD3C0b8f0Ec607B26465",
      "name": "blast",
      "nativeToken": {
        "decimals": 18,
        "name": "Ether",
        "symbol": "ETH"
      },
      "pausableHook": "0xE0C452DDA7506f0F4dE5C8C1d383F7aD866eA4F0",
      "protocol": "ethereum",
      "protocolFee": "0x12582c7B0f43c6A667CBaA7fA8b112F7fb1E69F0",
      "proxyAdmin": "0xeA87ae93Fa0019a82A727bfd3eBd1cFCa8f64f1D",
      "rpcUrls": [
        {
          "http": "https://rpc.blast.io"
        }
      ],
      "staticAggregationHookFactory": "0x4Ed7d626f1E96cD1C0401607Bf70D95243E3dEd1",
      "staticAggregationIsmFactory": "0x0761b0827849abbf7b0cC09CE14e1C93D87f5004",
      "staticMerkleRootMultisigIsmFactory": "0xEb9FcFDC9EfDC17c1EC5E1dc085B98485da213D6",
      "staticMessageIdMultisigIsmFactory": "0x1052eF3419f26Bec74Ed7CEf4a4FA6812Bc09908",
      "storageGasOracle": "0xBDa330Ea8F3005C421C8088e638fBB64fA71b9e0",
      "technicalStack": "other",
      "testRecipient": "0x17E216fBb22dF4ef8A6640ae9Cb147C92710ac84",
      "validatorAnnounce": "0xFC62DeF1f08793aBf0E67f69257c6be258194F72"
    },
    "bsc": {
      "aggregationHook": "0x402Fc106576462a892355d69ACF03D46A888ae88",
      "blockExplorers": [
        {
          "apiUrl": "https://api.bscscan.com/api",
          "family": "etherscan",
          "name": "BscScan",
          "url": "https://bscscan.com"
        }
      ],
      "blocks": {
        "confirmations": 1,
        "estimateBlockTime": 3,
        "reorgPeriod": 15
      },
      "chainId": 56,
      "displayName": "Binance Smart Chain",
      "displayNameShort": "Binance",
      "domainId": 56,
      "domainRoutingIsmFactory": "0xe6Af5720d34213C805C08e2470aea979e3F72F75",
      "fallbackRoutingHook": "0x237E81f87F57Badad9e09f13CC676D986cA852e7",
      "gasCurrencyCoinGeckoId": "binancecoin",
      "gnosisSafeTransactionServiceUrl": "https://safe-transaction-bsc.safe.global/",
      "index": {
        "from": 32893043
      },
      "interchainGasPaymaster": "0x78E25e7f84416e69b9339B0A6336EB6EFfF6b451",
      "interchainSecurityModule": "0xab3df354baBee6c2B88E2CeD3b2e030e31aA5e61",
      "mailbox": "0x2971b9Aec44bE4eb673DF1B88cDB57b96eefe8a4",
      "merkleTreeHook": "0xFDb9Cd5f9daAA2E4474019405A328a88E7484f26",
      "name": "bsc",
      "nativeToken": {
        "decimals": 18,
        "name": "BNB",
        "symbol": "BNB"
      },
      "pausableHook": "0x7DBdAd1b4A922B65d37d7258a4227b6658344b7f",
      "protocol": "ethereum",
      "protocolFee": "0xA8Aa5f14a5463a78E45CC068F11c867949F3E367",
      "proxyAdmin": "0x65993Af9D0D3a64ec77590db7ba362D6eB78eF70",
      "rpcUrls": [
        {
          "http": "https://rpc.ankr.com/bsc"
        },
        {
          "http": "https://bsc.drpc.org"
        },
        {
          "http": "https://bscrpc.com"
        }
      ],
      "staticAggregationHookFactory": "0xe70E86a7D1e001D419D71F960Cb6CaD59b6A3dB6",
      "staticAggregationIsmFactory": "0x38B3878c4fb44d201DA924c4a04bae3EE728c065",
      "staticMerkleRootMultisigIsmFactory": "0xfADBc81Ca8A957F1Bf7c78bCc575b28DBDE042b6",
      "staticMessageIdMultisigIsmFactory": "0x4B1d8352E35e3BDE36dF5ED2e73C24E35c4a96b7",
      "storageGasOracle": "0x91d23D603d60445411C06e6443d81395593B7940",
      "testRecipient": "0x36FdA966CfffF8a9Cdc814f546db0e6378bFef35",
      "testTokenRecipient": "0x85ac1164878e017b67660a74ff1f41f3D05C02Bb",
      "transactionOverrides": {
        "gasPrice": 3000000000
      },
      "validatorAnnounce": "0x7024078130D9c2100fEA474DAD009C2d1703aCcd"
    },
    "celo": {
      "aggregationHook": "0xc65890329066FB20c339Bc5C22f1756e9D3a4fF5",
      "blockExplorers": [
        {
          "apiUrl": "https://api.celoscan.io/api",
          "family": "etherscan",
          "name": "CeloScan",
          "url": "https://celoscan.io"
        },
        {
          "apiUrl": "https://explorer.celo.org/mainnet/api",
          "family": "blockscout",
          "name": "Blockscout",
          "url": "https://explorer.celo.org"
        }
      ],
      "blocks": {
        "confirmations": 1,
        "estimateBlockTime": 5,
        "reorgPeriod": 0
      },
      "chainId": 42220,
      "displayName": "Celo",
      "domainId": 42220,
      "domainRoutingIsm": "0xf18E32428dad0802C5D6F723cB80A6Da889777c4",
      "domainRoutingIsmFactory": "0x2A2c22B0a8615ad24839fA6Af302E896Af32d1a3",
      "fallbackRoutingHook": "0xDC98a856fb9112894c2fE32267DA8bF35645FAF3",
      "gnosisSafeTransactionServiceUrl": "https://mainnet-tx-svc.celo-safe-prod.celo-networks-dev.org/",
      "index": {
        "from": 22102340
      },
      "interchainGasPaymaster": "0x571f1435613381208477ac5d6974310d88AC7cB7",
      "interchainSecurityModule": "0x99e8E56Dce3402D6E09A82718937fc1cA2A9491E",
      "mailbox": "0x50da3B3907A08a24fe4999F4Dcf337E8dC7954bb",
      "merkleTreeHook": "0x04dB778f05854f26E67e0a66b740BBbE9070D366",
      "name": "celo",
      "nativeToken": {
        "decimals": 18,
        "name": "CELO",
        "symbol": "CELO"
      },
      "pausableHook": "0x80672c5D9Fd26B235654C24adc1CFcDeb8d15115",
      "pausableIsm": "0x6Bc4437ce69696C9461Cbc89582c259AC8847A58",
      "protocol": "ethereum",
      "protocolFee": "0x89886d431f9c3eEE64DCD6dAbA3f7D689D98D899",
      "proxyAdmin": "0x90f9a2E9eCe93516d65FdaB726a3c62F5960a1b9",
      "rpcUrls": [
        {
          "http": "https://forno.celo.org"
        }
      ],
      "staticAggregationHookFactory": "0xc3745652EFB8555A8b064A0EA78d295133d326D2",
      "staticAggregationIsm": "0x99e8E56Dce3402D6E09A82718937fc1cA2A9491E",
      "staticAggregationIsmFactory": "0x1722dd970a1F56040712129f5Eeb76B003fd7500",
      "staticMerkleRootMultisigIsmFactory": "0x4C96a1abc44dc846775CE702C9E9BE821D3b487c",
      "staticMessageIdMultisigIsmFactory": "0xaB402f227e892Ef37C105bf06619c0fa106a1fB2",
      "storageGasOracle": "0xD9A9966E7dA9a7f0032bF449FB12696a638E673C",
      "testRecipient": "0x36FdA966CfffF8a9Cdc814f546db0e6378bFef35",
      "testTokenRecipient": "0x85ac1164878e017b67660a74ff1f41f3D05C02Bb",
      "validatorAnnounce": "0xCeF677b65FDaA6804d4403083bb12B8dB3991FE1"
    },
    "ethereum": {
      "aggregationHook": "0xb87AC8EA4533AE017604E44470F7c1E550AC6F10",
      "blockExplorers": [
        {
          "apiUrl": "https://api.etherscan.io/api",
          "family": "etherscan",
          "name": "Etherscan",
          "url": "https://etherscan.io"
        },
        {
          "apiUrl": "https://eth.blockscout.com/api",
          "family": "blockscout",
          "name": "Blockscout",
          "url": "https://blockscout.com/eth/mainnet"
        }
      ],
      "blocks": {
        "confirmations": 3,
        "estimateBlockTime": 13,
        "reorgPeriod": 14
      },
      "chainId": 1,
      "displayName": "Ethereum",
      "domainId": 1,
      "domainRoutingIsmFactory": "0x28fA9552F19039b450498B0d8e5DEAe0d0aAc559",
      "fallbackRoutingHook": "0x571f1435613381208477ac5d6974310d88AC7cB7",
      "gnosisSafeTransactionServiceUrl": "https://safe-transaction-mainnet.safe.global/",
      "index": {
        "from": 18422581
      },
      "interchainGasPaymaster": "0x9e6B1022bE9BBF5aFd152483DAD9b88911bC8611",
      "interchainSecurityModule": "0xB42b88243F749F47697F01Ae1cbBCA9d4763902a",
      "mailbox": "0xc005dc82818d67AF737725bD4bf75435d065D239",
      "merkleTreeHook": "0x48e6c30B97748d1e2e03bf3e9FbE3890ca5f8CCA",
      "name": "ethereum",
      "nativeToken": {
        "decimals": 18,
        "name": "Ether",
        "symbol": "ETH"
      },
      "pausableHook": "0x3A66Dc852e56d3748838b3C27CF381105b83705b",
      "protocol": "ethereum",
      "protocolFee": "0x8B05BF30F6247a90006c5837eA63C7905D79e6d8",
      "proxyAdmin": "0x75EE15Ee1B4A75Fa3e2fDF5DF3253c25599cc659",
      "rpcUrls": [
        {
          "http": "https://ethereum.publicnode.com"
        },
        {
          "http": "https://cloudflare-eth.com"
        }
      ],
      "staticAggregationHookFactory": "0x6D2555A8ba483CcF4409C39013F5e9a3285D3C9E",
      "staticAggregationIsmFactory": "0x46FA191Ad972D9674Ed752B69f9659A0d7b22846",
      "staticMerkleRootMultisigIsmFactory": "0x47e8aF9e30C32Ab91060ED587894288786761B45",
      "staticMessageIdMultisigIsmFactory": "0xfA21D9628ADce86531854C2B7ef00F07394B0B69",
      "storageGasOracle": "0xc9a103990A8dB11b4f627bc5CD1D0c2685484Ec5",
      "testRecipient": "0x36FdA966CfffF8a9Cdc814f546db0e6378bFef35",
      "testTokenRecipient": "0x85ac1164878e017b67660a74ff1f41f3D05C02Bb",
      "transactionOverrides": {
        "maxFeePerGas": 150000000000,
        "maxPriorityFeePerGas": 5000000000
      },
      "validatorAnnounce": "0xCe74905e51497b4adD3639366708b821dcBcff96"
    },
    "gnosis": {
      "aggregationHook": "0xdD1FA1C12496474c1dDC67a658Ba81437F818861",
      "blockExplorers": [
        {
          "apiUrl": "https://api.gnosisscan.io/api",
          "family": "etherscan",
          "name": "GnosisScan",
          "url": "https://gnosisscan.io"
        }
      ],
      "blocks": {
        "confirmations": 1,
        "estimateBlockTime": 5,
        "reorgPeriod": 14
      },
      "chainId": 100,
      "displayName": "Gnosis",
      "domainId": 100,
      "domainRoutingIsmFactory": "0xbB5Df000113e767dE11343A16f83De733e5bCC0F",
      "fallbackRoutingHook": "0x24f5E353dD03E103Ba2372F7D6FC0cf3A66f849c",
      "gasCurrencyCoinGeckoId": "xdai",
      "gnosisSafeTransactionServiceUrl": "https://safe-transaction-gnosis-chain.safe.global/",
      "index": {
        "from": 30620793
      },
      "interchainGasPaymaster": "0xDd260B99d302f0A3fF885728c086f729c06f227f",
      "interchainSecurityModule": "0x8e1aa0687B6d939D5a44304D13B7c922ebB012f1",
      "mailbox": "0xaD09d78f4c6b9dA2Ae82b1D34107802d380Bb74f",
      "merkleTreeHook": "0x2684C6F89E901987E1FdB7649dC5Be0c57C61645",
      "name": "gnosis",
      "nativeToken": {
        "decimals": 18,
        "name": "xDai",
        "symbol": "xDai"
      },
      "pausableHook": "0xf728C884De5275a608dEC222dACd0f2BF2E23AB6",
      "protocol": "ethereum",
      "protocolFee": "0x9c2214467Daf9e2e1F45b36d08ce0b9C65BFeA88",
      "proxyAdmin": "0x81a92A1a272cb09d7b4970b07548463dC7aE0cB7",
      "rpcUrls": [
        {
          "http": "https://rpc.gnosischain.com",
          "pagination": {
            "maxBlockRange": 10000,
            "minBlockNumber": 25997478
          }
        }
      ],
      "staticAggregationHookFactory": "0xbC8AA096dabDf4A0200BB9f8D4Cbb644C3D86d7B",
      "staticAggregationIsmFactory": "0x11EF91d17c5ad3330DbCa709a8841743d3Af6819",
      "staticMerkleRootMultisigIsmFactory": "0x8E273260EAd8B72A085B19346A676d355740e875",
      "staticMessageIdMultisigIsmFactory": "0x603f46cc520d2fc22957b81e206408590808F02F",
      "storageGasOracle": "0x5E01d8F34b629E3f92d69546bbc4142A7Adee7e9",
      "testRecipient": "0x36FdA966CfffF8a9Cdc814f546db0e6378bFef35",
      "testTokenRecipient": "0x85ac1164878e017b67660a74ff1f41f3D05C02Bb",
      "validatorAnnounce": "0x87ED6926abc9E38b9C7C19f835B41943b622663c"
    },
    "inevm": {
      "aggregationHook": "0xe0dDb5dE7D52918237cC1Ae131F29dcAbcb0F62B",
      "blockExplorers": [
        {
          "apiUrl": "https://inevm.calderaexplorer.xyz/api",
          "family": "blockscout",
          "name": "Caldera inEVM Explorer",
          "url": "https://inevm.calderaexplorer.xyz"
        }
      ],
      "blocks": {
        "confirmations": 1,
        "estimateBlockTime": 3,
        "reorgPeriod": 0
      },
      "chainId": 2525,
      "displayName": "Injective EVM",
      "displayNameShort": "inEVM",
      "domainId": 2525,
      "domainRoutingIsm": "0xBD70Ea9D599a0FC8158B026797177773C3445730",
      "domainRoutingIsmFactory": "0x1052eF3419f26Bec74Ed7CEf4a4FA6812Bc09908",
      "gasCurrencyCoinGeckoId": "injective-protocol",
      "index": {
        "from": 18972465
      },
      "interchainGasPaymaster": "0x19dc38aeae620380430C200a6E990D5Af5480117",
      "interchainSecurityModule": "0x3052aD50De54aAAc5D364d80bBE681d29e924597",
      "mailbox": "0x2f2aFaE1139Ce54feFC03593FeE8AB2aDF4a85A7",
      "merkleTreeHook": "0x0972954923a1e2b2aAb04Fa0c4a0797e5989Cd65",
      "name": "inevm",
      "nativeToken": {
        "decimals": 18,
        "name": "Injective",
        "symbol": "INJ"
      },
      "pausableHook": "0xBDa330Ea8F3005C421C8088e638fBB64fA71b9e0",
      "pausableIsm": "0x6Fae4D9935E2fcb11fC79a64e917fb2BF14DaFaa",
      "protocol": "ethereum",
      "protocolFee": "0x0D63128D887159d63De29497dfa45AFc7C699AE4",
      "proxyAdmin": "0x0761b0827849abbf7b0cC09CE14e1C93D87f5004",
      "rpcUrls": [
        {
          "http": "https://inevm.calderachain.xyz/http"
        }
      ],
      "staticAggregationHookFactory": "0xEb9FcFDC9EfDC17c1EC5E1dc085B98485da213D6",
      "staticAggregationIsm": "0x3052aD50De54aAAc5D364d80bBE681d29e924597",
      "staticAggregationIsmFactory": "0x8F7454AC98228f3504Bb91eA3D8Adafe6406110A",
      "staticMerkleRootMultisigIsmFactory": "0x2C1FAbEcd7bFBdEBF27CcdB67baADB38b6Df90fC",
      "staticMessageIdMultisigIsmFactory": "0x8b83fefd896fAa52057798f6426E9f0B080FCCcE",
      "storageGasOracle": "0x6119E37Bd66406A1Db74920aC79C15fB8411Ba76",
      "validatorAnnounce": "0x15ab173bDB6832f9b64276bA128659b0eD77730B"
    },
    "injective": {
      "bech32Prefix": "inj",
      "blocks": {
        "reorgPeriod": 10
      },
      "canonicalAsset": "inj",
      "chainId": "injective-1",
      "contractAddressBytes": 20,
      "domainId": "6909546",
      "gasPrice": {
        "amount": "700000000",
        "denom": "inj"
      },
      "grpcUrls": [
        {
          "http": "https://injective-grpc.goldenratiostaking.net:443"
        }
      ],
      "index": {
        "chunk": 50,
        "from": 58419500
      },
      "interchainGasPaymaster": "0x27ae52298e5b53b34b7ae0ca63e05845c31e1f59",
      "mailbox": "0x0f7fb53961d70687e352aa55cb329ca76edc0c19",
      "merkleTreeHook": "0x568ad3638447f07def384969f4ea39fae3802962",
      "name": "injective",
      "protocol": "cosmos",
      "rpcUrls": [
        {
          "http": "https://injective-rpc.polkachu.com"
        }
      ],
      "validatorAnnounce": "0x1fb225b2fcfbe75e614a1d627de97ff372242eed"
    },
    "mantapacific": {
      "aggregationHook": "0x8464aF853363B8d6844070F68b0AB34Cb6523d0F",
      "blockExplorers": [
        {
          "apiUrl": "https://pacific-explorer.manta.network/api",
          "family": "blockscout",
          "name": "Manta Pacific Explorer",
          "url": "https://pacific-explorer.manta.network"
        }
      ],
      "blocks": {
        "confirmations": 1,
        "estimateBlockTime": 3,
        "reorgPeriod": 1
      },
      "chainId": 169,
      "displayName": "Manta Pacific",
      "displayNameShort": "Manta",
      "domainId": 169,
      "domainRoutingIsm": "0xDEed16fe4b1c9b2a93483EDFf34C77A9b57D31Ff",
      "domainRoutingIsmFactory": "0x8358D8291e3bEDb04804975eEa0fe9fe0fAfB147",
      "fallbackRoutingHook": "0xD1E267d2d7876e97E217BfE61c34AB50FEF52807",
      "gasCurrencyCoinGeckoId": "ethereum",
      "index": {
        "from": 437300
      },
      "interchainGasPaymaster": "0x0D63128D887159d63De29497dfa45AFc7C699AE4",
      "interchainSecurityModule": "0xEda7cCD2A8CF717dc997D0002e363e4D10bF5c0d",
      "isTestnet": false,
      "mailbox": "0x3a464f746D23Ab22155710f44dB16dcA53e0775E",
      "merkleTreeHook": "0x149db7afD694722747035d5AEC7007ccb6F8f112",
      "name": "mantapacific",
      "nativeToken": {
        "decimals": 18,
        "name": "Ether",
        "symbol": "ETH"
      },
      "pausableHook": "0x7556a0E61d577D921Cba8Fca0d7D6299d36E607E",
      "protocol": "ethereum",
      "protocolFee": "0xd83A4F747fE80Ed98839e05079B1B7Fe037b1638",
      "proxyAdmin": "0x2f2aFaE1139Ce54feFC03593FeE8AB2aDF4a85A7",
      "rpcUrls": [
        {
          "http": "https://pacific-rpc.manta.network/http"
        }
      ],
      "staticAggregationHookFactory": "0x0761b0827849abbf7b0cC09CE14e1C93D87f5004",
      "staticAggregationIsmFactory": "0x1052eF3419f26Bec74Ed7CEf4a4FA6812Bc09908",
      "staticMerkleRootMultisigIsmFactory": "0x8F7454AC98228f3504Bb91eA3D8Adafe6406110A",
      "staticMessageIdMultisigIsmFactory": "0xEb9FcFDC9EfDC17c1EC5E1dc085B98485da213D6",
      "storageGasOracle": "0x19dc38aeae620380430C200a6E990D5Af5480117",
      "testRecipient": "0x4E1c88DD261BEe2941e6c1814597e30F53330428",
      "testTokenRecipient": "0x5060eCD5dFAD300A90592C04e504600A7cdcF70b",
      "validatorAnnounce": "0x2fa5F5C96419C222cDbCeC797D696e6cE428A7A9"
    },
    "mode": {
      "blockExplorers": [
        {
          "apiUrl": "https://explorer.mode.network/api",
          "family": "blockscout",
          "name": "Mode Explorer",
          "url": "https://explorer.mode.network"
        }
      ],
      "blocks": {
        "confirmations": 1,
        "estimateBlockTime": 2,
        "reorgPeriod": 1
      },
      "chainId": 34443,
      "displayName": "Mode",
      "domainId": 34443,
      "domainRoutingIsmFactory": "0x1052eF3419f26Bec74Ed7CEf4a4FA6812Bc09908",
      "fallbackRoutingHook": "0x8F1E22d309baa69D398a03cc88E9b46037e988AA",
      "gasCurrencyCoinGeckoId": "ethereum",
      "index": {
        "from": 6817759
      },
      "interchainGasPaymaster": "0x931dFCc8c1141D6F532FD023bd87DAe0080c835d",
      "interchainSecurityModule": "0x8dfE6790DbB2Ecc1bEdb0eECfc1Ff467Ae5d8C89",
      "mailbox": "0x2f2aFaE1139Ce54feFC03593FeE8AB2aDF4a85A7",
      "merkleTreeHook": "0xE2ee936bEa8e42671c400aC96dE198E06F2bA2A6",
      "name": "mode",
      "nativeToken": {
        "decimals": 18,
        "name": "Ether",
        "symbol": "ETH"
      },
      "pausableHook": "0xA1ac41d8A663fd317cc3BD94C7de92dC4BA4a882",
      "protocol": "ethereum",
      "protocolFee": "0xea820f9BCFD5E16a0dd42071EB61A29874Ad81A4",
      "proxyAdmin": "0x0761b0827849abbf7b0cC09CE14e1C93D87f5004",
      "rpcUrls": [
        {
          "http": "https://mainnet.mode.network"
        }
      ],
      "staticAggregationHookFactory": "0xEb9FcFDC9EfDC17c1EC5E1dc085B98485da213D6",
      "staticAggregationIsmFactory": "0x8F7454AC98228f3504Bb91eA3D8Adafe6406110A",
      "staticMerkleRootMultisigIsmFactory": "0x2C1FAbEcd7bFBdEBF27CcdB67baADB38b6Df90fC",
      "staticMessageIdMultisigIsmFactory": "0x8b83fefd896fAa52057798f6426E9f0B080FCCcE",
      "storageGasOracle": "0xC9B8ea6230d6687a4b13fD3C0b8f0Ec607B26465",
      "technicalStack": "other",
      "testRecipient": "0x12582c7B0f43c6A667CBaA7fA8b112F7fb1E69F0",
      "validatorAnnounce": "0x48083C69f5a42c6B69ABbAd48AE195BD36770ee2"
    },
    "moonbeam": {
      "aggregationHook": "0x23cca255aE83F57F39EAf9D14fB9FdaDF22D5863",
      "blockExplorers": [
        {
          "apiUrl": "https://api-moonbeam.moonscan.io/api",
          "family": "etherscan",
          "name": "MoonScan",
          "url": "https://moonscan.io"
        }
      ],
      "blocks": {
        "confirmations": 2,
        "estimateBlockTime": 12,
        "reorgPeriod": 2
      },
      "chainId": 1284,
      "displayName": "Moonbeam",
      "domainId": 1284,
      "domainRoutingIsmFactory": "0x8061Af3A459093540d17823D651BC5E2A92669a7",
      "fallbackRoutingHook": "0x6C2D6eA0969F7Aa0A850CCA88c7BFACa563B2361",
      "gnosisSafeTransactionServiceUrl": "https://transaction.multisig.moonbeam.network",
      "index": {
        "from": 4719713
      },
      "interchainGasPaymaster": "0x14760E32C0746094cF14D97124865BC7F0F7368F",
      "interchainSecurityModule": "0x373836DFa82f2D27ec79Ca32A197Aa1665F0E1e9",
      "mailbox": "0x094d03E751f49908080EFf000Dd6FD177fd44CC3",
      "merkleTreeHook": "0x87403b85f6f316e7ba91ba1fa6C3Fb7dD4095547",
      "name": "moonbeam",
      "nativeToken": {
        "decimals": 18,
        "name": "GLMR",
        "symbol": "GLMR"
      },
      "pausableHook": "0xe28f2AEEB42ee83CAd068D9A9a449c8b868C137f",
      "protocol": "ethereum",
      "protocolFee": "0xCd3e29A9D293DcC7341295996a118913F7c582c0",
      "proxyAdmin": "0x6A9cdA3dd1F593983BFd142Eb35e6ce4137bd5ce",
      "rpcUrls": [
        {
          "http": "https://rpc.api.moonbeam.network"
        }
      ],
      "staticAggregationHookFactory": "0x59cC3E7A49DdC4893eB8754c7908f96072A7DbE8",
      "staticAggregationIsmFactory": "0x40c6Abcb6A2CdC8882d4bEcaC47927005c7Bb8c2",
      "staticMerkleRootMultisigIsmFactory": "0xE2f485bc031Feb5a4C41C1967bf028653d75f0C3",
      "staticMessageIdMultisigIsmFactory": "0x84Df48F8f241f11d0fA302d09d73030429Bd9C73",
      "storageGasOracle": "0x448b7ADB0dA36d41AA2AfDc9d63b97541A7b3819",
      "testRecipient": "0x36FdA966CfffF8a9Cdc814f546db0e6378bFef35",
      "testTokenRecipient": "0x85ac1164878e017b67660a74ff1f41f3D05C02Bb",
      "transactionOverrides": {
        "maxFeePerGas": 350000000000,
        "maxPriorityFeePerGas": 50000000000
      },
      "validatorAnnounce": "0x8c1001eBee6F25b31863A55EadfF149aF88B356F"
    },
    "neutron": {
      "bech32Prefix": "neutron",
      "blocks": {
        "reorgPeriod": 1
      },
      "canonicalAsset": "untrn",
      "chainId": "neutron-1",
      "contractAddressBytes": 32,
      "domainId": "1853125230",
      "gasPrice": {
        "amount": "0.0053",
        "denom": "untrn"
      },
      "grpcUrls": [
        {
          "http": "http://grpc-kralum.neutron-1.neutron.org:80"
        }
      ],
      "index": {
        "chunk": 50,
        "from": 4000000
      },
      "interchainGasPaymaster": "0x504ee9ac43ec5814e00c7d21869a90ec52becb489636bdf893b7df9d606b5d67",
      "mailbox": "0x848426d50eb2104d5c6381ec63757930b1c14659c40db8b8081e516e7c5238fc",
      "merkleTreeHook": "0xcd30a0001cc1f436c41ef764a712ebabc5a144140e3fd03eafe64a9a24e4e27c",
      "name": "neutron",
      "protocol": "cosmos",
      "rpcUrls": [
        {
          "http": "https://rpc-kralum.neutron-1.neutron.org"
        }
      ],
      "signer": {
        "key": "0x5486418967eabc770b0fcb995f7ef6d9a72f7fc195531ef76c5109f44f51af26",
        "prefix": "neutron",
        "type": "cosmosKey"
      },
      "validatorAnnounce": "0xf3aa0d652226e21ae35cd9035c492ae41725edc9036edf0d6a48701b153b90a0"
    },
    "optimism": {
      "aggregationHook": "0x4ccC6d8eB79f2a1EC9bcb0f211fef7907631F91f",
      "blockExplorers": [
        {
          "apiUrl": "https://api-optimistic.etherscan.io/api",
          "family": "etherscan",
          "name": "Etherscan",
          "url": "https://optimistic.etherscan.io"
        }
      ],
      "blocks": {
        "confirmations": 1,
        "estimateBlockTime": 3,
        "reorgPeriod": 0
      },
      "chainId": 10,
      "displayName": "Optimism",
      "domainId": 10,
      "domainRoutingIsmFactory": "0xD2e905108c5e44dADA680274740f896Ea96Cf2Fb",
      "fallbackRoutingHook": "0xD4b132C6d4AA93A4247F1A91e1ED929c0572a43d",
      "gasCurrencyCoinGeckoId": "ethereum",
      "gnosisSafeTransactionServiceUrl": "https://safe-transaction-optimism.safe.global/",
      "index": {
        "from": 111290758
      },
      "interchainGasPaymaster": "0xD8A76C4D91fCbB7Cc8eA795DFDF870E48368995C",
      "interchainSecurityModule": "0x04938856bE60c8e734ffDe5f720E2238302BE8D2",
      "mailbox": "0xd4C1905BB1D26BC93DAC913e13CaCC278CdCC80D",
      "merkleTreeHook": "0x68eE9bec9B4dbB61f69D9D293Ae26a5AACb2e28f",
      "name": "optimism",
      "nativeToken": {
        "decimals": 18,
        "name": "Ether",
        "symbol": "ETH"
      },
      "pausableHook": "0xf753CA2269c8A7693ce1808b5709Fbf36a65D47A",
      "protocol": "ethereum",
      "protocolFee": "0xD71Ff941120e8f935b8b1E2C1eD72F5d140FF458",
      "proxyAdmin": "0xE047cb95FB3b7117989e911c6afb34771183fC35",
      "rpcUrls": [
        {
          "http": "https://mainnet.optimism.io"
        }
      ],
      "staticAggregationHookFactory": "0x15DEeAB8dECDe553bb0B1F9C00984cbcae1af3D7",
      "staticAggregationIsmFactory": "0x7491843F3A5Ba24E0f17a22645bDa04A1Ae2c584",
      "staticMerkleRootMultisigIsmFactory": "0xCA6Cb9Bc3cfF9E11003A06617cF934B684Bc78BC",
      "staticMessageIdMultisigIsmFactory": "0xAa4Be20E9957fE21602c74d7C3cF5CB1112EA9Ef",
      "storageGasOracle": "0x27e88AeB8EA4B159d81df06355Ea3d20bEB1de38",
      "testRecipient": "0x36FdA966CfffF8a9Cdc814f546db0e6378bFef35",
      "testTokenRecipient": "0x85ac1164878e017b67660a74ff1f41f3D05C02Bb",
      "validatorAnnounce": "0x30f5b08e01808643221528BB2f7953bf2830Ef38"
    },
    "polygon": {
      "aggregationHook": "0x34dAb05650Cf590088bA18aF9d597f3e081bCc47",
      "blockExplorers": [
        {
          "apiUrl": "https://api.polygonscan.com/api",
          "family": "etherscan",
          "name": "PolygonScan",
          "url": "https://polygonscan.com"
        }
      ],
      "blocks": {
        "confirmations": 3,
        "estimateBlockTime": 2,
        "reorgPeriod": 256
      },
      "chainId": 137,
      "displayName": "Polygon",
      "domainId": 137,
      "domainRoutingIsmFactory": "0x0d0E816eE4557689d34fAd5885C53b9393C1D9fA",
      "fallbackRoutingHook": "0xca4cCe24E7e06241846F5EA0cda9947F0507C40C",
      "gasCurrencyCoinGeckoId": "matic-network",
      "gnosisSafeTransactionServiceUrl": "https://safe-transaction-polygon.safe.global/",
      "index": {
        "from": 49108065
      },
      "interchainGasPaymaster": "0x0071740Bf129b05C4684abfbBeD248D80971cce2",
      "interchainSecurityModule": "0x9a795fB62f86146ec06e2377e3C95Af65c7C20eB",
      "mailbox": "0x5d934f4e2f797775e53561bB72aca21ba36B96BB",
      "merkleTreeHook": "0x73FbD25c3e817DC4B4Cd9d00eff6D83dcde2DfF6",
      "name": "polygon",
      "nativeToken": {
        "decimals": 18,
        "name": "Ether",
        "symbol": "ETH"
      },
      "pausableHook": "0x748040afB89B8FdBb992799808215419d36A0930",
      "protocol": "ethereum",
      "protocolFee": "0xF8F3629e308b4758F8396606405989F8D8C9c578",
      "proxyAdmin": "0xC4F7590C5d30BE959225dC75640657954A86b980",
      "rpcUrls": [
        {
          "http": "https://polygon-bor.publicnode.com"
        },
        {
          "http": "https://polygon-rpc.com"
        },
        {
          "http": "https://rpc.ankr.com/polygon"
        }
      ],
      "staticAggregationHookFactory": "0xFeeB86e70e4a640cDd29636CCE19BD6fe8628135",
      "staticAggregationIsmFactory": "0x81AdDD9Ca89105063DaDEBd5B4408551Ce850E22",
      "staticMerkleRootMultisigIsmFactory": "0xa9E0E18E78b098c2DE36c42E4DDEA13ce214c592",
      "staticMessageIdMultisigIsmFactory": "0xEa5Be2AD66BB1BA321B7aCf0A079fBE304B09Ca0",
      "storageGasOracle": "0xA3a24EC5670F1F416AB9fD554FcE2f226AE9D7eB",
      "testRecipient": "0x36FdA966CfffF8a9Cdc814f546db0e6378bFef35",
      "testTokenRecipient": "0x85ac1164878e017b67660a74ff1f41f3D05C02Bb",
      "transactionOverrides": {
        "maxFeePerGas": 800000000000,
        "maxPriorityFeePerGas": 50000000000
      },
      "validatorAnnounce": "0x454E1a1E1CA8B51506090f1b5399083658eA4Fc5"
    },
    "polygonzkevm": {
      "aggregationHook": "0x8464aF853363B8d6844070F68b0AB34Cb6523d0F",
      "blockExplorers": [
        {
          "apiUrl": "https://api-zkevm.polygonscan.com/api",
          "family": "etherscan",
          "name": "PolygonScan",
          "url": "https://zkevm.polygonscan.com"
        }
      ],
      "blocks": {
        "confirmations": 1,
        "estimateBlockTime": 10,
        "reorgPeriod": 1
      },
      "chainId": 1101,
      "displayName": "Polygon zkEVM",
      "displayNameShort": "zkEVM",
      "domainId": 1101,
      "domainRoutingIsmFactory": "0xe4057c5B0c43Dc18E36b08C39B419F190D29Ac2d",
      "fallbackRoutingHook": "0x01aE937A7B05d187bBCBE80F44F41879D3D335a4",
      "gasCurrencyCoinGeckoId": "ethereum",
      "index": {
        "from": 6577743
      },
      "interchainGasPaymaster": "0x0D63128D887159d63De29497dfa45AFc7C699AE4",
      "interchainSecurityModule": "0xf2BEE9D2c15Ba9D7e06799B5912dE1F05533c141",
      "mailbox": "0x3a464f746D23Ab22155710f44dB16dcA53e0775E",
      "merkleTreeHook": "0x149db7afD694722747035d5AEC7007ccb6F8f112",
      "name": "polygonzkevm",
      "nativeToken": {
        "decimals": 18,
        "name": "Ether",
        "symbol": "ETH"
      },
      "pausableHook": "0xc2FbB9411186AB3b1a6AFCCA702D1a80B48b197c",
      "protocol": "ethereum",
      "protocolFee": "0xd83A4F747fE80Ed98839e05079B1B7Fe037b1638",
      "proxyAdmin": "0x2f2aFaE1139Ce54feFC03593FeE8AB2aDF4a85A7",
      "rpcUrls": [
        {
          "http": "https://zkevm-rpc.com"
        },
        {
          "http": "https://rpc.ankr.com/polygon_zkevm"
        }
      ],
      "staticAggregationHookFactory": "0x0761b0827849abbf7b0cC09CE14e1C93D87f5004",
      "staticAggregationIsmFactory": "0x1052eF3419f26Bec74Ed7CEf4a4FA6812Bc09908",
      "staticMerkleRootMultisigIsmFactory": "0x8F7454AC98228f3504Bb91eA3D8Adafe6406110A",
      "staticMessageIdMultisigIsmFactory": "0xEb9FcFDC9EfDC17c1EC5E1dc085B98485da213D6",
      "storageGasOracle": "0x19dc38aeae620380430C200a6E990D5Af5480117",
      "validatorAnnounce": "0x2fa5F5C96419C222cDbCeC797D696e6cE428A7A9"
    },
    "scroll": {
      "aggregationHook": "0x9Bc0FAf446E128a618A88a2F28960Fb2Ca169faE",
      "blockExplorers": [
        {
          "apiUrl": "https://api.scrollscan.com/api",
          "family": "etherscan",
          "name": "Scroll Explorer",
          "url": "https://scrollscan.com/"
        }
      ],
      "blocks": {
        "confirmations": 1,
        "estimateBlockTime": 3,
        "reorgPeriod": 1
      },
      "chainId": 534352,
      "displayName": "Scroll",
      "domainId": 534352,
      "domainRoutingIsmFactory": "0xe03dad16074BC5EEA9A9311257BF02Eb0B6AAA2b",
      "fallbackRoutingHook": "0xDa7cECb05C4aeB02c1aFDE277d4306a2da7Bd762",
      "gasCurrencyCoinGeckoId": "ethereum",
      "index": {
        "from": 271840
      },
      "interchainGasPaymaster": "0xBF12ef4B9f307463D3FB59c3604F294dDCe287E2",
      "interchainSecurityModule": "0xaDc0cB48E8DB81855A930C0C1165ea3dCe4Ba5C7",
      "mailbox": "0x2f2aFaE1139Ce54feFC03593FeE8AB2aDF4a85A7",
      "merkleTreeHook": "0x6119E37Bd66406A1Db74920aC79C15fB8411Ba76",
      "name": "scroll",
      "nativeToken": {
        "decimals": 18,
        "name": "Ether",
        "symbol": "ETH"
      },
      "pausableHook": "0x4Eb82Ee35b0a1c1d776E3a3B547f9A9bA6FCC9f2",
      "protocol": "ethereum",
      "protocolFee": "0xc3F23848Ed2e04C0c6d41bd7804fa8f89F940B94",
      "proxyAdmin": "0x0761b0827849abbf7b0cC09CE14e1C93D87f5004",
      "rpcUrls": [
        {
          "http": "https://scroll.blockpi.network/v1/rpc/public"
        }
      ],
      "staticAggregationHookFactory": "0xEb9FcFDC9EfDC17c1EC5E1dc085B98485da213D6",
      "staticAggregationIsmFactory": "0x8F7454AC98228f3504Bb91eA3D8Adafe6406110A",
      "staticMerkleRootMultisigIsmFactory": "0x2C1FAbEcd7bFBdEBF27CcdB67baADB38b6Df90fC",
      "staticMessageIdMultisigIsmFactory": "0x8b83fefd896fAa52057798f6426E9f0B080FCCcE",
      "storageGasOracle": "0x481171eb1aad17eDE6a56005B7F1aB00C581ef13",
      "transactionOverrides": {
        "gasPrice": 2000000000
      },
      "validatorAnnounce": "0xd83A4F747fE80Ed98839e05079B1B7Fe037b1638"
    },
    "viction": {
      "blockExplorers": [
        {
          "apiUrl": "https://www.vicscan.xyz/api",
          "family": "other",
          "name": "Vicscan",
          "url": "https://www.vicscan.xyz"
        }
      ],
      "blocks": {
        "confirmations": 1,
        "estimateBlockTime": 2,
        "reorgPeriod": 0
      },
      "chainId": 88,
      "displayName": "Viction",
      "domainId": 88,
      "domainRoutingIsmFactory": "0x1052eF3419f26Bec74Ed7CEf4a4FA6812Bc09908",
      "gasCurrencyCoinGeckoId": "tomochain",
      "index": {
        "chunk": 1000,
        "from": 73573878
      },
      "interchainGasPaymaster": "0x0D63128D887159d63De29497dfa45AFc7C699AE4",
      "interchainSecurityModule": "0xBD70Ea9D599a0FC8158B026797177773C3445730",
      "mailbox": "0x2f2aFaE1139Ce54feFC03593FeE8AB2aDF4a85A7",
      "merkleTreeHook": "0x149db7afD694722747035d5AEC7007ccb6F8f112",
      "name": "viction",
      "nativeToken": {
        "decimals": 18,
        "name": "Viction",
        "symbol": "VIC"
      },
      "protocol": "ethereum",
      "protocolFee": "0xd83A4F747fE80Ed98839e05079B1B7Fe037b1638",
      "proxyAdmin": "0x0761b0827849abbf7b0cC09CE14e1C93D87f5004",
      "rpcUrls": [
        {
          "http": "https://rpc.tomochain.com"
        },
        {
          "http": "https://viction.blockpi.network/v1/rpc/public"
        }
      ],
      "staticAggregationHookFactory": "0xEb9FcFDC9EfDC17c1EC5E1dc085B98485da213D6",
      "staticAggregationIsmFactory": "0x8F7454AC98228f3504Bb91eA3D8Adafe6406110A",
      "staticMerkleRootMultisigIsmFactory": "0x2C1FAbEcd7bFBdEBF27CcdB67baADB38b6Df90fC",
      "staticMessageIdMultisigIsmFactory": "0x8b83fefd896fAa52057798f6426E9f0B080FCCcE",
      "storageGasOracle": "0x19dc38aeae620380430C200a6E990D5Af5480117",
      "testRecipient": "0x17E216fBb22dF4ef8A6640ae9Cb147C92710ac84",
      "testTokenRecipient": "0xe042D1fbDf59828dd16b9649Ede7abFc856F7a6c",
      "validatorAnnounce": "0x2fa5F5C96419C222cDbCeC797D696e6cE428A7A9"
    }
  },
  "defaultRpcConsensusType": "fallback"
}<|MERGE_RESOLUTION|>--- conflicted
+++ resolved
@@ -223,15 +223,12 @@
     "blast": {
       "blockExplorers": [
         {
-<<<<<<< HEAD
-=======
           "apiUrl": "https://api.blastscan.io/api",
           "family": "etherscan",
           "name": "Blast Explorer",
           "url": "https://blastscan.io"
         },
         {
->>>>>>> 21cd38c2
           "apiUrl": "https://api.routescan.io/v2/network/mainnet/evm/81457/etherscan/api",
           "family": "routescan",
           "name": "Blast Explorer",
@@ -253,11 +250,7 @@
         "from": 2496427
       },
       "interchainGasPaymaster": "0xB3fCcD379ad66CED0c91028520C64226611A48c9",
-<<<<<<< HEAD
       "interchainSecurityModule": "0x0986f6D82A47045788b0ce8EF68f6C0D77726854",
-=======
-      "interchainSecurityModule": "0xfeBe2fB33d203B43D763f119874574c33326d545",
->>>>>>> 21cd38c2
       "mailbox": "0x3a867fCfFeC2B790970eeBDC9023E75B0a172aa7",
       "merkleTreeHook": "0xC9B8ea6230d6687a4b13fD3C0b8f0Ec607B26465",
       "name": "blast",

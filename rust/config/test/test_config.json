{
  "environment": "test",
  "chains": {
    "test1": {
      "name": "test1",
      "domain": "13371",
      "addresses": {
        "mailbox": "0xa513E6E4b8f2a923D98304ec87F64353C4D5C853",
        "interchainGasPaymaster": "0x5FC8d32690cc91D4c39d9d3abcBD16989F875707"
      },
<<<<<<< HEAD
      "implementation": "ethereum",
=======
      "protocol": "ethereum",
>>>>>>> 1ff35f63
      "finalityBlocks": "0",
      "connection": {
        "type": "http",
        "url": ""
      },
      "index": {
        "from": "4"
      }
    },
    "test2": {
      "name": "test2",
      "domain": "13372",
      "addresses": {
        "mailbox": "0x0B306BF915C4d645ff596e518fAf3F9669b97016",
        "interchainGasPaymaster": "0x0DCd1Bf9A1b36cE34237eEaFef220932846BCD82"
      },
<<<<<<< HEAD
      "implementation": "ethereum",
=======
      "protocol": "ethereum",
>>>>>>> 1ff35f63
      "finalityBlocks": "1",
      "connection": {
        "type": "http",
        "url": ""
      },
      "index": {
        "from": "12"
      }
    },
    "test3": {
      "name": "test3",
      "domain": "13373",
      "addresses": {
        "mailbox": "0x322813Fd9A801c5507c9de605d63CEA4f2CE6c44",
        "interchainGasPaymaster": "0x59b670e9fA9D0A427751Af201D676719a970857b"
      },
<<<<<<< HEAD
      "implementation": "ethereum",
=======
      "protocol": "ethereum",
>>>>>>> 1ff35f63
      "finalityBlocks": "2",
      "connection": {
        "type": "http",
        "url": ""
      },
      "index": {
        "from": "20"
      }
    }
  },
  "db": "db_path",
  "tracing": {
    "level": "debug",
    "fmt": "json"
  }
}<|MERGE_RESOLUTION|>--- conflicted
+++ resolved
@@ -8,11 +8,7 @@
         "mailbox": "0xa513E6E4b8f2a923D98304ec87F64353C4D5C853",
         "interchainGasPaymaster": "0x5FC8d32690cc91D4c39d9d3abcBD16989F875707"
       },
-<<<<<<< HEAD
-      "implementation": "ethereum",
-=======
       "protocol": "ethereum",
->>>>>>> 1ff35f63
       "finalityBlocks": "0",
       "connection": {
         "type": "http",
@@ -29,11 +25,7 @@
         "mailbox": "0x0B306BF915C4d645ff596e518fAf3F9669b97016",
         "interchainGasPaymaster": "0x0DCd1Bf9A1b36cE34237eEaFef220932846BCD82"
       },
-<<<<<<< HEAD
-      "implementation": "ethereum",
-=======
       "protocol": "ethereum",
->>>>>>> 1ff35f63
       "finalityBlocks": "1",
       "connection": {
         "type": "http",
@@ -50,11 +42,7 @@
         "mailbox": "0x322813Fd9A801c5507c9de605d63CEA4f2CE6c44",
         "interchainGasPaymaster": "0x59b670e9fA9D0A427751Af201D676719a970857b"
       },
-<<<<<<< HEAD
-      "implementation": "ethereum",
-=======
       "protocol": "ethereum",
->>>>>>> 1ff35f63
       "finalityBlocks": "2",
       "connection": {
         "type": "http",

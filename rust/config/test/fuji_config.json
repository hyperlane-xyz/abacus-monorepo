{
  "environment": "test",
  "signers": {},
  "inboxes": {
    "alfajores": {
<<<<<<< HEAD
      "address": "0x68B1D87F95878fE05B998F19b66F4baba5De1aed",
=======
      "address": "0x3Aa5ebB10DC797CAC828524e59A333d0A371443c",
>>>>>>> 0216d28d
      "domain": "1000",
      "name": "alfajores",
      "rpcStyle": "ethereum",
      "connection": {
        "type": "http",
        "url": ""
      }
    },
    "kovan": {
<<<<<<< HEAD
      "address": "0x95401dc811bb5740090279Ba06cfA8fcF6113778",
=======
      "address": "0x70e0bA845a1A0F2DA3359C97E0285013525FFC49",
>>>>>>> 0216d28d
      "domain": "3000",
      "name": "kovan",
      "rpcStyle": "ethereum",
      "connection": {
        "type": "http",
        "url": ""
      }
    },
    "mumbai": {
<<<<<<< HEAD
      "address": "0xc351628EB244ec633d5f21fBD6621e1a683B1181",
=======
      "address": "0x1429859428C0aBc9C2C47C8Ee9FBaf82cFA0F20f",
>>>>>>> 0216d28d
      "domain": "80001",
      "name": "mumbai",
      "rpcStyle": "ethereum",
      "connection": {
        "type": "http",
        "url": ""
      }
    }
  },
  "outbox": {
<<<<<<< HEAD
    "address": "0x922D6956C99E12DFeB3224DEA977D0939758A1Fe",
=======
    "address": "0x2E2Ed0Cfd3AD2f1d34481277b3204d807Ca2F8c2",
>>>>>>> 0216d28d
    "domain": "43113",
    "name": "fuji",
    "rpcStyle": "ethereum",
    "connection": {
      "type": "http",
      "url": ""
    }
  },
  "tracing": {
    "level": "debug",
    "fmt": "json"
  },
  "db": "db_path"
}<|MERGE_RESOLUTION|>--- conflicted
+++ resolved
@@ -3,11 +3,7 @@
   "signers": {},
   "inboxes": {
     "alfajores": {
-<<<<<<< HEAD
-      "address": "0x68B1D87F95878fE05B998F19b66F4baba5De1aed",
-=======
       "address": "0x3Aa5ebB10DC797CAC828524e59A333d0A371443c",
->>>>>>> 0216d28d
       "domain": "1000",
       "name": "alfajores",
       "rpcStyle": "ethereum",
@@ -17,11 +13,7 @@
       }
     },
     "kovan": {
-<<<<<<< HEAD
-      "address": "0x95401dc811bb5740090279Ba06cfA8fcF6113778",
-=======
       "address": "0x70e0bA845a1A0F2DA3359C97E0285013525FFC49",
->>>>>>> 0216d28d
       "domain": "3000",
       "name": "kovan",
       "rpcStyle": "ethereum",
@@ -31,11 +23,7 @@
       }
     },
     "mumbai": {
-<<<<<<< HEAD
-      "address": "0xc351628EB244ec633d5f21fBD6621e1a683B1181",
-=======
       "address": "0x1429859428C0aBc9C2C47C8Ee9FBaf82cFA0F20f",
->>>>>>> 0216d28d
       "domain": "80001",
       "name": "mumbai",
       "rpcStyle": "ethereum",
@@ -46,11 +34,7 @@
     }
   },
   "outbox": {
-<<<<<<< HEAD
-    "address": "0x922D6956C99E12DFeB3224DEA977D0939758A1Fe",
-=======
     "address": "0x2E2Ed0Cfd3AD2f1d34481277b3204d807Ca2F8c2",
->>>>>>> 0216d28d
     "domain": "43113",
     "name": "fuji",
     "rpcStyle": "ethereum",

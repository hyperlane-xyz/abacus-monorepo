--- conflicted
+++ resolved
@@ -98,11 +98,7 @@
       "AGGREGATION": "0x6f36a2dCC2eE58eB6b4B43330788Baa350F952EC",
       "fallbackRoutingHook": "0xE1386148385275A27D29fC39Bd58a969CD5dCAF0",
       "index": {
-<<<<<<< HEAD
         "from": 20566929
-=======
-        "from": 20647937
->>>>>>> 81569b2d
       }
     },
     "arbitrumgoerli": {
@@ -152,11 +148,7 @@
       "protocolFee": "0x0358ba0D90ED2d90fB8cBb610F27C274D8077a0B",
       "fallbackRoutingHook": "0x3Ce607F6FcE5Dfb9821f33504d86E04A4CD0C75f",
       "index": {
-<<<<<<< HEAD
         "from": 50669378
-=======
-        "from": 51782328
->>>>>>> 81569b2d
       }
     },
     "basegoerli": {
@@ -206,58 +198,6 @@
       "interchainGasPaymaster": "0x28B02B97a850872C4D33C3E024fab6499ad96564",
       "aggregationHook": "0x168e606fE4A9c8d7F83a3aAA132E831f153e4bAa",
       "protocolFee": "0xEe421285728284000ec6c6C55C6F9161faeFfa99",
-<<<<<<< HEAD
-      "alfajores": {
-        "MERKLE_ROOT_MULTISIG": "0xCc44a0dB101E08CB0C13f928aa8d4686042dA576",
-        "LEGACY_MULTISIG": "0xf113Ea1a825505840451A09113A9bb53908ED8f1"
-      },
-      "fuji": {
-        "MERKLE_ROOT_MULTISIG": "0x27F351ae5f5C0A58ea18aEAD9c1Dc07a53401721",
-        "LEGACY_MULTISIG": "0xefde4A00A72ef1eb08FFAd3475bCbCd6D336cA4f"
-      },
-      "mumbai": {
-        "MERKLE_ROOT_MULTISIG": "0x8Ce0Eda893a1727D171A55515D11420f1841549c",
-        "LEGACY_MULTISIG": "0x8FEc8D3efEe43Fd096F53b851c60E465A04384C7"
-      },
-      "bsctestnet": {
-        "MERKLE_ROOT_MULTISIG": "0x4E7EAcA5D2d3B01005cFb0528d3c52cfF09BCA36",
-        "LEGACY_MULTISIG": "0x3eE9CA0355ae566A8776B41b8D5f96A996d6144e"
-      },
-      "goerli": {
-        "MERKLE_ROOT_MULTISIG": "0x56B5ea2D5318E4BbeF3C3Dd05B850C415b36d10f",
-        "LEGACY_MULTISIG": "0x7BCD0cb097d3aaCE747E4735Ff5406505259e096",
-        "UNUSED": "0xb3D796584fDeBE2321894eeF31e0C3ec52169C61"
-      },
-      "scrollsepolia": {
-        "MERKLE_ROOT_MULTISIG": "0xD5161cD144Ca3C88F87A1db8228D33708c5938Cc",
-        "LEGACY_MULTISIG": "0xEc5b9b4dc7088B450aa74994EBf65d569d027716"
-      },
-      "sepolia": {
-        "MERKLE_ROOT_MULTISIG": "0x4d7C3c7592A874b8e1d6396646fC45005874beC9",
-        "LEGACY_MULTISIG": "0x173C1626542165A5F1B5cE20c0026e5E23ef19Ad"
-      },
-      "moonbasealpha": {
-        "MERKLE_ROOT_MULTISIG": "0xC2A3802E2f6150a4d633b5328c6C01797177D2C0",
-        "LEGACY_MULTISIG": "0x31C77b1C9AD838ed75AAb535fe4fDca1b5dEfFfD"
-      },
-      "optimismgoerli": {
-        "MERKLE_ROOT_MULTISIG": "0x75e1ad301B0E96f82d5a87D0Eb95cF1A250bf071",
-        "LEGACY_MULTISIG": "0xB98cE9298891Be9371F9b7fE021beaDBaD1189DD"
-      },
-      "arbitrumgoerli": {
-        "MERKLE_ROOT_MULTISIG": "0x19b34FDb98F4A6F41e803225bf4E258b7eC55876",
-        "LEGACY_MULTISIG": "0x93db3fA75bA99a040e6D5d3474350A0564E6E722"
-      },
-      "polygonzkevmtestnet": {
-        "MERKLE_ROOT_MULTISIG": "0x2c1bF9f9FE80D41Db769050Fb096be9aB41327Bc",
-        "LEGACY_MULTISIG": "0x8B2069eaa894995141F1879dDB612E05874F0116"
-      },
-      "ROUTING": "0xD8d1b8e26fDBB8e39a0712569bBaA893f6a582A8",
-      "AGGREGATION": "0xAC11C0A4DB40cB2E79b1700EF1Db05A499E89D45",
-      "fallbackRoutingHook": "0x4Ece7b15ba5dCA2708dCE2812016683193102b9F",
-      "index": {
-        "from": 11512279
-=======
       "fallbackRoutingHook": "0x4Ece7b15ba5dCA2708dCE2812016683193102b9F",
       "alfajores": {
         "messageIdMultisigIsm": "0xCc44a0dB101E08CB0C13f928aa8d4686042dA576",
@@ -315,7 +255,6 @@
       "domainRoutingIsm": "0x4c8b1B480988f24b0F3602A4de641776586DbF90",
       "index": {
         "from": 11714799
->>>>>>> 81569b2d
       }
     },
     "bsctestnet": {
@@ -416,11 +355,7 @@
       "AGGREGATION": "0x16c328B3976e5624D8AC38E362574e694676Ac6b",
       "fallbackRoutingHook": "0xc278DDe83018F0e8c624b208e6D9E6251d263B1d",
       "index": {
-<<<<<<< HEAD
         "from": 34506952
-=======
-        "from": 34641957
->>>>>>> 81569b2d
       }
     },
     "fuji": {
@@ -518,11 +453,7 @@
       "AGGREGATION": "0x39202263246c48eb80879870e9c547Bc787cdfC6",
       "fallbackRoutingHook": "0x50897eDCb3f1bB2A90f20DA5a8dF0e5c57A146e3",
       "index": {
-<<<<<<< HEAD
         "from": 27090437
-=======
-        "from": 27245961
->>>>>>> 81569b2d
       }
     },
     "goerli": {
@@ -576,57 +507,6 @@
       "mailbox": "0x49cfd6Ef774AcAb14814D699e3F7eE36Fdfba932",
       "validatorAnnounce": "0x3c182AD9cA8A71bc107Ef440C2667E8360e1158E",
       "alfajores": {
-<<<<<<< HEAD
-        "MERKLE_ROOT_MULTISIG": "0x4683D18bD896acf67bC022f2dc0Cf9913E83a8C2",
-        "LEGACY_MULTISIG": "0xA09db9436C89376FbDCC731c61f3e96194d77549"
-      },
-      "basegoerli": {
-        "MERKLE_ROOT_MULTISIG": "0x6EF750Fef341239fa0Fd7c9081508590A9527C69",
-        "LEGACY_MULTISIG": "0x8BB1F2bc7dd305440Dfe4E91c003510ef14044Ba"
-      },
-      "fuji": {
-        "MERKLE_ROOT_MULTISIG": "0x44B0757b1C9512cff0C51089c7D5094C47D9316E",
-        "LEGACY_MULTISIG": "0xf3C288C5a4E17DCE46d06257B36ec7f4A82C1aF9"
-      },
-      "mumbai": {
-        "MERKLE_ROOT_MULTISIG": "0x374A6953e95ADdC76c2d87cC7B89C3227DAf1Fd9",
-        "LEGACY_MULTISIG": "0x5d05c8152667f73e219CBb37531425C09e894de2"
-      },
-      "bsctestnet": {
-        "MERKLE_ROOT_MULTISIG": "0x72a6Fcd41b68e6FAE71A5d0F21e574F3e6Ec5B9D",
-        "LEGACY_MULTISIG": "0x0F7C158d6afea27987f655A2d464E16fAe2aD8c7"
-      },
-      "scrollsepolia": {
-        "MERKLE_ROOT_MULTISIG": "0x89c32A1Ca1Ae39886b18B0466dA5C97a6e031ca2",
-        "LEGACY_MULTISIG": "0x050798aFB2EF5A847f6A77764F19D207086bdDD3"
-      },
-      "sepolia": {
-        "MERKLE_ROOT_MULTISIG": "0xf45819C46A54cdD816DC8c9EE580712e76eaAc0C",
-        "LEGACY_MULTISIG": "0xD22fddaB4595a7C0f78Fa3d20cc9485b19Ee861d"
-      },
-      "moonbasealpha": {
-        "MERKLE_ROOT_MULTISIG": "0x9B04e5971738c427c1b0660e89859BD4164B0d67",
-        "LEGACY_MULTISIG": "0xD3Ad23079611e2cc306E8a60ddFdAD250512d43F"
-      },
-      "optimismgoerli": {
-        "MERKLE_ROOT_MULTISIG": "0x432B0ad68cbA0DFf644F30CC8b3275663Cb692E8",
-        "LEGACY_MULTISIG": "0xA50e98B2d52d4c9B242bD86f1B5C54D7E33190a6"
-      },
-      "arbitrumgoerli": {
-        "MERKLE_ROOT_MULTISIG": "0x07733788489efD7F10533ab889144A7C67F6d9EF",
-        "LEGACY_MULTISIG": "0x44D117A356AfFE5C67D4A53b3eC1Ded1260Bd20d"
-      },
-      "polygonzkevmtestnet": {
-        "MERKLE_ROOT_MULTISIG": "0x070eDaC389b85aEe38507339Cd80aeBd95b1cb22",
-        "LEGACY_MULTISIG": "0x5c7e4Eb938DB4f1dE746aBb01eC1228EC38Ed3bd"
-      },
-      "ROUTING": "0x656cC76A0D05bC3F40c11DEBe0fF6EEEDabB856e",
-      "AGGREGATION": "0x595e45990F67A9795cE4FEB0b6ba4684c6258cD0",
-      "fallbackRoutingHook": "0xef03445b281273e2B1EE1BD570C20c089fA0322c",
-      "opStackHook": "0xA3753809A93E33E500E168c51C771f23F555e345",
-      "index": {
-        "from": 9927312
-=======
         "messageIdMultisigIsm": "0x4683D18bD896acf67bC022f2dc0Cf9913E83a8C2",
         "merkleRootMultisigIsm": "0xA09db9436C89376FbDCC731c61f3e96194d77549",
         "staticAggregationIsm": "0xc80989C697d2dB54827293E9399461F5E17b50AE"
@@ -704,7 +584,6 @@
       "fallbackRoutingHook": "0xDd66CB60D4Ffb7f0d8FB91CB1D20aBcaBC82900a",
       "index": {
         "from": 9954053
->>>>>>> 81569b2d
       }
     },
     "moonbasealpha": {
@@ -754,11 +633,7 @@
       "validatorAnnounce": "0x07543860AE9E72aBcF2Bae9827b23621A64Fa416",
       "fallbackRoutingHook": "0x6c9EB73793F9Cd535DB1bF86dC307f6d899b2fE3",
       "index": {
-<<<<<<< HEAD
         "from": 5355188
-=======
-        "from": 5382573
->>>>>>> 81569b2d
       }
     },
     "mumbai": {
@@ -864,11 +739,7 @@
       "AGGREGATION": "0xE794ff773fcd25ad43749CbCAE8e69f7f64810EF",
       "fallbackRoutingHook": "0xFA005A892EbDACFcc3f1EF0111A7406c779c3647",
       "index": {
-<<<<<<< HEAD
         "from": 41618135
-=======
-        "from": 41804759
->>>>>>> 81569b2d
       }
     },
     "optimismgoerli": {
@@ -918,11 +789,7 @@
       "protocolFee": "0x962e30F6A3ECDA85c7fa1FcF38cD04efA991Ee20",
       "fallbackRoutingHook": "0xba962f31B8DE02238fDdf8CE6a21260Af8C5Dd2F",
       "index": {
-<<<<<<< HEAD
         "from": 16395052
-=======
-        "from": 16597573
->>>>>>> 81569b2d
       }
     },
     "polygonzkevmtestnet": {
@@ -971,11 +838,7 @@
       "protocolFee": "0xddf4C3e791caCaFd26D7fb275549739B38ae6e75",
       "fallbackRoutingHook": "0xB057Fb841027a8554521DcCdeC3c3474CaC99AB5",
       "index": {
-<<<<<<< HEAD
         "from": 3019086
-=======
-        "from": 3049869
->>>>>>> 81569b2d
       }
     },
     "scrollsepolia": {
@@ -1084,11 +947,7 @@
       "AGGREGATION": "0x5861Baf9aa7eC91e88585aB3bd8e3183B0768437",
       "fallbackRoutingHook": "0x7c115c16E34c74afdb88bd268EaB19bC705891FE",
       "index": {
-<<<<<<< HEAD
         "from": 1846115
-=======
-        "from": 1941608
->>>>>>> 81569b2d
       }
     },
     "sepolia": {
@@ -1144,15 +1003,9 @@
       "mailbox": "0xfFAEF09B3cd11D9b20d1a19bECca54EEC2884766",
       "merkleTreeHook": "0x4917a9746A7B6E0A57159cCb7F5a6744247f2d0d",
       "validatorAnnounce": "0xE6105C59480a1B7DD3E4f28153aFdbE12F4CfCD9",
-<<<<<<< HEAD
-      "fallbackRoutingHook": "0x7CE74319699165430fC651F6b99406eEbee95493",
+      "fallbackRoutingHook": "0x977837C7bf2863403d08a57Ee952d63fA1ae279E",
       "index": {
         "from": 4558491
-=======
-      "fallbackRoutingHook": "0x977837C7bf2863403d08a57Ee952d63fA1ae279E",
-      "index": {
-        "from": 4590471
->>>>>>> 81569b2d
       }
     }
   },

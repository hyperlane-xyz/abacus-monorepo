use ethers::types::H256;
use sha3::{Digest, Keccak256};

use crate::{AbacusError, Decode, Encode};

const ABACUS_MESSAGE_PREFIX_LEN: usize = 77;

/// A Stamped message that has been committed at some leaf index
pub type RawAbacusMessage = Vec<u8>;

impl From<&AbacusMessage> for RawAbacusMessage {
    fn from(m: &AbacusMessage) -> Self {
        let mut message_vec = vec![];
        m.write_to(&mut message_vec).expect("!write_to");
        message_vec
    }
}

impl Encode for RawAbacusMessage {
    fn write_to<W>(&self, writer: &mut W) -> std::io::Result<usize>
    where
        W: std::io::Write,
    {
        writer.write_all(self)?;
        Ok(4 + self.len())
    }
}

impl Decode for RawAbacusMessage {
    fn read_from<R>(reader: &mut R) -> Result<Self, AbacusError>
    where
        R: std::io::Read,
        Self: Sized,
    {
        let mut message = vec![];
        reader.read_to_end(&mut message)?;

        Ok(message)
    }
}

/// A full Abacus message between chains
#[derive(Debug, Default, Clone)]
pub struct AbacusMessage {
    /// 1   Abacus version number
    pub version: u8,
    /// 4   Message nonce
    pub nonce: u32,
<<<<<<< HEAD
    /// 4   Hyperlane Domain ID
    pub origin: u32,
    /// 32  Address in origin convention
    pub sender: H256,
    /// 4   Hyperlane Domain ID
=======
    /// 4   Origin domain ID
    pub origin: u32,
    /// 32  Address in origin convention
    pub sender: H256,
    /// 4   Destination domain ID
>>>>>>> 2864a350
    pub destination: u32,
    /// 32  Address in destination convention
    pub recipient: H256,
    /// 0+  Message contents
    pub body: Vec<u8>,
}

impl From<RawAbacusMessage> for AbacusMessage {
    fn from(m: RawAbacusMessage) -> Self {
        AbacusMessage::from(&m)
    }
}

impl From<&RawAbacusMessage> for AbacusMessage {
    fn from(m: &RawAbacusMessage) -> Self {
        let version = m[0];
        let nonce: [u8; 4] = m[1..5].try_into().unwrap();
        let origin: [u8; 4] = m[5..9].try_into().unwrap();
        let sender: [u8; 32] = m[9..41].try_into().unwrap();
        let destination: [u8; 4] = m[41..45].try_into().unwrap();
        let recipient: [u8; 32] = m[45..77].try_into().unwrap();
        let body = m[77..].try_into().unwrap();
        Self {
            version,
            nonce: u32::from_be_bytes(nonce),
            origin: u32::from_be_bytes(origin),
            sender: H256::from(sender),
            destination: u32::from_be_bytes(destination),
            recipient: H256::from(recipient),
            body,
        }
    }
}

impl Encode for AbacusMessage {
    fn write_to<W>(&self, writer: &mut W) -> std::io::Result<usize>
    where
        W: std::io::Write,
    {
        writer.write_all(&self.version.to_be_bytes())?;
        writer.write_all(&self.nonce.to_be_bytes())?;
        writer.write_all(&self.origin.to_be_bytes())?;
        writer.write_all(self.sender.as_ref())?;
        writer.write_all(&self.destination.to_be_bytes())?;
        writer.write_all(self.recipient.as_ref())?;
        writer.write_all(&self.body)?;
        Ok(ABACUS_MESSAGE_PREFIX_LEN + self.body.len())
    }
}

impl AbacusMessage {
    /// Convert the message to a message id
    pub fn id(&self) -> H256 {
        H256::from_slice(Keccak256::new().chain(&self.to_vec()).finalize().as_slice())
    }
}

impl std::fmt::Display for AbacusMessage {
    fn fmt(&self, f: &mut std::fmt::Formatter<'_>) -> std::fmt::Result {
        write!(f, "AbacusMessage {}->{}", self.origin, self.destination)
    }
}<|MERGE_RESOLUTION|>--- conflicted
+++ resolved
@@ -46,19 +46,11 @@
     pub version: u8,
     /// 4   Message nonce
     pub nonce: u32,
-<<<<<<< HEAD
-    /// 4   Hyperlane Domain ID
-    pub origin: u32,
-    /// 32  Address in origin convention
-    pub sender: H256,
-    /// 4   Hyperlane Domain ID
-=======
     /// 4   Origin domain ID
     pub origin: u32,
     /// 32  Address in origin convention
     pub sender: H256,
     /// 4   Destination domain ID
->>>>>>> 2864a350
     pub destination: u32,
     /// 32  Address in destination convention
     pub recipient: H256,

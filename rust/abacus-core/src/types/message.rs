use ethers::types::H256;
use sha3::{Digest, Keccak256};

use crate::{AbacusError, Decode, Encode};

const ABACUS_MESSAGE_PREFIX_LEN: usize = 77;

/// A Stamped message that has been committed at some leaf index
pub type RawAbacusMessage = Vec<u8>;

impl From<&AbacusMessage> for RawAbacusMessage {
    fn from(m: &AbacusMessage) -> Self {
        let mut message_vec = vec![];
        m.write_to(&mut message_vec).expect("!write_to");
        message_vec
    }
}

impl Encode for RawAbacusMessage {
    fn write_to<W>(&self, writer: &mut W) -> std::io::Result<usize>
    where
        W: std::io::Write,
    {
        writer.write_all(&self)?;
        Ok(4 + self.len())
    }
}

impl Decode for RawAbacusMessage {
    fn read_from<R>(reader: &mut R) -> Result<Self, AbacusError>
    where
        R: std::io::Read,
        Self: Sized,
    {
        let mut message = vec![];
        reader.read_to_end(&mut message)?;

        Ok(message)
    }
}
/*
#[derive(Debug, Default, Clone, PartialEq, Eq)]
pub struct RawAbacusMessage {
    /// The fully detailed message that was committed
    pub message: Vec<u8>,
}

impl RawAbacusMessage {
    /// Return the `id` for this raw message
    ///
    /// The id is the keccak256 digest of the message, which is committed
    /// in the message tree.
    pub fn id(&self) -> H256 {
        let buffer = [0u8; 28];
        H256::from_slice(
            Keccak256::new()
                .chain(&self.message)
                .finalize()
                .as_slice(),
        )
    }
}

impl Encode for RawAbacusMessage {
    fn write_to<W>(&self, writer: &mut W) -> std::io::Result<usize>
    where
        W: std::io::Write,
    {
        writer.write_all(&self.message)?;
        Ok(4 + self.message.len())
    }
}

impl Decode for RawAbacusMessage {
    fn read_from<R>(reader: &mut R) -> Result<Self, AbacusError>
    where
        R: std::io::Read,
        Self: Sized,
    {
        let mut message = vec![];
        reader.read_to_end(&mut message)?;

        Ok(Self {
            message,
        })
    }
}
*/

/// A full Abacus message between chains
#[derive(Debug, Default, Clone)]
pub struct AbacusMessage {
<<<<<<< HEAD
    /// 1   Abacus version number
    pub version: u8,
    /// 4   Message nonce
    pub nonce: u32,
    /// 4   SLIP-44 ID
=======
    /// 4   Hyperlane Domain ID
>>>>>>> 19f6cd0a
    pub origin: u32,
    /// 32  Address in origin convention
    pub sender: H256,
    /// 4   Hyperlane Domain ID
    pub destination: u32,
    /// 32  Address in destination convention
    pub recipient: H256,
    /// 0+  Message contents
    pub body: Vec<u8>,
}

<<<<<<< HEAD
impl From<Vec<u8>> for AbacusMessage {
    fn from(m: Vec<u8>) -> Self {
        let version = m[0];
        let nonce: [u8; 4] = m[1..5].try_into().unwrap();
        let origin: [u8; 4] = m[5..9].try_into().unwrap();
        let sender: [u8; 32] = m[9..41].try_into().unwrap();
        let destination: [u8; 4] = m[41..45].try_into().unwrap();
        let recipient: [u8; 32] = m[45..77].try_into().unwrap();
        let body = m[77..].try_into().unwrap();
        Self {
            version,
            nonce: u32::from_be_bytes(nonce),
            origin: u32::from_be_bytes(origin),
            sender: H256::from(sender),
            destination: u32::from_be_bytes(destination),
            recipient: H256::from(recipient),
            body,
        }
    }
=======
/// A partial Abacus message between chains
#[derive(Debug, Default, Clone)]
pub struct Message {
    /// 4   Hyperlane Domain ID
    pub destination: u32,
    /// 32  Address in destination convention
    pub recipient: H256,
    /// 0+  Message contents
    pub body: Vec<u8>,
>>>>>>> 19f6cd0a
}

impl Encode for AbacusMessage {
    fn write_to<W>(&self, writer: &mut W) -> std::io::Result<usize>
    where
        W: std::io::Write,
    {
        writer.write_all(&self.version.to_be_bytes())?;
        writer.write_all(&self.nonce.to_be_bytes())?;
        writer.write_all(&self.origin.to_be_bytes())?;
        writer.write_all(self.sender.as_ref())?;
        writer.write_all(&self.destination.to_be_bytes())?;
        writer.write_all(self.recipient.as_ref())?;
        writer.write_all(&self.body)?;
        Ok(ABACUS_MESSAGE_PREFIX_LEN + self.body.len())
    }
}

/*
impl Decode for AbacusMessage {
    fn read_from<R>(reader: &mut R) -> Result<Self, AbacusError>
    where
        R: std::io::Read,
    {
        let mut version = [0u8; 1];
        reader.read_exact(&mut version)?;

        let mut nonce = [0u8; 4];
        reader.read_exact(&mut nonce)?;

        let mut origin = [0u8; 4];
        reader.read_exact(&mut origin)?;

        let mut sender = H256::zero();
        reader.read_exact(sender.as_mut())?;

        let mut destination = [0u8; 4];
        reader.read_exact(&mut destination)?;

        let mut recipient = H256::zero();
        reader.read_exact(recipient.as_mut())?;

        let mut body = vec![];
        reader.read_to_end(&mut body)?;

        Ok(Self {
            version: u8::from_be_bytes(version),
            nonce: u32::from_be_bytes(nonce),
            origin: u32::from_be_bytes(origin),
            sender,
            destination: u32::from_be_bytes(destination),
            recipient,
            body,
        })
    }
}
*/

impl AbacusMessage {
<<<<<<< HEAD
    // TODO: It looks like this may not match the solidity produced id!
    // Gas payments return a different id.
    /// Convert the message to a leaf
    pub fn id(&self) -> H256 {
        H256::from_slice(Keccak256::new().chain(&self.to_vec()).finalize().as_slice())
=======
    /// Convert the message to a leaf. This is the message hash.
    pub fn to_leaf(&self, leaf_index: u32) -> H256 {
        let buffer = [0u8; 28];
        H256::from_slice(
            Keccak256::new()
                .chain(&self.to_vec())
                .chain(buffer)
                .chain(leaf_index.to_be_bytes())
                .finalize()
                .as_slice(),
        )
>>>>>>> 19f6cd0a
    }
}

impl std::fmt::Display for AbacusMessage {
    fn fmt(&self, f: &mut std::fmt::Formatter<'_>) -> std::fmt::Result {
        write!(f, "AbacusMessage {}->{}", self.origin, self.destination)
    }
}<|MERGE_RESOLUTION|>--- conflicted
+++ resolved
@@ -90,15 +90,11 @@
 /// A full Abacus message between chains
 #[derive(Debug, Default, Clone)]
 pub struct AbacusMessage {
-<<<<<<< HEAD
     /// 1   Abacus version number
     pub version: u8,
     /// 4   Message nonce
     pub nonce: u32,
-    /// 4   SLIP-44 ID
-=======
     /// 4   Hyperlane Domain ID
->>>>>>> 19f6cd0a
     pub origin: u32,
     /// 32  Address in origin convention
     pub sender: H256,
@@ -110,7 +106,6 @@
     pub body: Vec<u8>,
 }
 
-<<<<<<< HEAD
 impl From<Vec<u8>> for AbacusMessage {
     fn from(m: Vec<u8>) -> Self {
         let version = m[0];
@@ -130,17 +125,6 @@
             body,
         }
     }
-=======
-/// A partial Abacus message between chains
-#[derive(Debug, Default, Clone)]
-pub struct Message {
-    /// 4   Hyperlane Domain ID
-    pub destination: u32,
-    /// 32  Address in destination convention
-    pub recipient: H256,
-    /// 0+  Message contents
-    pub body: Vec<u8>,
->>>>>>> 19f6cd0a
 }
 
 impl Encode for AbacusMessage {
@@ -200,25 +184,11 @@
 */
 
 impl AbacusMessage {
-<<<<<<< HEAD
     // TODO: It looks like this may not match the solidity produced id!
     // Gas payments return a different id.
     /// Convert the message to a leaf
     pub fn id(&self) -> H256 {
         H256::from_slice(Keccak256::new().chain(&self.to_vec()).finalize().as_slice())
-=======
-    /// Convert the message to a leaf. This is the message hash.
-    pub fn to_leaf(&self, leaf_index: u32) -> H256 {
-        let buffer = [0u8; 28];
-        H256::from_slice(
-            Keccak256::new()
-                .chain(&self.to_vec())
-                .chain(buffer)
-                .chain(leaf_index.to_be_bytes())
-                .finalize()
-                .as_slice(),
-        )
->>>>>>> 19f6cd0a
     }
 }
 

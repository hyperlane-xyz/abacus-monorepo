use std::collections::HashMap;
use std::error::Error as StdError;
use std::fmt::Debug;

use async_trait::async_trait;
use auto_impl::auto_impl;
use ethers::prelude::Selector;
use ethers::{
    contract::ContractError,
    core::types::{TransactionReceipt, H256},
    providers::{Middleware, ProviderError},
};
use eyre::Result;

pub use common::*;
pub use encode::*;
pub use inbox::*;
pub use indexer::*;
pub use interchain_gas::*;
pub use outbox::*;
pub use provider::*;
pub use validator_manager::*;

use crate::{db::DbError, utils::domain_hash, AbacusError};

mod common;
mod encode;
mod inbox;
mod indexer;
mod interchain_gas;
mod outbox;
mod provider;
mod validator_manager;

/// The result of a transaction
#[derive(Debug, Clone, Copy)]
pub struct TxOutcome {
    /// The txid
    pub txid: H256,
    /// True if executed, false otherwise (reverted, etc.)
    pub executed: bool,
    // TODO: more? What can be abstracted across all chains?
}

impl From<TransactionReceipt> for TxOutcome {
    fn from(t: TransactionReceipt) -> Self {
        Self {
            txid: t.transaction_hash,
            executed: t.status.unwrap().low_u32() == 1,
        }
    }
}

/// ChainCommunicationError contains errors returned when attempting to
/// call a chain or dispatch a transaction
#[derive(Debug, thiserror::Error)]
pub enum ChainCommunicationError {
    /// Abacus Error
    #[error("{0}")]
    AbacusError(#[from] AbacusError),
    /// Contract Error
    #[error("{0}")]
    ContractError(Box<dyn StdError + Send + Sync>),
    /// Provider Error
    #[error("{0}")]
    ProviderError(#[from] ProviderError),
    /// A transaction was dropped from the mempool
    #[error("Transaction dropped from mempool {0:?}")]
    DroppedError(H256),
    /// DB Error
    #[error("{0}")]
    DbError(#[from] DbError),
    /// Any other error
    #[error("{0}")]
    CustomError(#[from] Box<dyn StdError + Send + Sync>),
    /// A transaction submission timed out
    #[error("Transaction submission timed out")]
    TransactionTimeout(),
}

impl<M> From<ContractError<M>> for ChainCommunicationError
where
    M: Middleware + 'static,
{
    fn from(e: ContractError<M>) -> Self {
        Self::ContractError(Box::new(e))
    }
}

/// Interface for features of something deployed on/in a domain or is otherwise
/// connected to it.
#[auto_impl(Box, Arc)]
pub trait AbacusChain {
    /// Return an identifier (not necessarily unique) for the chain this
    /// is connected to
    fn chain_name(&self) -> &str;

    /// Return the domain ID
    fn local_domain(&self) -> u32;

    /// Return the domain hash
    fn local_domain_hash(&self) -> H256 {
        domain_hash(self.local_domain())
    }
}

/// Interface for a deployed contract.
/// This trait is intended to expose attributes of any contract, and
/// should not consider the purpose or implementation details of the contract.
#[auto_impl(Box, Arc)]
pub trait AbacusContract: AbacusChain {
    /// Return the address of this contract.
    fn address(&self) -> H256;
}
<<<<<<< HEAD

/// Interface for attributes shared by Outbox and Inbox
#[async_trait]
#[auto_impl(Box, Arc)]
pub trait AbacusCommon: AbacusContract + Sync + Send + Debug {
    /// Get the status of a transaction.
    async fn status(&self, txid: H256) -> Result<Option<TxOutcome>, ChainCommunicationError>;
=======
>>>>>>> 05e10b65

/// Interface for attributes shared by Outbox and Inbox
#[async_trait]
#[auto_impl(Box, Arc)]
pub trait AbacusCommon: AbacusContract + Sync + Send + Debug {
    /// Fetch the current validator manager value
    async fn validator_manager(&self) -> Result<H256, ChainCommunicationError>;
}

/// Static contract ABI information.
#[auto_impl(Box, Arc)]
pub trait AbacusAbi {
    /// Get a mapping from function selectors to human readable function names.
    fn fn_map() -> HashMap<Selector, &'static str>;

    /// Get a mapping from function selectors to owned human readable function
    /// names.
    fn fn_map_owned() -> HashMap<Selector, String> {
        Self::fn_map()
            .into_iter()
            .map(|(sig, name)| (sig, name.to_owned()))
            .collect()
    }
}<|MERGE_RESOLUTION|>--- conflicted
+++ resolved
@@ -112,16 +112,6 @@
     /// Return the address of this contract.
     fn address(&self) -> H256;
 }
-<<<<<<< HEAD
-
-/// Interface for attributes shared by Outbox and Inbox
-#[async_trait]
-#[auto_impl(Box, Arc)]
-pub trait AbacusCommon: AbacusContract + Sync + Send + Debug {
-    /// Get the status of a transaction.
-    async fn status(&self, txid: H256) -> Result<Option<TxOutcome>, ChainCommunicationError>;
-=======
->>>>>>> 05e10b65
 
 /// Interface for attributes shared by Outbox and Inbox
 #[async_trait]

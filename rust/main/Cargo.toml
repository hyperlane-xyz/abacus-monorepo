--- conflicted
+++ resolved
@@ -82,12 +82,8 @@
 hyperlane-cosmwasm-interface = "=0.0.6-rc6"
 ibc-proto = "0.51.1"
 injective-protobuf = "0.2.2"
-<<<<<<< HEAD
 moka = "0.12.8"
-injective-std = "1.13.2-hyperlane-2025-01-09-11-28"
-=======
 injective-std = "1.13.6"
->>>>>>> f2d92621
 itertools = "*"
 jobserver = "=0.1.26"
 jsonrpc-core = "18.0"

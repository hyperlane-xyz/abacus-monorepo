--- conflicted
+++ resolved
@@ -135,7 +135,6 @@
 solana-client = "=1.14.13"
 solana-sdk = "=1.14.13"
 solana-transaction-status = "=1.14.13"
-<<<<<<< HEAD
 solana-zk-token-sdk = "=1.14.13"
 spl-associated-token-account = { version = "=1.1.2", features = [
   "no-entrypoint",
@@ -145,8 +144,6 @@
 spl-token-2022 = { version = "=0.5.0", features = ["no-entrypoint"] }
 starknet = "0.10.0"
 spl-type-length-value = "=0.1.0"
-=======
->>>>>>> a65422dc
 static_assertions = "1.1"
 strum = "0.26.2"
 strum_macros = "0.26.2"

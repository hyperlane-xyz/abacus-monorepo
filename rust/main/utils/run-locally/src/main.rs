#![allow(clippy::doc_lazy_continuation)] // TODO: `rustc` 1.80.1 clippy issue

//! Run this from the hyperlane-monorepo/rust directory using `cargo run -r -p
//! run-locally`.
//!
//! Environment arguments:
//! - `E2E_CI_MODE`: true/false, enables CI mode which will automatically wait
//!   for kathy to finish
//! running and for the queues to empty. Defaults to false.
//! - `E2E_CI_TIMEOUT_SEC`: How long (in seconds) to allow the main loop to run
//!   the test for. This
//! does not include the initial setup time. If this timeout is reached before
//! the end conditions are met, the test is a failure. Defaults to 10 min.
//! - `E2E_KATHY_MESSAGES`: Number of kathy messages to dispatch. Defaults to 16 if CI mode is enabled.
//! else false.
//! - `SEALEVEL_ENABLED`: true/false, enables sealevel testing. Defaults to true.

use std::{
    collections::HashMap,
    fs::{self, File},
    path::Path,
    process::{Child, ExitCode},
    sync::{
        atomic::{AtomicBool, Ordering},
        Arc, Mutex,
    },
    thread::sleep,
    time::{Duration, Instant},
};

use ethers_contract::MULTICALL_ADDRESS;
use logging::log;
pub use metrics::fetch_metric;
use once_cell::sync::Lazy;
use program::Program;
use relayer::msg::pending_message::RETRIEVED_MESSAGE_LOG;
use tempfile::{tempdir, TempDir};
use utils::get_matching_lines;

use crate::{
    config::Config,
    ethereum::start_anvil,
    invariants::{post_startup_invariants, termination_invariants_met, SOL_MESSAGES_EXPECTED},
    metrics::agent_balance_sum,
    solana::*,
    utils::{concat_path, make_static, stop_child, AgentHandles, ArbitraryData, TaskHandle},
};

mod config;
mod cosmos;
mod ethereum;
mod invariants;
mod logging;
mod metrics;
mod program;
mod server;
mod solana;
mod utils;

pub static AGENT_LOGGING_DIR: Lazy<&Path> = Lazy::new(|| {
    let dir = Path::new("/tmp/test_logs");
    fs::create_dir_all(dir).unwrap();
    dir
});

/// These private keys are from hardhat/anvil's testing accounts.
const RELAYER_KEYS: &[&str] = &[
    // test1
    "0x2a871d0798f97d79848a013d4936a73bf4cc922c825d33c1cf7073dff6d409c6",
    // test2
    "0xdbda1821b80551c9d65939329250298aa3472ba22feea921c0cf5d620ea67b97",
    // test3
    "0x4bbbf85ce3377467afe5d46f804f221813b2bb87f24d81f60f1fcdbf7cbf4356",
    // sealeveltest1
    "0x892bf6949af4233e62f854cb3618bc1a3ee3341dc71ada08c4d5deca239acf4f",
    // sealeveltest2
    "0x892bf6949af4233e62f854cb3618bc1a3ee3341dc71ada08c4d5deca239acf4f",
];
/// These private keys are from hardhat/anvil's testing accounts.
/// These must be consistent with the ISM config for the test.
const ETH_VALIDATOR_KEYS: &[&str] = &[
    // eth
    "0x47e179ec197488593b187f80a00eb0da91f1b9d0b13f8733639f19c30a34926a",
    "0x8b3a350cf5c34c9194ca85829a2df0ec3153be0318b5e2d3348e872092edffba",
    "0x92db14e403b83dfe3df233f83dfa3a0d7096f21ca9b0d6d6b8d88b2b4ec1564e",
];

const SEALEVEL_VALIDATOR_KEYS: &[&str] = &[
    // sealevel
    "0x59c6995e998f97a5a0044966f0945389dc9e86dae88c7a8412f4603b6b78690d",
];

const AGENT_BIN_PATH: &str = "target/debug";
const SOLANA_AGNET_BIN_PATH: &str = "../sealevel/target/debug/";
const INFRA_PATH: &str = "../../typescript/infra";
const MONOREPO_ROOT_PATH: &str = "../../";

const ZERO_MERKLE_INSERTION_KATHY_MESSAGES: u32 = 10;

const RELAYER_METRICS_PORT: &str = "9092";
const SCRAPER_METRICS_PORT: &str = "9093";

type DynPath = Box<dyn AsRef<Path>>;

static RUN_LOG_WATCHERS: AtomicBool = AtomicBool::new(true);
static SHUTDOWN: AtomicBool = AtomicBool::new(false);

/// Struct to hold stuff we want to cleanup whenever we exit. Just using for
/// cleanup purposes at this time.
#[derive(Default)]
struct State {
    #[allow(clippy::type_complexity)]
    agents: HashMap<String, (Child, Option<Arc<Mutex<File>>>)>,
    watchers: Vec<Box<dyn TaskHandle<Output = ()>>>,
    data: Vec<Box<dyn ArbitraryData>>,
}

impl State {
    fn push_agent(&mut self, handles: AgentHandles) {
        self.agents.insert(handles.0, (handles.1, handles.5));
        self.watchers.push(handles.2);
        self.watchers.push(handles.3);
        self.data.push(handles.4);
    }
}

impl Drop for State {
    fn drop(&mut self) {
        SHUTDOWN.store(true, Ordering::Relaxed);
        log!("Signaling children to stop...");
        for (name, (mut agent, _)) in self.agents.drain() {
            log!("Stopping child {}", name);
            stop_child(&mut agent);
        }
        log!("Joining watchers...");
        RUN_LOG_WATCHERS.store(false, Ordering::Relaxed);
        for w in self.watchers.drain(..) {
            w.join_box();
        }
        // drop any held data
        self.data.reverse();
        for data in self.data.drain(..) {
            drop(data)
        }
        fs::remove_dir_all(SOLANA_CHECKPOINT_LOCATION).unwrap_or_default();
        fs::remove_dir_all::<&Path>(AGENT_LOGGING_DIR.as_ref()).unwrap_or_default();
    }
}

fn main() -> ExitCode {
    // on sigint we want to trigger things to stop running
    ctrlc::set_handler(|| {
        log!("Terminating...");
        SHUTDOWN.store(true, Ordering::Relaxed);
    })
    .unwrap();

    let config = Config::load();
    log!("Running with config: {:?}", config);

    let mut validator_origin_chains = ["test1", "test2", "test3"].to_vec();
    let mut validator_keys = ETH_VALIDATOR_KEYS.to_vec();
    let mut validator_count: usize = validator_keys.len();
    let mut checkpoints_dirs: Vec<DynPath> = (0..validator_count)
        .map(|_| Box::new(tempdir().unwrap()) as DynPath)
        .collect();
    if config.sealevel_enabled {
        validator_origin_chains.push("sealeveltest1");
        let mut sealevel_keys = SEALEVEL_VALIDATOR_KEYS.to_vec();
        validator_keys.append(&mut sealevel_keys);
        let solana_checkpoint_path = Path::new(SOLANA_CHECKPOINT_LOCATION);
        fs::remove_dir_all(solana_checkpoint_path).unwrap_or_default();
        checkpoints_dirs.push(Box::new(solana_checkpoint_path) as DynPath);
        validator_count += 1;
    }
    assert_eq!(validator_origin_chains.len(), validator_keys.len());

    let rocks_db_dir = tempdir().unwrap();
    let relayer_db = concat_path(&rocks_db_dir, "relayer");
    let validator_dbs = (0..validator_count)
        .map(|i| concat_path(&rocks_db_dir, format!("validator{i}")))
        .collect::<Vec<_>>();

    let common_agent_env = create_common_agent();
    let relayer_env = create_relayer(&config, &rocks_db_dir);

    let base_validator_env = common_agent_env
        .clone()
        .bin(concat_path(AGENT_BIN_PATH, "validator"))
        .hyp_env(
            "CHAINS_TEST1_CUSTOMRPCURLS",
            "http://127.0.0.1:8545,http://127.0.0.1:8545,http://127.0.0.1:8545",
        )
        .hyp_env("CHAINS_TEST1_RPCCONSENSUSTYPE", "quorum")
        .hyp_env(
            "CHAINS_TEST2_CUSTOMRPCURLS",
            "http://127.0.0.1:8545,http://127.0.0.1:8545,http://127.0.0.1:8545",
        )
        .hyp_env("CHAINS_TEST2_RPCCONSENSUSTYPE", "fallback")
        .hyp_env("CHAINS_TEST3_CUSTOMRPCURLS", "http://127.0.0.1:8545")
        .hyp_env("CHAINS_TEST1_BLOCKS_REORGPERIOD", "0")
        .hyp_env("CHAINS_TEST2_BLOCKS_REORGPERIOD", "0")
        .hyp_env("CHAINS_TEST3_BLOCKS_REORGPERIOD", "0")
        .hyp_env("INTERVAL", "5")
        .hyp_env("CHECKPOINTSYNCER_TYPE", "localStorage");

    let validator_envs = (0..validator_count)
        .map(|i| {
            base_validator_env
                .clone()
                .hyp_env("METRICSPORT", (9094 + i).to_string())
                .hyp_env("DB", validator_dbs[i].to_str().unwrap())
                .hyp_env("ORIGINCHAINNAME", validator_origin_chains[i])
                .hyp_env("VALIDATOR_KEY", validator_keys[i])
                .hyp_env(
                    "CHECKPOINTSYNCER_PATH",
                    (*checkpoints_dirs[i]).as_ref().to_str().unwrap(),
                )
        })
        .collect::<Vec<_>>();

    let scraper_env = common_agent_env
        .bin(concat_path(AGENT_BIN_PATH, "scraper"))
        .hyp_env("CHAINS_TEST1_RPCCONSENSUSTYPE", "quorum")
        .hyp_env("CHAINS_TEST1_CUSTOMRPCURLS", "http://127.0.0.1:8545")
        .hyp_env("CHAINS_TEST2_RPCCONSENSUSTYPE", "quorum")
        .hyp_env("CHAINS_TEST2_CUSTOMRPCURLS", "http://127.0.0.1:8545")
        .hyp_env("CHAINS_TEST3_RPCCONSENSUSTYPE", "quorum")
        .hyp_env("CHAINS_TEST3_CUSTOMRPCURLS", "http://127.0.0.1:8545")
        .hyp_env("METRICSPORT", SCRAPER_METRICS_PORT)
        .hyp_env(
            "DB",
            "postgresql://postgres:47221c18c610@localhost:5432/postgres",
        );
    let scraper_env = if config.sealevel_enabled {
        scraper_env.hyp_env(
            "CHAINSTOSCRAPE",
            "test1,test2,test3,sealeveltest1,sealeveltest2",
        )
    } else {
        scraper_env.hyp_env("CHAINSTOSCRAPE", "test1,test2,test3")
    };

    let mut state = State::default();

    log!(
        "Signed checkpoints in {}",
        checkpoints_dirs
            .iter()
            .map(|d| (**d).as_ref().display().to_string())
            .collect::<Vec<_>>()
            .join(", ")
    );
    log!("Relayer DB in {}", relayer_db.display());
    (0..validator_count).for_each(|i| {
        log!("Validator {} DB in {}", i + 1, validator_dbs[i].display());
    });

    //
    // Ready to run...
    //

    let solana_paths = if config.sealevel_enabled {
        let (solana_path, solana_path_tempdir) = install_solana_cli_tools(
            SOLANA_CONTRACTS_CLI_RELEASE_URL.to_owned(),
            SOLANA_CONTRACTS_CLI_VERSION.to_owned(),
        )
        .join();
        state.data.push(Box::new(solana_path_tempdir));
        let solana_program_builder = build_solana_programs(solana_path.clone());
        Some((solana_program_builder.join(), solana_path))
    } else {
        None
    };

    // this task takes a long time in the CI so run it in parallel
    log!("Building rust...");
    let build_main = Program::new("cargo")
        .cmd("build")
        .arg("features", "test-utils memory-profiling")
        .arg("bin", "relayer")
        .arg("bin", "validator")
        .arg("bin", "scraper")
        .arg("bin", "init-db")
        .filter_logs(|l| !l.contains("workspace-inheritance"))
        .run();

    let start_anvil = start_anvil(config.clone());

    log!("Running postgres db...");
    let postgres = Program::new("docker")
        .cmd("run")
        .flag("rm")
        .arg("name", "scraper-testnet-postgres")
        .arg("env", "POSTGRES_PASSWORD=47221c18c610")
        .arg("publish", "5432:5432")
        .cmd("postgres:14")
        .spawn("SQL", None);
    state.push_agent(postgres);

    build_main.join();
    if config.sealevel_enabled {
        Program::new("cargo")
            .working_dir("../sealevel")
            .cmd("build")
            .arg("bin", "hyperlane-sealevel-client")
            .filter_logs(|l| !l.contains("workspace-inheritance"))
            .run()
            .join();
    }

    let solana_ledger_dir = tempdir().unwrap();
    let solana_config_path = if let Some((solana_program_path, _)) = solana_paths.clone() {
        // use the agave 2.x validator version to ensure mainnet compatibility
        let (solana_path, solana_path_tempdir) = install_solana_cli_tools(
            SOLANA_NETWORK_CLI_RELEASE_URL.to_owned(),
            SOLANA_NETWORK_CLI_VERSION.to_owned(),
        )
        .join();
        state.data.push(Box::new(solana_path_tempdir));
        let start_solana_validator = start_solana_test_validator(
            solana_path.clone(),
            solana_program_path,
            solana_ledger_dir.as_ref().to_path_buf(),
        );

        let (solana_config_path, solana_validator) = start_solana_validator.join();
        state.push_agent(solana_validator);
        Some(solana_config_path)
    } else {
        None
    };

    state.push_agent(start_anvil.join());

    // spawn 1st validator before any messages have been sent to test empty mailbox
    state.push_agent(validator_envs.first().unwrap().clone().spawn("VL1", None));

    sleep(Duration::from_secs(5));

    log!("Init postgres db...");
    Program::new(concat_path(AGENT_BIN_PATH, "init-db"))
        .run()
        .join();
    state.push_agent(scraper_env.spawn("SCR", None));

    // Send half the kathy messages before starting the rest of the agents
    let kathy_env_single_insertion = Program::new("yarn")
        .working_dir(INFRA_PATH)
        .cmd("kathy")
        .arg("messages", (config.kathy_messages / 4).to_string())
        .arg("timeout", "1000");
    kathy_env_single_insertion.clone().run().join();

    let kathy_env_zero_insertion = Program::new("yarn")
        .working_dir(INFRA_PATH)
        .cmd("kathy")
        .arg(
            "messages",
            (ZERO_MERKLE_INSERTION_KATHY_MESSAGES / 2).to_string(),
        )
        .arg("timeout", "1000")
        // replacing the `aggregationHook` with the `interchainGasPaymaster` means there
        // is no more `merkleTreeHook`, causing zero merkle insertions to occur.
        .arg("default-hook", "interchainGasPaymaster");
    kathy_env_zero_insertion.clone().run().join();

    let kathy_env_double_insertion = Program::new("yarn")
        .working_dir(INFRA_PATH)
        .cmd("kathy")
        .arg("messages", (config.kathy_messages / 4).to_string())
        .arg("timeout", "1000")
        // replacing the `protocolFees` required hook with the `merkleTreeHook`
        // will cause double insertions to occur, which should be handled correctly
        .arg("required-hook", "merkleTreeHook");
    kathy_env_double_insertion.clone().run().join();

    if let Some((solana_config_path, (_, solana_path))) =
        solana_config_path.clone().zip(solana_paths.clone())
    {
        // Send some sealevel messages before spinning up the agents, to test the backward indexing cursor
        for _i in 0..(SOL_MESSAGES_EXPECTED / 2) {
            initiate_solana_hyperlane_transfer(solana_path.clone(), solana_config_path.clone())
                .join();
        }
    }

    // spawn the rest of the validators
    for (i, validator_env) in validator_envs.into_iter().enumerate().skip(1) {
        let validator = validator_env.spawn(
            make_static(format!("VL{}", 1 + i)),
            Some(AGENT_LOGGING_DIR.as_ref()),
        );
        state.push_agent(validator);
    }

    state.push_agent(relayer_env.spawn("RLY", Some(&AGENT_LOGGING_DIR)));

    if let Some((solana_config_path, (_, solana_path))) =
        solana_config_path.clone().zip(solana_paths.clone())
    {
        // Send some sealevel messages before spinning up the agents, to test the backward indexing cursor
        for _i in 0..(SOL_MESSAGES_EXPECTED / 2) {
            initiate_solana_hyperlane_transfer(solana_path.clone(), solana_config_path.clone())
                .join();
        }
        initiate_solana_non_matching_igp_paying_transfer(
            solana_path.clone(),
            solana_config_path.clone(),
        )
        .join();
    }

    log!("Setup complete! Agents running in background...");
    log!("Ctrl+C to end execution...");

    // Send half the kathy messages after the relayer comes up
    kathy_env_double_insertion.clone().run().join();
    kathy_env_zero_insertion.clone().run().join();
    state.push_agent(
        kathy_env_single_insertion
            .flag("mineforever")
            .spawn("KTY", None),
    );

    let loop_start = Instant::now();
    // give things a chance to fully start.
    sleep(Duration::from_secs(10));

    if !post_startup_invariants(&checkpoints_dirs) {
        log!("Failure: Post startup invariants are not met");
        return report_test_result(true);
    } else {
        log!("Success: Post startup invariants are met");
    }

    let starting_relayer_balance: f64 = agent_balance_sum(9092).unwrap();

    // wait for CI invariants to pass
    let mut failure_occurred = wait_for_condition(&config, loop_start, || {
        termination_invariants_met(
            &config,
            starting_relayer_balance,
            solana_paths
                .clone()
                .map(|(_, solana_path)| solana_path)
                .as_deref(),
            solana_config_path.as_deref(),
        )
    });

    if failure_occurred {
        return report_test_result(failure_occurred);
    }

    // Here we want to restart the relayer and validate
    // its restart behaviour.
    restart_relayer(&config, &mut state, &rocks_db_dir);

    // give relayer a chance to fully restart.
    sleep(Duration::from_secs(20));

    let loop_start = Instant::now();
    // wait for Relayer restart invariants to pass
    failure_occurred = wait_for_condition(&config, loop_start, || relayer_restart_invariants_met());

    // verify long-running tasks are still running
    for (name, (child, _)) in state.agents.iter_mut() {
        if let Some(status) = child.try_wait().unwrap() {
            if !status.success() {
                log!(
                    "Child process {} exited unexpectedly, with code {}. Shutting down",
                    name,
                    status.code().unwrap()
                );
                failure_occurred = true;
                break;
            }
        }
    }

    report_test_result(failure_occurred)
}

fn create_common_agent() -> Program {
    Program::default()
        .env("RUST_BACKTRACE", "full")
        .hyp_env("LOG_FORMAT", "compact")
        .hyp_env("LOG_LEVEL", "debug")
        .hyp_env("CHAINS_TEST1_INDEX_CHUNK", "1")
        .hyp_env("CHAINS_TEST2_INDEX_CHUNK", "1")
        .hyp_env("CHAINS_TEST3_INDEX_CHUNK", "1")
}

fn create_relayer(config: &Config, rocks_db_dir: &TempDir) -> Program {
    let relayer_db = concat_path(rocks_db_dir, "relayer");

    let common_agent_env = create_common_agent();

    let multicall_address_string: String = format!("0x{}", hex::encode(MULTICALL_ADDRESS));

    let relayer_env = common_agent_env
        .clone()
        .bin(concat_path(AGENT_BIN_PATH, "relayer"))
        .hyp_env("CHAINS_TEST1_RPCCONSENSUSTYPE", "fallback")
        .hyp_env(
            "CHAINS_TEST2_CONNECTION_URLS",
            "http://127.0.0.1:8545,http://127.0.0.1:8545,http://127.0.0.1:8545",
        )
        .hyp_env(
            "CHAINS_TEST1_BATCHCONTRACTADDRESS",
            multicall_address_string.clone(),
        )
        .hyp_env("CHAINS_TEST1_MAXBATCHSIZE", "5")
        // by setting this as a quorum provider we will cause nonce errors when delivering to test2
        // because the message will be sent to the node 3 times.
        .hyp_env("CHAINS_TEST2_RPCCONSENSUSTYPE", "quorum")
        .hyp_env(
            "CHAINS_TEST2_BATCHCONTRACTADDRESS",
            multicall_address_string.clone(),
        )
        .hyp_env("CHAINS_TEST2_MAXBATCHSIZE", "5")
        .hyp_env("CHAINS_TEST3_CONNECTION_URL", "http://127.0.0.1:8545")
        .hyp_env(
            "CHAINS_TEST3_BATCHCONTRACTADDRESS",
            multicall_address_string,
        )
        .hyp_env("CHAINS_TEST3_MAXBATCHSIZE", "5")
        .hyp_env("METRICSPORT", RELAYER_METRICS_PORT)
        .hyp_env("DB", relayer_db.to_str().unwrap())
        .hyp_env("CHAINS_TEST1_SIGNER_KEY", RELAYER_KEYS[0])
        .hyp_env("CHAINS_TEST2_SIGNER_KEY", RELAYER_KEYS[1])
        .hyp_env("CHAINS_SEALEVELTEST1_SIGNER_KEY", RELAYER_KEYS[3])
        .hyp_env("CHAINS_SEALEVELTEST2_SIGNER_KEY", RELAYER_KEYS[4])
        .hyp_env("RELAYCHAINS", "invalidchain,otherinvalid")
        .hyp_env("ALLOWLOCALCHECKPOINTSYNCERS", "true")
        .hyp_env(
            "GASPAYMENTENFORCEMENT",
            r#"[{
                "type": "minimum",
                "payment": "1"
            }]"#,
        )
        .arg(
            "chains.test1.customRpcUrls",
            "http://127.0.0.1:8545,http://127.0.0.1:8545,http://127.0.0.1:8545",
        )
        // default is used for TEST3
        .arg("defaultSigner.key", RELAYER_KEYS[2]);
    if config.sealevel_enabled {
        relayer_env.arg(
            "relayChains",
            "test1,test2,test3,sealeveltest1,sealeveltest2",
        )
    } else {
        relayer_env.arg("relayChains", "test1,test2,test3")
    }
}

/// Kills relayer in State and respawns the relayer again
fn restart_relayer(config: &Config, state: &mut State, rocks_db_dir: &TempDir) {
    log!("Stopping relayer...");
    let (child, _) = state.agents.get_mut("RLY").expect("No relayer agent found");
    child.kill().expect("Failed to stop relayer");

    log!("Restarting relayer...");
    let relayer_env = create_relayer(config, rocks_db_dir);
    state.push_agent(relayer_env.spawn("RLY", Some(&AGENT_LOGGING_DIR)));
    log!("Restarted relayer...");
}

/// Check relayer restart behaviour is correct.
/// So far, we only check if undelivered messages' statuses
/// are correctly retrieved from the database
fn relayer_restart_invariants_met() -> eyre::Result<bool> {
    let log_file_path = AGENT_LOGGING_DIR.join("RLY-output.log");
    let relayer_logfile = File::open(log_file_path).unwrap();

    let line_filters = vec![RETRIEVED_MESSAGE_LOG, "CouldNotFetchMetadata"];

    log!("Checking message statuses were retrieved from logs...");
    let matched_logs = get_matching_lines(&relayer_logfile, vec![line_filters.clone()]);

    let no_metadata_message_count = matched_logs
        .get(&line_filters)
        .expect("Failed to get matched message count")
        .clone();
    // These messages are never inserted into the merkle tree.
    // So these messages will never be deliverable and will always
    // be in a CouldNotFetchMetadata state.
    // When the relayer restarts, these messages' statuses should be
    // retrieved from the database with CouldNotFetchMetadata status.
    if no_metadata_message_count < ZERO_MERKLE_INSERTION_KATHY_MESSAGES {
        log!(
            "No metadata message count is {}, expected {}",
            no_metadata_message_count,
            ZERO_MERKLE_INSERTION_KATHY_MESSAGES
        );
        return Ok(false);
    }
    assert_eq!(
        no_metadata_message_count,
        ZERO_MERKLE_INSERTION_KATHY_MESSAGES
    );
    Ok(true)
}

fn wait_for_condition<F>(config: &Config, start_time: Instant, condition_fn: F) -> bool
where
    F: Fn() -> eyre::Result<bool>,
{
    let loop_check_interval = Duration::from_secs(5);
    while !SHUTDOWN.load(Ordering::Relaxed) {
        sleep(loop_check_interval);
        if !config.ci_mode {
            continue;
        }

        if condition_fn().unwrap_or(false) {
            // end condition reached successfully
            return true;
        }

        if check_ci_timed_out(&config, start_time) {
            // we ran out of time
            log!("CI timeout reached before invariants were met");
            return false;
        }
    }
<<<<<<< HEAD
    true
}
=======
    // test retry request
    let resp = server::run_retry_request().expect("Failed to process retry request");
    assert!(resp.matched > 0);
>>>>>>> 17742761

fn check_ci_timed_out(config: &Config, start_time: Instant) -> bool {
    (Instant::now() - start_time).as_secs() > config.ci_mode_timeout
}

fn report_test_result(failure_occurred: bool) -> ExitCode {
    if failure_occurred {
        log!("E2E tests failed");
        ExitCode::FAILURE
    } else {
        log!("E2E tests passed");
        ExitCode::SUCCESS
    }
}<|MERGE_RESOLUTION|>--- conflicted
+++ resolved
@@ -478,6 +478,9 @@
             }
         }
     }
+    // test retry request
+    let resp = server::run_retry_request().expect("Failed to process retry request");
+    assert!(resp.matched > 0);
 
     report_test_result(failure_occurred)
 }
@@ -627,14 +630,8 @@
             return false;
         }
     }
-<<<<<<< HEAD
     true
 }
-=======
-    // test retry request
-    let resp = server::run_retry_request().expect("Failed to process retry request");
-    assert!(resp.matched > 0);
->>>>>>> 17742761
 
 fn check_ci_timed_out(config: &Config, start_time: Instant) -> bool {
     (Instant::now() - start_time).as_secs() > config.ci_mode_timeout

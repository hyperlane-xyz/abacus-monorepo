--- conflicted
+++ resolved
@@ -6,9 +6,6 @@
 use std::sync::{Arc, Mutex};
 use std::thread::JoinHandle;
 
-use fuels::types::bech32::Bech32ContractId;
-use fuels::types::ContractId;
-use hyperlane_cosmwasm_interface::types::bech32_decode;
 use nix::libc::pid_t;
 use nix::sys::signal;
 use nix::sys::signal::Signal;
@@ -150,15 +147,19 @@
     }
     matches
 }
-
-<<<<<<< HEAD
-pub fn fuel_to_hex_addr(addr: &Bech32ContractId) -> String {
-    format!("0x{}", ContractId::from(addr).to_string())
-}
-
+#[cfg(feature = "fuel")]
+pub fn fuel_to_hex_addr(addr: &fuels::types::bech32::Bech32ContractId) -> String {
+    format!("0x{}", fuels::types::ContractId::from(addr).to_string())
+}
+
+#[cfg(feature = "cosmos")]
 pub fn cw_to_hex_addr(addr: &str) -> String {
-    format!("0x{}", hex::encode(bech32_decode(addr).unwrap()))
-=======
+    format!(
+        "0x{}",
+        hex::encode(hyperlane_cosmwasm_interface::types::bech32_decode(addr).unwrap())
+    )
+}
+
 /// Returns absolute path to rust workspace
 /// `/<...>/hyperlane-monorepo/rust/main`.
 /// This allows us to have a more reliable way of generating
@@ -202,5 +203,4 @@
     let path_str = String::from_utf8(output).expect("Failed to parse workspace path");
     let git_workspace_path = PathBuf::from(path_str.trim());
     concat_path(git_workspace_path, "typescript/infra")
->>>>>>> bd0b8861
 }
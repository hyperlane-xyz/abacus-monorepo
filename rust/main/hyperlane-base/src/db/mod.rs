pub use error::*;
<<<<<<< HEAD
pub use rocks::*;

mod error;
mod rocks;
=======
use hyperlane_core::{
    GasPaymentKey, HyperlaneDomain, HyperlaneMessage, InterchainGasPayment,
    InterchainGasPaymentMeta, MerkleTreeInsertion, PendingOperationStatus, H256,
};
pub use rocks::*;

pub use self::storage_types::{InterchainGasExpenditureData, InterchainGasPaymentData};

mod error;
mod rocks;
pub(crate) mod storage_types;

#[allow(missing_docs)]
/// Hyperlane database interface
pub trait HyperlaneDb: Send + Sync {
    /// Retrieve the nonce of the highest processed message we're aware of
    fn retrieve_highest_seen_message_nonce(&self) -> DbResult<Option<u32>>;

    /// Retrieve a message by its nonce
    fn retrieve_message_by_nonce(&self, nonce: u32) -> DbResult<Option<HyperlaneMessage>>;

    /// Retrieve whether a message has been processed
    fn retrieve_processed_by_nonce(&self, nonce: &u32) -> DbResult<Option<bool>>;

    /// Get the origin domain of the database
    fn domain(&self) -> &HyperlaneDomain;

    fn store_message_id_by_nonce(&self, nonce: &u32, id: &H256) -> DbResult<()>;

    fn retrieve_message_id_by_nonce(&self, nonce: &u32) -> DbResult<Option<H256>>;

    fn store_message_by_id(&self, id: &H256, message: &HyperlaneMessage) -> DbResult<()>;

    fn retrieve_message_by_id(&self, id: &H256) -> DbResult<Option<HyperlaneMessage>>;

    fn store_dispatched_block_number_by_nonce(
        &self,
        nonce: &u32,
        block_number: &u64,
    ) -> DbResult<()>;

    fn retrieve_dispatched_block_number_by_nonce(&self, nonce: &u32) -> DbResult<Option<u64>>;

    /// Store whether a message was processed by its nonce
    fn store_processed_by_nonce(&self, nonce: &u32, processed: &bool) -> DbResult<()>;

    fn store_processed_by_gas_payment_meta(
        &self,
        meta: &InterchainGasPaymentMeta,
        processed: &bool,
    ) -> DbResult<()>;

    fn retrieve_processed_by_gas_payment_meta(
        &self,
        meta: &InterchainGasPaymentMeta,
    ) -> DbResult<Option<bool>>;

    fn store_interchain_gas_expenditure_data_by_message_id(
        &self,
        message_id: &H256,
        data: &InterchainGasExpenditureData,
    ) -> DbResult<()>;

    fn retrieve_interchain_gas_expenditure_data_by_message_id(
        &self,
        message_id: &H256,
    ) -> DbResult<Option<InterchainGasExpenditureData>>;

    /// Store the status of an operation by its message id
    fn store_status_by_message_id(
        &self,
        message_id: &H256,
        status: &PendingOperationStatus,
    ) -> DbResult<()>;

    /// Retrieve the status of an operation by its message id
    fn retrieve_status_by_message_id(
        &self,
        message_id: &H256,
    ) -> DbResult<Option<PendingOperationStatus>>;

    fn store_interchain_gas_payment_data_by_gas_payment_key(
        &self,
        key: &GasPaymentKey,
        data: &InterchainGasPaymentData,
    ) -> DbResult<()>;

    fn retrieve_interchain_gas_payment_data_by_gas_payment_key(
        &self,
        key: &GasPaymentKey,
    ) -> DbResult<Option<InterchainGasPaymentData>>;

    fn store_gas_payment_by_sequence(
        &self,
        sequence: &u32,
        payment: &InterchainGasPayment,
    ) -> DbResult<()>;

    fn retrieve_gas_payment_by_sequence(
        &self,
        sequence: &u32,
    ) -> DbResult<Option<InterchainGasPayment>>;

    fn store_gas_payment_block_by_sequence(
        &self,
        sequence: &u32,
        block_number: &u64,
    ) -> DbResult<()>;

    fn retrieve_gas_payment_block_by_sequence(&self, sequence: &u32) -> DbResult<Option<u64>>;

    /// Store the retry count for a pending message by its message id
    fn store_pending_message_retry_count_by_message_id(
        &self,
        message_id: &H256,
        count: &u32,
    ) -> DbResult<()>;

    /// Retrieve the retry count for a pending message by its message id
    fn retrieve_pending_message_retry_count_by_message_id(
        &self,
        message_id: &H256,
    ) -> DbResult<Option<u32>>;

    fn store_merkle_tree_insertion_by_leaf_index(
        &self,
        leaf_index: &u32,
        insertion: &MerkleTreeInsertion,
    ) -> DbResult<()>;

    /// Retrieve the merkle tree insertion event by its leaf index
    fn retrieve_merkle_tree_insertion_by_leaf_index(
        &self,
        leaf_index: &u32,
    ) -> DbResult<Option<MerkleTreeInsertion>>;

    fn store_merkle_leaf_index_by_message_id(
        &self,
        message_id: &H256,
        leaf_index: &u32,
    ) -> DbResult<()>;

    /// Retrieve the merkle leaf index of a message in the merkle tree
    fn retrieve_merkle_leaf_index_by_message_id(&self, message_id: &H256) -> DbResult<Option<u32>>;

    fn store_merkle_tree_insertion_block_number_by_leaf_index(
        &self,
        leaf_index: &u32,
        block_number: &u64,
    ) -> DbResult<()>;

    fn retrieve_merkle_tree_insertion_block_number_by_leaf_index(
        &self,
        leaf_index: &u32,
    ) -> DbResult<Option<u64>>;

    fn store_highest_seen_message_nonce_number(&self, nonce: &u32) -> DbResult<()>;

    /// Retrieve the nonce of the highest processed message we're aware of
    fn retrieve_highest_seen_message_nonce_number(&self) -> DbResult<Option<u32>>;
}
>>>>>>> e2b5a4c7
<|MERGE_RESOLUTION|>--- conflicted
+++ resolved
@@ -1,10 +1,4 @@
 pub use error::*;
-<<<<<<< HEAD
-pub use rocks::*;
-
-mod error;
-mod rocks;
-=======
 use hyperlane_core::{
     GasPaymentKey, HyperlaneDomain, HyperlaneMessage, InterchainGasPayment,
     InterchainGasPaymentMeta, MerkleTreeInsertion, PendingOperationStatus, H256,
@@ -165,5 +159,4 @@
 
     /// Retrieve the nonce of the highest processed message we're aware of
     fn retrieve_highest_seen_message_nonce_number(&self) -> DbResult<Option<u32>>;
-}
->>>>>>> e2b5a4c7
+}
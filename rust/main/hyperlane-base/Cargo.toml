[package]
name = "hyperlane-base"
documentation.workspace = true
edition.workspace = true
homepage.workspace = true
license-file.workspace = true
publish.workspace = true
version.workspace = true

[dependencies]
async-trait.workspace = true
axum.workspace = true
bs58.workspace = true
color-eyre = { workspace = true, optional = true }
config.workspace = true
console-subscriber.workspace = true
convert_case.workspace = true
derive-new.workspace = true
ed25519-dalek.workspace = true
ethers.workspace = true
eyre.workspace = true
fuels.workspace = true
futures.workspace = true
futures-util.workspace = true
itertools.workspace = true
maplit.workspace = true
mockall.workspace = true
paste.workspace = true
prometheus.workspace = true
rocksdb.workspace = true
serde.workspace = true
serde_json.workspace = true
solana-sdk.workspace = true
static_assertions.workspace = true
tempfile = { workspace = true, optional = true }
thiserror.workspace = true
tokio = { workspace = true, features = ["rt", "macros", "parking_lot"] }
tracing-error.workspace = true
tracing-futures.workspace = true
tracing-subscriber = { workspace = true, features = ["json", "ansi"] }
tracing.workspace = true
url.workspace = true
warp.workspace = true
ya-gcp.workspace = true

backtrace = { workspace = true, optional = true }
backtrace-oneline = { path = "../utils/backtrace-oneline", optional = true }

ethers-prometheus = { path = "../ethers-prometheus", features = ["serde"] }
<<<<<<< HEAD
hyperlane-metric = { path = "../hyperlane-metric" }
=======

>>>>>>> 55ceece0
hyperlane-core = { path = "../hyperlane-core", features = ["agent", "float"] }
hyperlane-operation-verifier = { path = "../applications/hyperlane-operation-verifier" }
hyperlane-test = { path = "../hyperlane-test" }

hyperlane-ethereum = { path = "../chains/hyperlane-ethereum" }
hyperlane-fuel = { path = "../chains/hyperlane-fuel" }
hyperlane-cosmos = { path = "../chains/hyperlane-cosmos" }
hyperlane-sealevel = { path = "../chains/hyperlane-sealevel" }

# dependency version is determined by etheres
rusoto_core = "*"
rusoto_kms = "*"
rusoto_s3 = "*"
rusoto_sts = "*"

[dev-dependencies]
color-eyre.workspace = true
reqwest.workspace = true
tempfile.workspace = true
tracing-test.workspace = true
walkdir.workspace = true

[build-dependencies]
anyhow = { workspace = true }
vergen = { version = "8.3.2", features = ["build", "git", "gitcl"] }

[features]
default = ["oneline-errors", "color-eyre"]
oneline-eyre = ["backtrace-oneline", "backtrace"]
oneline-errors = ["oneline-eyre"]
test-utils = ["dep:tempfile"]<|MERGE_RESOLUTION|>--- conflicted
+++ resolved
@@ -47,12 +47,8 @@
 backtrace-oneline = { path = "../utils/backtrace-oneline", optional = true }
 
 ethers-prometheus = { path = "../ethers-prometheus", features = ["serde"] }
-<<<<<<< HEAD
+hyperlane-core = { path = "../hyperlane-core", features = ["agent", "float"] }
 hyperlane-metric = { path = "../hyperlane-metric" }
-=======
-
->>>>>>> 55ceece0
-hyperlane-core = { path = "../hyperlane-core", features = ["agent", "float"] }
 hyperlane-operation-verifier = { path = "../applications/hyperlane-operation-verifier" }
 hyperlane-test = { path = "../hyperlane-test" }
 

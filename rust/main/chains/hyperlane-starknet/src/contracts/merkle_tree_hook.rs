--- conflicted
+++ resolved
@@ -47,7 +47,224 @@
     }
 }
 #[derive(Debug, PartialEq, PartialOrd, Clone)]
-<<<<<<< HEAD
+pub struct InsertedIntoTree {
+    pub id: cainome::cairo_serde::U256,
+    pub index: u32,
+}
+impl cainome::cairo_serde::CairoSerde for InsertedIntoTree {
+    type RustType = Self;
+    const SERIALIZED_SIZE: std::option::Option<usize> = None;
+    #[inline]
+    fn cairo_serialized_size(__rust: &Self::RustType) -> usize {
+        let mut __size = 0;
+        __size += cainome::cairo_serde::U256::cairo_serialized_size(&__rust.id);
+        __size += u32::cairo_serialized_size(&__rust.index);
+        __size
+    }
+    fn cairo_serialize(__rust: &Self::RustType) -> Vec<starknet::core::types::FieldElement> {
+        let mut __out: Vec<starknet::core::types::FieldElement> = vec![];
+        __out.extend(cainome::cairo_serde::U256::cairo_serialize(&__rust.id));
+        __out.extend(u32::cairo_serialize(&__rust.index));
+        __out
+    }
+    fn cairo_deserialize(
+        __felts: &[starknet::core::types::FieldElement],
+        __offset: usize,
+    ) -> cainome::cairo_serde::Result<Self::RustType> {
+        let mut __offset = __offset;
+        let id = cainome::cairo_serde::U256::cairo_deserialize(__felts, __offset)?;
+        __offset += cainome::cairo_serde::U256::cairo_serialized_size(&id);
+        let index = u32::cairo_deserialize(__felts, __offset)?;
+        __offset += u32::cairo_serialized_size(&index);
+        Ok(InsertedIntoTree { id, index })
+    }
+}
+#[derive(Debug, PartialEq, PartialOrd, Clone)]
+pub struct ByteData {
+    pub value: cainome::cairo_serde::U256,
+    pub size: u32,
+}
+impl cainome::cairo_serde::CairoSerde for ByteData {
+    type RustType = Self;
+    const SERIALIZED_SIZE: std::option::Option<usize> = None;
+    #[inline]
+    fn cairo_serialized_size(__rust: &Self::RustType) -> usize {
+        let mut __size = 0;
+        __size += cainome::cairo_serde::U256::cairo_serialized_size(&__rust.value);
+        __size += u32::cairo_serialized_size(&__rust.size);
+        __size
+    }
+    fn cairo_serialize(__rust: &Self::RustType) -> Vec<starknet::core::types::FieldElement> {
+        let mut __out: Vec<starknet::core::types::FieldElement> = vec![];
+        __out.extend(cainome::cairo_serde::U256::cairo_serialize(&__rust.value));
+        __out.extend(u32::cairo_serialize(&__rust.size));
+        __out
+    }
+    fn cairo_deserialize(
+        __felts: &[starknet::core::types::FieldElement],
+        __offset: usize,
+    ) -> cainome::cairo_serde::Result<Self::RustType> {
+        let mut __offset = __offset;
+        let value = cainome::cairo_serde::U256::cairo_deserialize(__felts, __offset)?;
+        __offset += cainome::cairo_serde::U256::cairo_serialized_size(&value);
+        let size = u32::cairo_deserialize(__felts, __offset)?;
+        __offset += u32::cairo_serialized_size(&size);
+        Ok(ByteData { value, size })
+    }
+}
+#[derive(Debug, PartialEq, PartialOrd, Clone)]
+pub struct OwnershipTransferred {
+    pub previous_owner: cainome::cairo_serde::ContractAddress,
+    pub new_owner: cainome::cairo_serde::ContractAddress,
+}
+impl cainome::cairo_serde::CairoSerde for OwnershipTransferred {
+    type RustType = Self;
+    const SERIALIZED_SIZE: std::option::Option<usize> = None;
+    #[inline]
+    fn cairo_serialized_size(__rust: &Self::RustType) -> usize {
+        let mut __size = 0;
+        __size +=
+            cainome::cairo_serde::ContractAddress::cairo_serialized_size(&__rust.previous_owner);
+        __size += cainome::cairo_serde::ContractAddress::cairo_serialized_size(&__rust.new_owner);
+        __size
+    }
+    fn cairo_serialize(__rust: &Self::RustType) -> Vec<starknet::core::types::FieldElement> {
+        let mut __out: Vec<starknet::core::types::FieldElement> = vec![];
+        __out.extend(cainome::cairo_serde::ContractAddress::cairo_serialize(
+            &__rust.previous_owner,
+        ));
+        __out.extend(cainome::cairo_serde::ContractAddress::cairo_serialize(
+            &__rust.new_owner,
+        ));
+        __out
+    }
+    fn cairo_deserialize(
+        __felts: &[starknet::core::types::FieldElement],
+        __offset: usize,
+    ) -> cainome::cairo_serde::Result<Self::RustType> {
+        let mut __offset = __offset;
+        let previous_owner =
+            cainome::cairo_serde::ContractAddress::cairo_deserialize(__felts, __offset)?;
+        __offset += cainome::cairo_serde::ContractAddress::cairo_serialized_size(&previous_owner);
+        let new_owner =
+            cainome::cairo_serde::ContractAddress::cairo_deserialize(__felts, __offset)?;
+        __offset += cainome::cairo_serde::ContractAddress::cairo_serialized_size(&new_owner);
+        Ok(OwnershipTransferred {
+            previous_owner,
+            new_owner,
+        })
+    }
+}
+#[derive(Debug, PartialEq, PartialOrd, Clone)]
+pub struct Bytes {
+    pub size: u32,
+    pub data: Vec<u128>,
+}
+impl cainome::cairo_serde::CairoSerde for Bytes {
+    type RustType = Self;
+    const SERIALIZED_SIZE: std::option::Option<usize> = None;
+    #[inline]
+    fn cairo_serialized_size(__rust: &Self::RustType) -> usize {
+        let mut __size = 0;
+        __size += u32::cairo_serialized_size(&__rust.size);
+        __size += Vec::<u128>::cairo_serialized_size(&__rust.data);
+        __size
+    }
+    fn cairo_serialize(__rust: &Self::RustType) -> Vec<starknet::core::types::FieldElement> {
+        let mut __out: Vec<starknet::core::types::FieldElement> = vec![];
+        __out.extend(u32::cairo_serialize(&__rust.size));
+        __out.extend(Vec::<u128>::cairo_serialize(&__rust.data));
+        __out
+    }
+    fn cairo_deserialize(
+        __felts: &[starknet::core::types::FieldElement],
+        __offset: usize,
+    ) -> cainome::cairo_serde::Result<Self::RustType> {
+        let mut __offset = __offset;
+        let size = u32::cairo_deserialize(__felts, __offset)?;
+        __offset += u32::cairo_serialized_size(&size);
+        let data = Vec::<u128>::cairo_deserialize(__felts, __offset)?;
+        __offset += Vec::<u128>::cairo_serialized_size(&data);
+        Ok(Bytes { size, data })
+    }
+}
+#[derive(Debug, PartialEq, PartialOrd, Clone)]
+pub struct Tree {
+    pub branch: Vec<ByteData>,
+    pub count: cainome::cairo_serde::U256,
+}
+impl cainome::cairo_serde::CairoSerde for Tree {
+    type RustType = Self;
+    const SERIALIZED_SIZE: std::option::Option<usize> = None;
+    #[inline]
+    fn cairo_serialized_size(__rust: &Self::RustType) -> usize {
+        let mut __size = 0;
+        __size += Vec::<ByteData>::cairo_serialized_size(&__rust.branch);
+        __size += cainome::cairo_serde::U256::cairo_serialized_size(&__rust.count);
+        __size
+    }
+    fn cairo_serialize(__rust: &Self::RustType) -> Vec<starknet::core::types::FieldElement> {
+        let mut __out: Vec<starknet::core::types::FieldElement> = vec![];
+        __out.extend(Vec::<ByteData>::cairo_serialize(&__rust.branch));
+        __out.extend(cainome::cairo_serde::U256::cairo_serialize(&__rust.count));
+        __out
+    }
+    fn cairo_deserialize(
+        __felts: &[starknet::core::types::FieldElement],
+        __offset: usize,
+    ) -> cainome::cairo_serde::Result<Self::RustType> {
+        let mut __offset = __offset;
+        let branch = Vec::<ByteData>::cairo_deserialize(__felts, __offset)?;
+        __offset += Vec::<ByteData>::cairo_serialized_size(&branch);
+        let count = cainome::cairo_serde::U256::cairo_deserialize(__felts, __offset)?;
+        __offset += cainome::cairo_serde::U256::cairo_serialized_size(&count);
+        Ok(Tree { branch, count })
+    }
+}
+#[derive(Debug, PartialEq, PartialOrd, Clone)]
+pub struct OwnershipTransferStarted {
+    pub previous_owner: cainome::cairo_serde::ContractAddress,
+    pub new_owner: cainome::cairo_serde::ContractAddress,
+}
+impl cainome::cairo_serde::CairoSerde for OwnershipTransferStarted {
+    type RustType = Self;
+    const SERIALIZED_SIZE: std::option::Option<usize> = None;
+    #[inline]
+    fn cairo_serialized_size(__rust: &Self::RustType) -> usize {
+        let mut __size = 0;
+        __size +=
+            cainome::cairo_serde::ContractAddress::cairo_serialized_size(&__rust.previous_owner);
+        __size += cainome::cairo_serde::ContractAddress::cairo_serialized_size(&__rust.new_owner);
+        __size
+    }
+    fn cairo_serialize(__rust: &Self::RustType) -> Vec<starknet::core::types::FieldElement> {
+        let mut __out: Vec<starknet::core::types::FieldElement> = vec![];
+        __out.extend(cainome::cairo_serde::ContractAddress::cairo_serialize(
+            &__rust.previous_owner,
+        ));
+        __out.extend(cainome::cairo_serde::ContractAddress::cairo_serialize(
+            &__rust.new_owner,
+        ));
+        __out
+    }
+    fn cairo_deserialize(
+        __felts: &[starknet::core::types::FieldElement],
+        __offset: usize,
+    ) -> cainome::cairo_serde::Result<Self::RustType> {
+        let mut __offset = __offset;
+        let previous_owner =
+            cainome::cairo_serde::ContractAddress::cairo_deserialize(__felts, __offset)?;
+        __offset += cainome::cairo_serde::ContractAddress::cairo_serialized_size(&previous_owner);
+        let new_owner =
+            cainome::cairo_serde::ContractAddress::cairo_deserialize(__felts, __offset)?;
+        __offset += cainome::cairo_serde::ContractAddress::cairo_serialized_size(&new_owner);
+        Ok(OwnershipTransferStarted {
+            previous_owner,
+            new_owner,
+        })
+    }
+}
+#[derive(Debug, PartialEq, PartialOrd, Clone)]
 pub struct Message {
     pub version: u8,
     pub nonce: u32,
@@ -116,334 +333,50 @@
     }
 }
 #[derive(Debug, PartialEq, PartialOrd, Clone)]
-pub struct InsertedIntoTree {
-    pub id: cainome::cairo_serde::U256,
-    pub index: u32,
-}
-impl cainome::cairo_serde::CairoSerde for InsertedIntoTree {
+pub enum MailboxclientCptEvent {}
+impl cainome::cairo_serde::CairoSerde for MailboxclientCptEvent {
     type RustType = Self;
-    const SERIALIZED_SIZE: std::option::Option<usize> = None;
+    const SERIALIZED_SIZE: std::option::Option<usize> = std::option::Option::None;
     #[inline]
     fn cairo_serialized_size(__rust: &Self::RustType) -> usize {
-        let mut __size = 0;
-        __size += cainome::cairo_serde::U256::cairo_serialized_size(&__rust.id);
-        __size += u32::cairo_serialized_size(&__rust.index);
-        __size
+        match __rust {
+            _ => 0,
+        }
     }
     fn cairo_serialize(__rust: &Self::RustType) -> Vec<starknet::core::types::FieldElement> {
-        let mut __out: Vec<starknet::core::types::FieldElement> = vec![];
-        __out.extend(cainome::cairo_serde::U256::cairo_serialize(&__rust.id));
-        __out.extend(u32::cairo_serialize(&__rust.index));
-        __out
+        match __rust {
+            _ => vec![],
+        }
     }
     fn cairo_deserialize(
         __felts: &[starknet::core::types::FieldElement],
         __offset: usize,
     ) -> cainome::cairo_serde::Result<Self::RustType> {
-        let mut __offset = __offset;
-        let id = cainome::cairo_serde::U256::cairo_deserialize(__felts, __offset)?;
-        __offset += cainome::cairo_serde::U256::cairo_serialized_size(&id);
-        let index = u32::cairo_deserialize(__felts, __offset)?;
-        __offset += u32::cairo_serialized_size(&index);
-        Ok(InsertedIntoTree { id, index })
+        let __index: u128 = __felts[__offset].try_into().unwrap();
+        match __index as usize {
+            _ => {
+                return Err(cainome::cairo_serde::Error::Deserialize(format!(
+                    "Index not handle for enum {}",
+                    "MailboxclientCptEvent"
+                )));
+            }
+        }
+    }
+}
+impl TryFrom<starknet::core::types::EmittedEvent> for MailboxclientCptEvent {
+    type Error = String;
+    fn try_from(event: starknet::core::types::EmittedEvent) -> Result<Self, Self::Error> {
+        use cainome::cairo_serde::CairoSerde;
+        if event.keys.is_empty() {
+            return Err("Event has no key".to_string());
+        }
+        Err(format!(
+            "Could not match any event from keys {:?}",
+            event.keys
+        ))
     }
 }
 #[derive(Debug, PartialEq, PartialOrd, Clone)]
-=======
->>>>>>> 5fb0db16
-pub struct OwnershipTransferred {
-    pub previous_owner: cainome::cairo_serde::ContractAddress,
-    pub new_owner: cainome::cairo_serde::ContractAddress,
-}
-impl cainome::cairo_serde::CairoSerde for OwnershipTransferred {
-    type RustType = Self;
-    const SERIALIZED_SIZE: std::option::Option<usize> = None;
-    #[inline]
-    fn cairo_serialized_size(__rust: &Self::RustType) -> usize {
-        let mut __size = 0;
-        __size +=
-            cainome::cairo_serde::ContractAddress::cairo_serialized_size(&__rust.previous_owner);
-        __size += cainome::cairo_serde::ContractAddress::cairo_serialized_size(&__rust.new_owner);
-        __size
-    }
-    fn cairo_serialize(__rust: &Self::RustType) -> Vec<starknet::core::types::FieldElement> {
-        let mut __out: Vec<starknet::core::types::FieldElement> = vec![];
-        __out.extend(cainome::cairo_serde::ContractAddress::cairo_serialize(
-            &__rust.previous_owner,
-        ));
-        __out.extend(cainome::cairo_serde::ContractAddress::cairo_serialize(
-            &__rust.new_owner,
-        ));
-        __out
-    }
-    fn cairo_deserialize(
-        __felts: &[starknet::core::types::FieldElement],
-        __offset: usize,
-    ) -> cainome::cairo_serde::Result<Self::RustType> {
-        let mut __offset = __offset;
-        let previous_owner =
-            cainome::cairo_serde::ContractAddress::cairo_deserialize(__felts, __offset)?;
-        __offset += cainome::cairo_serde::ContractAddress::cairo_serialized_size(&previous_owner);
-        let new_owner =
-            cainome::cairo_serde::ContractAddress::cairo_deserialize(__felts, __offset)?;
-        __offset += cainome::cairo_serde::ContractAddress::cairo_serialized_size(&new_owner);
-        Ok(OwnershipTransferred {
-            previous_owner,
-            new_owner,
-        })
-    }
-}
-#[derive(Debug, PartialEq, PartialOrd, Clone)]
-pub struct ByteData {
-    pub value: cainome::cairo_serde::U256,
-    pub size: u32,
-}
-impl cainome::cairo_serde::CairoSerde for ByteData {
-    type RustType = Self;
-    const SERIALIZED_SIZE: std::option::Option<usize> = None;
-    #[inline]
-    fn cairo_serialized_size(__rust: &Self::RustType) -> usize {
-        let mut __size = 0;
-        __size += cainome::cairo_serde::U256::cairo_serialized_size(&__rust.value);
-        __size += u32::cairo_serialized_size(&__rust.size);
-        __size
-    }
-    fn cairo_serialize(__rust: &Self::RustType) -> Vec<starknet::core::types::FieldElement> {
-        let mut __out: Vec<starknet::core::types::FieldElement> = vec![];
-        __out.extend(cainome::cairo_serde::U256::cairo_serialize(&__rust.value));
-        __out.extend(u32::cairo_serialize(&__rust.size));
-        __out
-    }
-    fn cairo_deserialize(
-        __felts: &[starknet::core::types::FieldElement],
-        __offset: usize,
-    ) -> cainome::cairo_serde::Result<Self::RustType> {
-        let mut __offset = __offset;
-        let value = cainome::cairo_serde::U256::cairo_deserialize(__felts, __offset)?;
-        __offset += cainome::cairo_serde::U256::cairo_serialized_size(&value);
-        let size = u32::cairo_deserialize(__felts, __offset)?;
-        __offset += u32::cairo_serialized_size(&size);
-        Ok(ByteData { value, size })
-    }
-}
-#[derive(Debug, PartialEq, PartialOrd, Clone)]
-pub struct Bytes {
-    pub size: u32,
-    pub data: Vec<u128>,
-}
-impl cainome::cairo_serde::CairoSerde for Bytes {
-    type RustType = Self;
-    const SERIALIZED_SIZE: std::option::Option<usize> = None;
-    #[inline]
-    fn cairo_serialized_size(__rust: &Self::RustType) -> usize {
-        let mut __size = 0;
-        __size += u32::cairo_serialized_size(&__rust.size);
-        __size += Vec::<u128>::cairo_serialized_size(&__rust.data);
-        __size
-    }
-    fn cairo_serialize(__rust: &Self::RustType) -> Vec<starknet::core::types::FieldElement> {
-        let mut __out: Vec<starknet::core::types::FieldElement> = vec![];
-        __out.extend(u32::cairo_serialize(&__rust.size));
-        __out.extend(Vec::<u128>::cairo_serialize(&__rust.data));
-        __out
-    }
-    fn cairo_deserialize(
-        __felts: &[starknet::core::types::FieldElement],
-        __offset: usize,
-    ) -> cainome::cairo_serde::Result<Self::RustType> {
-        let mut __offset = __offset;
-        let size = u32::cairo_deserialize(__felts, __offset)?;
-        __offset += u32::cairo_serialized_size(&size);
-        let data = Vec::<u128>::cairo_deserialize(__felts, __offset)?;
-        __offset += Vec::<u128>::cairo_serialized_size(&data);
-        Ok(Bytes { size, data })
-    }
-}
-#[derive(Debug, PartialEq, PartialOrd, Clone)]
-pub struct Tree {
-    pub branch: Vec<ByteData>,
-    pub count: cainome::cairo_serde::U256,
-}
-impl cainome::cairo_serde::CairoSerde for Tree {
-    type RustType = Self;
-    const SERIALIZED_SIZE: std::option::Option<usize> = None;
-    #[inline]
-    fn cairo_serialized_size(__rust: &Self::RustType) -> usize {
-        let mut __size = 0;
-        __size += Vec::<ByteData>::cairo_serialized_size(&__rust.branch);
-        __size += cainome::cairo_serde::U256::cairo_serialized_size(&__rust.count);
-        __size
-    }
-    fn cairo_serialize(__rust: &Self::RustType) -> Vec<starknet::core::types::FieldElement> {
-        let mut __out: Vec<starknet::core::types::FieldElement> = vec![];
-        __out.extend(Vec::<ByteData>::cairo_serialize(&__rust.branch));
-        __out.extend(cainome::cairo_serde::U256::cairo_serialize(&__rust.count));
-        __out
-    }
-    fn cairo_deserialize(
-        __felts: &[starknet::core::types::FieldElement],
-        __offset: usize,
-    ) -> cainome::cairo_serde::Result<Self::RustType> {
-        let mut __offset = __offset;
-        let branch = Vec::<ByteData>::cairo_deserialize(__felts, __offset)?;
-        __offset += Vec::<ByteData>::cairo_serialized_size(&branch);
-        let count = cainome::cairo_serde::U256::cairo_deserialize(__felts, __offset)?;
-        __offset += cainome::cairo_serde::U256::cairo_serialized_size(&count);
-        Ok(Tree { branch, count })
-    }
-}
-#[derive(Debug, PartialEq, PartialOrd, Clone)]
-pub struct OwnershipTransferStarted {
-    pub previous_owner: cainome::cairo_serde::ContractAddress,
-    pub new_owner: cainome::cairo_serde::ContractAddress,
-}
-impl cainome::cairo_serde::CairoSerde for OwnershipTransferStarted {
-    type RustType = Self;
-    const SERIALIZED_SIZE: std::option::Option<usize> = None;
-    #[inline]
-    fn cairo_serialized_size(__rust: &Self::RustType) -> usize {
-        let mut __size = 0;
-        __size +=
-            cainome::cairo_serde::ContractAddress::cairo_serialized_size(&__rust.previous_owner);
-        __size += cainome::cairo_serde::ContractAddress::cairo_serialized_size(&__rust.new_owner);
-        __size
-    }
-    fn cairo_serialize(__rust: &Self::RustType) -> Vec<starknet::core::types::FieldElement> {
-        let mut __out: Vec<starknet::core::types::FieldElement> = vec![];
-        __out.extend(cainome::cairo_serde::ContractAddress::cairo_serialize(
-            &__rust.previous_owner,
-        ));
-        __out.extend(cainome::cairo_serde::ContractAddress::cairo_serialize(
-            &__rust.new_owner,
-        ));
-        __out
-    }
-    fn cairo_deserialize(
-        __felts: &[starknet::core::types::FieldElement],
-        __offset: usize,
-    ) -> cainome::cairo_serde::Result<Self::RustType> {
-        let mut __offset = __offset;
-        let previous_owner =
-            cainome::cairo_serde::ContractAddress::cairo_deserialize(__felts, __offset)?;
-        __offset += cainome::cairo_serde::ContractAddress::cairo_serialized_size(&previous_owner);
-        let new_owner =
-            cainome::cairo_serde::ContractAddress::cairo_deserialize(__felts, __offset)?;
-        __offset += cainome::cairo_serde::ContractAddress::cairo_serialized_size(&new_owner);
-        Ok(OwnershipTransferStarted {
-            previous_owner,
-            new_owner,
-        })
-    }
-}
-#[derive(Debug, PartialEq, PartialOrd, Clone)]
-<<<<<<< HEAD
-pub struct Tree {
-    pub branch: Vec<ByteData>,
-    pub count: cainome::cairo_serde::U256,
-}
-impl cainome::cairo_serde::CairoSerde for Tree {
-    type RustType = Self;
-    const SERIALIZED_SIZE: std::option::Option<usize> = None;
-    #[inline]
-    fn cairo_serialized_size(__rust: &Self::RustType) -> usize {
-        let mut __size = 0;
-        __size += Vec::<ByteData>::cairo_serialized_size(&__rust.branch);
-        __size += cainome::cairo_serde::U256::cairo_serialized_size(&__rust.count);
-        __size
-    }
-    fn cairo_serialize(__rust: &Self::RustType) -> Vec<starknet::core::types::FieldElement> {
-        let mut __out: Vec<starknet::core::types::FieldElement> = vec![];
-        __out.extend(Vec::<ByteData>::cairo_serialize(&__rust.branch));
-        __out.extend(cainome::cairo_serde::U256::cairo_serialize(&__rust.count));
-        __out
-    }
-    fn cairo_deserialize(
-        __felts: &[starknet::core::types::FieldElement],
-        __offset: usize,
-    ) -> cainome::cairo_serde::Result<Self::RustType> {
-        let mut __offset = __offset;
-        let branch = Vec::<ByteData>::cairo_deserialize(__felts, __offset)?;
-        __offset += Vec::<ByteData>::cairo_serialized_size(&branch);
-        let count = cainome::cairo_serde::U256::cairo_deserialize(__felts, __offset)?;
-        __offset += cainome::cairo_serde::U256::cairo_serialized_size(&count);
-        Ok(Tree { branch, count })
-    }
-}
-#[derive(Debug, PartialEq, PartialOrd, Clone)]
-pub struct Bytes {
-    pub size: u32,
-    pub data: Vec<u128>,
-=======
-pub struct Message {
-    pub version: u8,
-    pub nonce: u32,
-    pub origin: u32,
-    pub sender: cainome::cairo_serde::U256,
-    pub destination: u32,
-    pub recipient: cainome::cairo_serde::U256,
-    pub body: Bytes,
->>>>>>> 5fb0db16
-}
-impl cainome::cairo_serde::CairoSerde for Message {
-    type RustType = Self;
-    const SERIALIZED_SIZE: std::option::Option<usize> = None;
-    #[inline]
-    fn cairo_serialized_size(__rust: &Self::RustType) -> usize {
-        let mut __size = 0;
-        __size += u8::cairo_serialized_size(&__rust.version);
-        __size += u32::cairo_serialized_size(&__rust.nonce);
-        __size += u32::cairo_serialized_size(&__rust.origin);
-        __size += cainome::cairo_serde::U256::cairo_serialized_size(&__rust.sender);
-        __size += u32::cairo_serialized_size(&__rust.destination);
-        __size += cainome::cairo_serde::U256::cairo_serialized_size(&__rust.recipient);
-        __size += Bytes::cairo_serialized_size(&__rust.body);
-        __size
-    }
-    fn cairo_serialize(__rust: &Self::RustType) -> Vec<starknet::core::types::FieldElement> {
-        let mut __out: Vec<starknet::core::types::FieldElement> = vec![];
-        __out.extend(u8::cairo_serialize(&__rust.version));
-        __out.extend(u32::cairo_serialize(&__rust.nonce));
-        __out.extend(u32::cairo_serialize(&__rust.origin));
-        __out.extend(cainome::cairo_serde::U256::cairo_serialize(&__rust.sender));
-        __out.extend(u32::cairo_serialize(&__rust.destination));
-        __out.extend(cainome::cairo_serde::U256::cairo_serialize(
-            &__rust.recipient,
-        ));
-        __out.extend(Bytes::cairo_serialize(&__rust.body));
-        __out
-    }
-    fn cairo_deserialize(
-        __felts: &[starknet::core::types::FieldElement],
-        __offset: usize,
-    ) -> cainome::cairo_serde::Result<Self::RustType> {
-        let mut __offset = __offset;
-        let version = u8::cairo_deserialize(__felts, __offset)?;
-        __offset += u8::cairo_serialized_size(&version);
-        let nonce = u32::cairo_deserialize(__felts, __offset)?;
-        __offset += u32::cairo_serialized_size(&nonce);
-        let origin = u32::cairo_deserialize(__felts, __offset)?;
-        __offset += u32::cairo_serialized_size(&origin);
-        let sender = cainome::cairo_serde::U256::cairo_deserialize(__felts, __offset)?;
-        __offset += cainome::cairo_serde::U256::cairo_serialized_size(&sender);
-        let destination = u32::cairo_deserialize(__felts, __offset)?;
-        __offset += u32::cairo_serialized_size(&destination);
-        let recipient = cainome::cairo_serde::U256::cairo_deserialize(__felts, __offset)?;
-        __offset += cainome::cairo_serde::U256::cairo_serialized_size(&recipient);
-        let body = Bytes::cairo_deserialize(__felts, __offset)?;
-        __offset += Bytes::cairo_serialized_size(&body);
-        Ok(Message {
-            version,
-            nonce,
-            origin,
-            sender,
-            destination,
-            recipient,
-            body,
-        })
-    }
-}
-#[derive(Debug, PartialEq, PartialOrd, Clone)]
-<<<<<<< HEAD
 pub enum Types {
     UNUSED,
     ROUTING,
@@ -458,16 +391,11 @@
     Rate_Limited_Hook,
 }
 impl cainome::cairo_serde::CairoSerde for Types {
-=======
-pub enum MailboxclientCptEvent {}
-impl cainome::cairo_serde::CairoSerde for MailboxclientCptEvent {
->>>>>>> 5fb0db16
     type RustType = Self;
     const SERIALIZED_SIZE: std::option::Option<usize> = std::option::Option::None;
     #[inline]
     fn cairo_serialized_size(__rust: &Self::RustType) -> usize {
         match __rust {
-<<<<<<< HEAD
             Types::UNUSED => 1,
             Types::ROUTING => 1,
             Types::AGGREGATION => 1,
@@ -479,14 +407,11 @@
             Types::PROTOCOL_FEE => 1,
             Types::LAYER_ZERO_V1 => 1,
             Types::Rate_Limited_Hook => 1,
-=======
->>>>>>> 5fb0db16
             _ => 0,
         }
     }
     fn cairo_serialize(__rust: &Self::RustType) -> Vec<starknet::core::types::FieldElement> {
         match __rust {
-<<<<<<< HEAD
             Types::UNUSED => usize::cairo_serialize(&0usize),
             Types::ROUTING => usize::cairo_serialize(&1usize),
             Types::AGGREGATION => usize::cairo_serialize(&2usize),
@@ -498,8 +423,6 @@
             Types::PROTOCOL_FEE => usize::cairo_serialize(&8usize),
             Types::LAYER_ZERO_V1 => usize::cairo_serialize(&9usize),
             Types::Rate_Limited_Hook => usize::cairo_serialize(&10usize),
-=======
->>>>>>> 5fb0db16
             _ => vec![],
         }
     }
@@ -509,7 +432,6 @@
     ) -> cainome::cairo_serde::Result<Self::RustType> {
         let __index: u128 = __felts[__offset].try_into().unwrap();
         match __index as usize {
-<<<<<<< HEAD
             0usize => Ok(Types::UNUSED),
             1usize => Ok(Types::ROUTING),
             2usize => Ok(Types::AGGREGATION),
@@ -528,52 +450,6 @@
                 )));
             }
         }
-    }
-}
-#[derive(Debug, PartialEq, PartialOrd, Clone)]
-pub enum MailboxclientCptEvent {}
-impl cainome::cairo_serde::CairoSerde for MailboxclientCptEvent {
-    type RustType = Self;
-    const SERIALIZED_SIZE: std::option::Option<usize> = std::option::Option::None;
-    #[inline]
-    fn cairo_serialized_size(__rust: &Self::RustType) -> usize {
-        match __rust {
-            _ => 0,
-        }
-    }
-    fn cairo_serialize(__rust: &Self::RustType) -> Vec<starknet::core::types::FieldElement> {
-        match __rust {
-            _ => vec![],
-        }
-    }
-    fn cairo_deserialize(
-        __felts: &[starknet::core::types::FieldElement],
-        __offset: usize,
-    ) -> cainome::cairo_serde::Result<Self::RustType> {
-        let __index: u128 = __felts[__offset].try_into().unwrap();
-        match __index as usize {
-=======
->>>>>>> 5fb0db16
-            _ => {
-                return Err(cainome::cairo_serde::Error::Deserialize(format!(
-                    "Index not handle for enum {}",
-                    "MailboxclientCptEvent"
-                )));
-            }
-        }
-    }
-}
-impl TryFrom<starknet::core::types::EmittedEvent> for MailboxclientCptEvent {
-    type Error = String;
-    fn try_from(event: starknet::core::types::EmittedEvent) -> Result<Self, Self::Error> {
-        use cainome::cairo_serde::CairoSerde;
-        if event.keys.is_empty() {
-            return Err("Event has no key".to_string());
-        }
-        Err(format!(
-            "Could not match any event from keys {:?}",
-            event.keys
-        ))
     }
 }
 #[derive(Debug, PartialEq, PartialOrd, Clone)]

--- conflicted
+++ resolved
@@ -10,13 +10,8 @@
 };
 use hyperlane_sealevel_mailbox::{
     accounts::{
-<<<<<<< HEAD
-        DispatchedMessageAccount, InboxAccount, ProcessedMessageAccount,
+        DispatchedMessageAccount, Inbox, InboxAccount, ProcessedMessageAccount,
         DISPATCHED_MESSAGE_DISCRIMINATOR, PROCESSED_MESSAGE_DISCRIMINATOR,
-=======
-        DispatchedMessageAccount, Inbox, InboxAccount, OutboxAccount, ProcessedMessage,
-        ProcessedMessageAccount, DISPATCHED_MESSAGE_DISCRIMINATOR, PROCESSED_MESSAGE_DISCRIMINATOR,
->>>>>>> 17ecb97f
     },
     instruction::InboxProcess,
     mailbox_dispatched_message_pda_seeds, mailbox_inbox_pda_seeds, mailbox_outbox_pda_seeds,
@@ -45,19 +40,10 @@
 use tracing::{debug, info, instrument, warn};
 
 use hyperlane_core::{
-<<<<<<< HEAD
-    ChainCommunicationError, ChainResult, ContractLocator, Decode as _, Encode as _,
-    FixedPointNumber, HyperlaneChain, HyperlaneContract, HyperlaneDomain, HyperlaneMessage,
-    HyperlaneProvider, Indexed, Indexer, KnownHyperlaneDomain, LogMeta, Mailbox, MerkleTreeHook,
-    ReorgPeriod, SequenceAwareIndexer, TxCostEstimate, TxOutcome, H256, H512, U256,
-=======
-    accumulator::incremental::IncrementalMerkle, config::StrOrIntParseError, BatchItem,
-    ChainCommunicationError, ChainCommunicationError::ContractError, ChainResult, Checkpoint,
-    ContractLocator, Decode as _, Encode as _, FixedPointNumber, HyperlaneAbi, HyperlaneChain,
-    HyperlaneContract, HyperlaneDomain, HyperlaneMessage, HyperlaneProvider, Indexed, Indexer,
-    KnownHyperlaneDomain, LogMeta, Mailbox, MerkleTreeHook, ReorgPeriod, SequenceAwareIndexer,
-    TxCostEstimate, TxOutcome, H256, H512, U256,
->>>>>>> 17ecb97f
+    config::StrOrIntParseError, ChainCommunicationError, ChainResult, ContractLocator, Decode as _,
+    Encode as _, FixedPointNumber, HyperlaneChain, HyperlaneContract, HyperlaneDomain,
+    HyperlaneMessage, HyperlaneProvider, Indexed, Indexer, KnownHyperlaneDomain, LogMeta, Mailbox,
+    MerkleTreeHook, ReorgPeriod, SequenceAwareIndexer, TxCostEstimate, TxOutcome, H256, H512, U256,
 };
 
 use crate::account::{search_accounts_by_discriminator, search_and_validate_account};
@@ -834,13 +820,8 @@
         let accounts = search_accounts_by_discriminator(
             self.rpc(),
             &self.program_id,
-<<<<<<< HEAD
-            PROCESSED_MESSAGE_DISCRIMINATOR,
-            &nonce_bytes,
-=======
             &PROCESSED_MESSAGE_DISCRIMINATOR,
             &sequence_bytes,
->>>>>>> 17ecb97f
             delivered_message_id_offset,
             delivered_message_id_length,
         )

--- conflicted
+++ resolved
@@ -4,29 +4,11 @@
     client::FuelClient,
     prelude::Provider,
     tx::Receipt,
-<<<<<<< HEAD
-    types::{transaction::TransactionType, tx_status::TxStatus, Address, ContractId},
-=======
-    types::{
-        bech32::Bech32ContractId,
-        block::Block,
-        gas_price::LatestGasPrice,
-        transaction::{Transaction, TransactionType},
-        transaction_response::TransactionResponse,
-        tx_status::TxStatus,
-        Address, BlockHeight, Bytes32, ContractId,
-    },
->>>>>>> 25a927de
+    types::{transaction::TransactionType, tx_status::TxStatus, Address, BlockHeight, ContractId},
 };
 use hyperlane_core::{
-<<<<<<< HEAD
-    BlockInfo, ChainCommunicationError, ChainInfo, ChainResult, HyperlaneChain, HyperlaneDomain,
-    HyperlaneProvider, HyperlaneProviderError, TxnInfo, H256, U256,
-=======
     h512_to_bytes, BlockInfo, ChainCommunicationError, ChainInfo, ChainResult, HyperlaneChain,
-    HyperlaneDomain, HyperlaneMessage, HyperlaneProvider, HyperlaneProviderError, Indexed, LogMeta,
-    TxnInfo, H256, H512, U256,
->>>>>>> 25a927de
+    HyperlaneDomain, HyperlaneProvider, HyperlaneProviderError, TxnInfo, H256, H512, U256,
 };
 
 /// A wrapper around a fuel provider to get generic blockchain information.
@@ -116,31 +98,17 @@
 #[async_trait]
 impl HyperlaneProvider for FuelProvider {
     /// Used by scraper
-<<<<<<< HEAD
-    async fn get_block_by_hash(&self, hash: &H256) -> ChainResult<BlockInfo> {
-        let block_res = self
-            .provider
-            .block(&hash.0.into())
-            .await
-            .map_err(|_| HyperlaneProviderError::CouldNotFindObjectByHash(*hash))?;
-=======
-    #[allow(clippy::clone_on_copy)] // TODO: `rustc` 1.80.1 clippy issue
     async fn get_block_by_height(&self, height: u64) -> ChainResult<BlockInfo> {
         let block_res = self
             .provider
             .block_by_height(BlockHeight::new(height as u32))
             .await
-            .map_err(|e| HyperlaneProviderError::CouldNotFindBlockByHeight(height))?;
->>>>>>> 25a927de
+            .map_err(|_| HyperlaneProviderError::CouldNotFindBlockByHeight(height))?;
 
         let block_info = match block_res {
             Some(block) => BlockInfo {
                 hash: H256::from_slice(block.id.as_slice()),
                 timestamp: block.header.time.map_or(0, |t| t.timestamp() as u64),
-<<<<<<< HEAD
-            }),
-            None => Err(ChainCommunicationError::BlockNotFound(*hash)),
-=======
                 number: block.header.height.into(),
             },
             None => Err(HyperlaneProviderError::CouldNotFindBlockByHeight(height))?,
@@ -151,27 +119,20 @@
                 height,
                 block_info.number,
             ))?;
->>>>>>> 25a927de
         }
 
         Ok(block_info)
     }
 
     /// Used by scraper
-<<<<<<< HEAD
-    async fn get_txn_by_hash(&self, hash: &H256) -> ChainResult<TxnInfo> {
-=======
-    #[allow(clippy::clone_on_copy)] // TODO: `rustc` 1.80.1 clippy issue
-    #[allow(clippy::match_like_matches_macro)] // TODO: `rustc` 1.80.1 clippy issue
     async fn get_txn_by_hash(&self, hash: &H512) -> ChainResult<TxnInfo> {
-        let hash = H256::from_slice(&h512_to_bytes(hash));
-
->>>>>>> 25a927de
+        let hash_parsed = H256::from_slice(&h512_to_bytes(hash));
+
         let transaction_res = self
             .provider
-            .get_transaction_by_id(&hash.0.into())
-            .await
-            .map_err(|_| HyperlaneProviderError::CouldNotFindObjectByHash(*hash))?;
+            .get_transaction_by_id(&hash_parsed.0.into())
+            .await
+            .map_err(|_| HyperlaneProviderError::CouldNotFindTransactionByHash(*hash))?;
 
         match transaction_res {
             Some(transaction) => {
@@ -194,11 +155,7 @@
                 };
 
                 Ok(TxnInfo {
-<<<<<<< HEAD
                     hash: *hash,
-=======
-                    hash: hash.into(),
->>>>>>> 25a927de
                     gas_limit: gas_limit.into(),
                     max_priority_fee_per_gas: None,
                     max_fee_per_gas: None,

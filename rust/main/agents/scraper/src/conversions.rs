use std::str::FromStr;

use num_bigint::{BigInt, Sign};
use sea_orm::prelude::{BigDecimal, Decimal};

use hyperlane_core::U256;

pub fn u256_to_decimal(v: U256) -> Decimal {
    let mut buf = [0u8; 32];
    v.to_little_endian(&mut buf);
<<<<<<< HEAD
    let big_dec = &BigDecimal::from(BigInt::from_bytes_le(Sign::Plus, &buf as &[u8])).to_string();
    Decimal::from_str(big_dec).unwrap()
=======
    BigDecimal::from(BigInt::from_bytes_le(Sign::Plus, &buf as &[u8]))
}

pub fn decimal_to_u256(v: BigDecimal) -> U256 {
    let (i, _) = v.into_bigint_and_exponent();
    let (_, b) = i.to_bytes_le();
    U256::from_little_endian(&b)
}

#[cfg(test)]
mod tests {
    use hyperlane_core::U256;

    use crate::conversions::{decimal_to_u256, u256_to_decimal};

    #[test]
    fn test() {
        // given
        let u = U256::from_dec_str(
            "76418673493495739447102571088210420170780567439841463646292940247514478199569",
        )
        .unwrap();

        // when
        let r = decimal_to_u256(u256_to_decimal(u));

        // then
        assert_eq!(u, r);
    }
>>>>>>> a9c28302
}<|MERGE_RESOLUTION|>--- conflicted
+++ resolved
@@ -8,11 +8,8 @@
 pub fn u256_to_decimal(v: U256) -> Decimal {
     let mut buf = [0u8; 32];
     v.to_little_endian(&mut buf);
-<<<<<<< HEAD
     let big_dec = &BigDecimal::from(BigInt::from_bytes_le(Sign::Plus, &buf as &[u8])).to_string();
     Decimal::from_str(big_dec).unwrap()
-=======
-    BigDecimal::from(BigInt::from_bytes_le(Sign::Plus, &buf as &[u8]))
 }
 
 pub fn decimal_to_u256(v: BigDecimal) -> U256 {
@@ -41,5 +38,4 @@
         // then
         assert_eq!(u, r);
     }
->>>>>>> a9c28302
 }
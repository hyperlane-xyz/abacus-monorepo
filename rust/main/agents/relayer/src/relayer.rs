use std::{
    collections::{HashMap, HashSet},
    fmt::{Debug, Formatter},
    sync::Arc,
};

use async_trait::async_trait;
use derive_more::AsRef;
use eyre::Result;
use futures_util::future::try_join_all;
use hyperlane_base::{
    broadcast::BroadcastMpscSender,
    db::{HyperlaneRocksDB, DB},
    metrics::{AgentMetrics, MetricsUpdater},
    settings::{ChainConf, IndexSettings},
    AgentMetadata, BaseAgent, ChainMetrics, ContractSyncMetrics, ContractSyncer, CoreMetrics,
    HyperlaneAgentCore, SyncOptions,
};
use hyperlane_core::{
    rpc_clients::call_and_retry_n_times, ChainCommunicationError, ContractSyncCursor,
    HyperlaneDomain, HyperlaneMessage, InterchainGasPayment, Mailbox, MerkleTreeInsertion,
    QueueOperation, ValidatorAnnounce, H512, U256,
};
use tokio::{
    sync::{
        broadcast::Sender as BroadcastSender,
        mpsc::{self, Receiver as MpscReceiver, UnboundedSender},
        RwLock,
    },
    task::JoinHandle,
};
use tokio_metrics::TaskMonitor;
use tracing::{error, info, info_span, instrument::Instrumented, warn, Instrument};

use crate::{
    merkle_tree::builder::MerkleTreeBuilder,
    msg::{
        blacklist::AddressBlacklist,
        gas_payment::GasPaymentEnforcer,
        metadata::{BaseMetadataBuilder, IsmAwareAppContextClassifier},
        op_submitter::{SerialSubmitter, SerialSubmitterMetrics},
        pending_message::{MessageContext, MessageSubmissionMetrics},
        processor::{MessageProcessor, MessageProcessorMetrics},
    },
    server::{self as relayer_server},
    settings::{matching_list::MatchingList, RelayerSettings},
};
use crate::{
    merkle_tree::processor::{MerkleTreeProcessor, MerkleTreeProcessorMetrics},
    processor::ProcessorExt,
};
use crate::{processor::Processor, server::ENDPOINT_MESSAGES_QUEUE_SIZE};

const CURSOR_BUILDING_ERROR: &str = "Error building cursor for origin";
const CURSOR_INSTANTIATION_ATTEMPTS: usize = 10;

#[derive(Debug, Hash, PartialEq, Eq, Copy, Clone)]
struct ContextKey {
    origin: u32,
    destination: u32,
}

/// A relayer agent
#[derive(AsRef)]
pub struct Relayer {
    origin_chains: HashSet<HyperlaneDomain>,
    destination_chains: HashMap<HyperlaneDomain, ChainConf>,
    #[as_ref]
    core: HyperlaneAgentCore,
    message_syncs: HashMap<HyperlaneDomain, Arc<dyn ContractSyncer<HyperlaneMessage>>>,
    interchain_gas_payment_syncs:
        HashMap<HyperlaneDomain, Arc<dyn ContractSyncer<InterchainGasPayment>>>,
    /// Context data for each (origin, destination) chain pair a message can be
    /// sent between
    msg_ctxs: HashMap<ContextKey, Arc<MessageContext>>,
    prover_syncs: HashMap<HyperlaneDomain, Arc<RwLock<MerkleTreeBuilder>>>,
    merkle_tree_hook_syncs: HashMap<HyperlaneDomain, Arc<dyn ContractSyncer<MerkleTreeInsertion>>>,
    dbs: HashMap<HyperlaneDomain, HyperlaneRocksDB>,
    message_whitelist: Arc<MatchingList>,
    message_blacklist: Arc<MatchingList>,
    address_blacklist: Arc<AddressBlacklist>,
    transaction_gas_limit: Option<U256>,
    skip_transaction_gas_limit_for: HashSet<u32>,
    allow_local_checkpoint_syncers: bool,
    metric_app_contexts: Vec<(MatchingList, String)>,
    max_retries: u32,
    core_metrics: Arc<CoreMetrics>,
    // TODO: decide whether to consolidate `agent_metrics` and `chain_metrics` into a single struct
    // or move them in `core_metrics`, like the validator metrics
    agent_metrics: AgentMetrics,
    chain_metrics: ChainMetrics,
    /// Tokio console server
    pub tokio_console_server: Option<console_subscriber::Server>,
}

impl Debug for Relayer {
    fn fmt(&self, f: &mut Formatter<'_>) -> std::fmt::Result {
        write!(
            f,
            "Relayer {{ origin_chains: {:?}, destination_chains: {:?}, message_whitelist: {:?}, message_blacklist: {:?}, address_blacklist: {:?}, transaction_gas_limit: {:?}, skip_transaction_gas_limit_for: {:?}, allow_local_checkpoint_syncers: {:?} }}",
            self.origin_chains,
            self.destination_chains,
            self.message_whitelist,
            self.message_blacklist,
            self.address_blacklist,
            self.transaction_gas_limit,
            self.skip_transaction_gas_limit_for,
            self.allow_local_checkpoint_syncers
        )
    }
}

#[async_trait]
#[allow(clippy::unit_arg)]
impl BaseAgent for Relayer {
    const AGENT_NAME: &'static str = "relayer";

    type Settings = RelayerSettings;

    async fn from_settings(
        _agent_metadata: AgentMetadata,
        settings: Self::Settings,
        core_metrics: Arc<CoreMetrics>,
        agent_metrics: AgentMetrics,
        chain_metrics: ChainMetrics,
        tokio_console_server: console_subscriber::Server,
    ) -> Result<Self>
    where
        Self: Sized,
    {
        let core = settings.build_hyperlane_core(core_metrics.clone());
        let db = DB::from_path(&settings.db)?;
        let dbs = settings
            .origin_chains
            .iter()
            .map(|origin| (origin.clone(), HyperlaneRocksDB::new(origin, db.clone())))
            .collect::<HashMap<_, _>>();

        let mailboxes = Self::build_mailboxes(&settings, &core_metrics, &chain_metrics).await;

        let validator_announces =
            Self::build_validator_announces(&settings, &core_metrics, &chain_metrics).await;

        let contract_sync_metrics = Arc::new(ContractSyncMetrics::new(&core_metrics));

        let message_syncs: HashMap<_, Arc<dyn ContractSyncer<HyperlaneMessage>>> = settings
            .contract_syncs::<HyperlaneMessage, _>(
                settings.origin_chains.iter(),
                &core_metrics,
                &contract_sync_metrics,
                dbs.iter()
                    .map(|(d, db)| (d.clone(), Arc::new(db.clone())))
                    .collect(),
                false,
            )
            .await?
            .into_iter()
            .map(|(k, v)| (k, v as _))
            .collect();

        let interchain_gas_payment_syncs = settings
            .contract_syncs::<InterchainGasPayment, _>(
                settings.origin_chains.iter(),
                &core_metrics,
                &contract_sync_metrics,
                dbs.iter()
                    .map(|(d, db)| (d.clone(), Arc::new(db.clone())))
                    .collect(),
                false,
            )
            .await?
            .into_iter()
            .map(|(k, v)| (k, v as _))
            .collect();

        let merkle_tree_hook_syncs = settings
            .contract_syncs::<MerkleTreeInsertion, _>(
                settings.origin_chains.iter(),
                &core_metrics,
                &contract_sync_metrics,
                dbs.iter()
                    .map(|(d, db)| (d.clone(), Arc::new(db.clone())))
                    .collect(),
                false,
            )
            .await?
            .into_iter()
            .map(|(k, v)| (k, v as _))
            .collect();

        let message_whitelist = Arc::new(settings.whitelist);
        let message_blacklist = Arc::new(settings.blacklist);
        let address_blacklist = Arc::new(AddressBlacklist::new(settings.address_blacklist));
        let skip_transaction_gas_limit_for = settings.skip_transaction_gas_limit_for;
        let transaction_gas_limit = settings.transaction_gas_limit;

        info!(
            %message_whitelist,
            %message_blacklist,
            ?address_blacklist,
            ?transaction_gas_limit,
            ?skip_transaction_gas_limit_for,
            "Whitelist configuration"
        );

        // provers by origin chain
        let prover_syncs = settings
            .origin_chains
            .iter()
            .map(|origin| {
                (
                    origin.clone(),
                    Arc::new(RwLock::new(MerkleTreeBuilder::new())),
                )
            })
            .collect::<HashMap<_, _>>();

        info!(gas_enforcement_policies=?settings.gas_payment_enforcement, "Gas enforcement configuration");

        // need one of these per origin chain due to the database scoping even though
        // the config itself is the same
        let gas_payment_enforcers: HashMap<_, _> = settings
            .origin_chains
            .iter()
            .map(|domain| {
                (
                    domain.clone(),
                    Arc::new(GasPaymentEnforcer::new(
                        settings.gas_payment_enforcement.clone(),
                        dbs.get(domain).unwrap().clone(),
                    )),
                )
            })
            .collect();

        let mut msg_ctxs = HashMap::new();
        let mut destination_chains = HashMap::new();

        // only iterate through destination chains that were successfully instantiated
        for (destination, dest_mailbox) in mailboxes.iter() {
            let destination_chain_setup = core.settings.chain_setup(destination).unwrap().clone();
            destination_chains.insert(destination.clone(), destination_chain_setup.clone());
            let transaction_gas_limit: Option<U256> =
                if skip_transaction_gas_limit_for.contains(&destination.id()) {
                    None
                } else {
                    transaction_gas_limit
                };

            // only iterate through origin chains that were successfully instantiated
            for (origin, validator_announce) in validator_announces.iter() {
                let db = dbs.get(origin).unwrap().clone();
                let metadata_builder = BaseMetadataBuilder::new(
                    origin.clone(),
                    destination_chain_setup.clone(),
                    prover_syncs[origin].clone(),
                    validator_announce.clone(),
                    settings.allow_local_checkpoint_syncers,
                    core.metrics.clone(),
                    db,
                    IsmAwareAppContextClassifier::new(
                        dest_mailbox.clone(),
                        settings.metric_app_contexts.clone(),
                    ),
                );

                msg_ctxs.insert(
                    ContextKey {
                        origin: origin.id(),
                        destination: destination.id(),
                    },
                    Arc::new(MessageContext {
                        destination_mailbox: dest_mailbox.clone(),
                        origin_db: Arc::new(dbs.get(origin).unwrap().clone()),
                        metadata_builder: Arc::new(metadata_builder),
                        origin_gas_payment_enforcer: gas_payment_enforcers[origin].clone(),
                        transaction_gas_limit,
                        metrics: MessageSubmissionMetrics::new(&core_metrics, origin, destination),
                    }),
                );
            }
        }

        Ok(Self {
            dbs,
            origin_chains: settings.origin_chains,
            destination_chains,
            msg_ctxs,
            core,
            message_syncs,
            interchain_gas_payment_syncs,
            prover_syncs,
            merkle_tree_hook_syncs,
            message_whitelist,
            message_blacklist,
            address_blacklist,
            transaction_gas_limit,
            skip_transaction_gas_limit_for,
            allow_local_checkpoint_syncers: settings.allow_local_checkpoint_syncers,
            metric_app_contexts: settings.metric_app_contexts,
            max_retries: settings.max_retries,
            core_metrics,
            agent_metrics,
            chain_metrics,
            tokio_console_server: Some(tokio_console_server),
        })
    }

    #[allow(clippy::async_yields_async)]
    async fn run(mut self) {
        let mut tasks = vec![];

        let task_monitor = tokio_metrics::TaskMonitor::new();
        if let Some(tokio_console_server) = self.tokio_console_server.take() {
            let console_server =
                tokio::spawn(TaskMonitor::instrument(&task_monitor.clone(), async move {
                    info!("Starting tokio console server");
                    if let Err(e) = tokio_console_server.serve().await {
                        error!(error=?e, "Tokio console server failed to start");
                    }
                }));
            tasks.push(console_server.instrument(info_span!("Tokio console server")));
        }
        let sender = BroadcastSender::new(ENDPOINT_MESSAGES_QUEUE_SIZE);
        // send channels by destination chain
        let mut send_channels = HashMap::with_capacity(self.destination_chains.len());
        let mut prep_queues = HashMap::with_capacity(self.destination_chains.len());
        for (dest_domain, dest_conf) in &self.destination_chains {
            let (send_channel, receive_channel) = mpsc::unbounded_channel::<QueueOperation>();
            send_channels.insert(dest_domain.id(), send_channel);
            let serial_submitter = SerialSubmitter::new(
                dest_domain.clone(),
                receive_channel,
                &sender,
                SerialSubmitterMetrics::new(&self.core.metrics, dest_domain),
                // Default to submitting one message at a time if there is no batch config
                self.core.settings.chains[dest_domain.name()]
                    .connection
                    .operation_batch_config()
                    .map(|c| c.max_batch_size)
                    .unwrap_or(1),
                task_monitor.clone(),
            );
            prep_queues.insert(dest_domain.id(), serial_submitter.prepare_queue().await);

            tasks.push(self.run_destination_submitter(
                dest_domain,
                serial_submitter,
                task_monitor.clone(),
            ));

            let metrics_updater = MetricsUpdater::new(
                dest_conf,
                self.core_metrics.clone(),
                self.agent_metrics.clone(),
                self.chain_metrics.clone(),
                Self::AGENT_NAME.to_string(),
            )
            .await
            .unwrap_or_else(|_| {
                panic!("Error creating metrics updater for destination {dest_domain}")
            });
            tasks.push(metrics_updater.spawn());
        }

        for origin in &self.origin_chains {
            self.chain_metrics.set_critical_error(origin.name(), false);
            let maybe_broadcaster = self
                .message_syncs
                .get(origin)
                .and_then(|sync| sync.get_broadcaster());
            tasks.push(self.run_message_sync(origin, task_monitor.clone()).await);
            tasks.push(
                self.run_interchain_gas_payment_sync(
                    origin,
                    BroadcastMpscSender::map_get_receiver(maybe_broadcaster.as_ref()).await,
                    task_monitor.clone(),
                )
                .await,
            );
            tasks.push(
                self.run_merkle_tree_hook_syncs(
                    origin,
                    BroadcastMpscSender::map_get_receiver(maybe_broadcaster.as_ref()).await,
                    task_monitor.clone(),
                )
                .await,
            );
        }
        // run server
        let custom_routes = relayer_server::Server::new(self.destination_chains.len())
            .with_op_retry(sender.clone())
            .with_message_queue(prep_queues)
            .routes();

        let server = self
            .core
            .settings
            .server(self.core_metrics.clone())
            .expect("Failed to create server");
        let server_task = server
            .run_with_custom_routes(custom_routes)
            .instrument(info_span!("Relayer server"));
        tasks.push(server_task);

        // each message process attempts to send messages from a chain
        for origin in &self.origin_chains {
            tasks.push(
                self.run_message_processor(origin, send_channels.clone(), task_monitor.clone())
                    .await,
            );
            tasks.push(self.run_merkle_tree_processor(origin, task_monitor.clone()));
        }

        if let Err(err) = try_join_all(tasks).await {
            tracing::error!(
                error=?err,
                "Relayer task panicked"
            );
        }
    }
}

impl Relayer {
    fn record_critical_error(
        &self,
        origin: &HyperlaneDomain,
        err: ChainCommunicationError,
        message: &str,
    ) {
        error!(?err, origin=?origin, "{message}");
        self.chain_metrics.set_critical_error(origin.name(), true);
    }

    async fn instantiate_cursor_with_retries<T: 'static>(
        contract_sync: Arc<dyn ContractSyncer<T>>,
        index_settings: IndexSettings,
    ) -> Result<Box<dyn ContractSyncCursor<T>>, ChainCommunicationError> {
        call_and_retry_n_times(
            || {
                let contract_sync = contract_sync.clone();
                let index_settings = index_settings.clone();
                Box::pin(async move {
                    let cursor = contract_sync.cursor(index_settings).await?;
                    Ok(cursor)
                })
            },
            CURSOR_INSTANTIATION_ATTEMPTS,
        )
        .await
    }

    async fn run_message_sync(
        &self,
        origin: &HyperlaneDomain,
        task_monitor: TaskMonitor,
    ) -> Instrumented<JoinHandle<()>> {
        let index_settings = self.as_ref().settings.chains[origin.name()].index_settings();
        let contract_sync = self.message_syncs.get(origin).unwrap().clone();
        let cursor_instantiation_result =
            Self::instantiate_cursor_with_retries(contract_sync.clone(), index_settings.clone())
                .await;
        let cursor = match cursor_instantiation_result {
            Ok(cursor) => cursor,
            Err(err) => {
                self.record_critical_error(origin, err, CURSOR_BUILDING_ERROR);
                return tokio::spawn(async {}).instrument(info_span!("MessageSync"));
            }
        };
        let origin_name = origin.name().to_string();
        tokio::spawn(TaskMonitor::instrument(&task_monitor, async move {
            let label = "dispatched_messages";
            contract_sync.clone().sync(label, cursor.into()).await;
            info!(chain = origin_name, label, "contract sync task exit");
        }))
        .instrument(info_span!("MessageSync"))
    }

    async fn run_interchain_gas_payment_sync(
        &self,
        origin: &HyperlaneDomain,
        tx_id_receiver: Option<MpscReceiver<H512>>,
        task_monitor: TaskMonitor,
    ) -> Instrumented<JoinHandle<()>> {
        let index_settings = self.as_ref().settings.chains[origin.name()].index_settings();
        let contract_sync = self
            .interchain_gas_payment_syncs
            .get(origin)
            .unwrap()
            .clone();
        let cursor_instantiation_result =
            Self::instantiate_cursor_with_retries(contract_sync.clone(), index_settings.clone())
                .await;
        let cursor = match cursor_instantiation_result {
            Ok(cursor) => cursor,
            Err(err) => {
                self.record_critical_error(origin, err, CURSOR_BUILDING_ERROR);
                return tokio::spawn(async {}).instrument(info_span!("IgpSync"));
            }
        };
        let origin_name = origin.name().to_string();
        tokio::spawn(TaskMonitor::instrument(&task_monitor, async move {
            let label = "gas_payments";
            contract_sync
                .clone()
                .sync(label, SyncOptions::new(Some(cursor), tx_id_receiver))
                .await;
            info!(chain = origin_name, label, "contract sync task exit");
        }))
        .instrument(info_span!("IgpSync"))
    }

    async fn run_merkle_tree_hook_syncs(
        &self,
        origin: &HyperlaneDomain,
        tx_id_receiver: Option<MpscReceiver<H512>>,
        task_monitor: TaskMonitor,
    ) -> Instrumented<JoinHandle<()>> {
        let index_settings = self.as_ref().settings.chains[origin.name()].index.clone();
        let contract_sync = self.merkle_tree_hook_syncs.get(origin).unwrap().clone();
        let cursor_instantiation_result =
            Self::instantiate_cursor_with_retries(contract_sync.clone(), index_settings.clone())
                .await;
        let cursor = match cursor_instantiation_result {
            Ok(cursor) => cursor,
            Err(err) => {
                self.record_critical_error(origin, err, CURSOR_BUILDING_ERROR);
                return tokio::spawn(async {}).instrument(info_span!("MerkleTreeHookSync"));
            }
        };
        let origin_name = origin.name().to_string();
        tokio::spawn(TaskMonitor::instrument(&task_monitor, async move {
            let label = "merkle_tree_hook";
            contract_sync
                .clone()
                .sync(label, SyncOptions::new(Some(cursor), tx_id_receiver))
                .await;
            info!(chain = origin_name, label, "contract sync task exit");
        }))
        .instrument(info_span!("MerkleTreeHookSync"))
    }

    async fn run_message_processor(
        &self,
        origin: &HyperlaneDomain,
        send_channels: HashMap<u32, UnboundedSender<QueueOperation>>,
        task_monitor: TaskMonitor,
    ) -> Instrumented<JoinHandle<()>> {
        let metrics = MessageProcessorMetrics::new(
            &self.core.metrics,
            origin,
            self.destination_chains.keys(),
        );
        let destination_ctxs: HashMap<_, _> = self
            .destination_chains
            .keys()
            .map(|destination| {
                (
                    destination.id(),
                    self.msg_ctxs[&ContextKey {
                        origin: origin.id(),
                        destination: destination.id(),
                    }]
                        .clone(),
                )
            })
            .collect();

        let message_processor = MessageProcessor::new(
            self.dbs.get(origin).unwrap().clone(),
            self.message_whitelist.clone(),
            self.message_blacklist.clone(),
            self.address_blacklist.clone(),
            metrics,
            send_channels,
            destination_ctxs,
            self.metric_app_contexts.clone(),
<<<<<<< HEAD
        )
        .await;

        // match message_processor.try_set_highest_seen_nonce().await {
        //     Ok(_) => {
        //         tracing::info!("try_set_highest_seen_nonce completed successfully");
        //     }
        //     Err(err) => {
        //         tracing::error!("Error setting highest seen nonce: {:?}", err);
        //     }
        // }
=======
            self.max_retries,
        );
>>>>>>> 21f9c5a3

        let span = info_span!("MessageProcessor", origin=%message_processor.domain());
        let processor = Processor::new(Box::new(message_processor), task_monitor.clone());

        processor.spawn().instrument(span)
    }

    fn run_merkle_tree_processor(
        &self,
        origin: &HyperlaneDomain,
        task_monitor: TaskMonitor,
    ) -> Instrumented<JoinHandle<()>> {
        let metrics = MerkleTreeProcessorMetrics::new(&self.core.metrics, origin);
        let merkle_tree_processor = MerkleTreeProcessor::new(
            self.dbs.get(origin).unwrap().clone(),
            metrics,
            self.prover_syncs[origin].clone(),
        );

        let span = info_span!("MerkleTreeProcessor", origin=%merkle_tree_processor.domain());
        let processor = Processor::new(Box::new(merkle_tree_processor), task_monitor.clone());
        processor.spawn().instrument(span)
    }

    #[allow(clippy::too_many_arguments)]
    #[tracing::instrument(skip(self, serial_submitter))]
    fn run_destination_submitter(
        &self,
        destination: &HyperlaneDomain,
        serial_submitter: SerialSubmitter,
        task_monitor: TaskMonitor,
    ) -> Instrumented<JoinHandle<()>> {
        let span = info_span!("SerialSubmitter", destination=%destination);
        let destination = destination.clone();
        tokio::spawn(TaskMonitor::instrument(&task_monitor, async move {
            // Propagate task panics
            serial_submitter.spawn().await.unwrap_or_else(|err| {
                panic!(
                    "destination submitter panicked for destination {}: {:?}",
                    destination, err
                )
            });
        }))
        .instrument(span)
    }

    /// Helper function to build and return a hashmap of mailboxes.
    /// Any chains that fail to build mailbox will not be included
    /// in the hashmap. Errors will be logged and chain metrics
    /// will be updated for chains that fail to build mailbox.
    pub async fn build_mailboxes(
        settings: &RelayerSettings,
        core_metrics: &CoreMetrics,
        chain_metrics: &ChainMetrics,
    ) -> HashMap<HyperlaneDomain, Arc<dyn Mailbox>> {
        settings
            .build_mailboxes(settings.destination_chains.iter(), core_metrics)
            .await
            .into_iter()
            .filter_map(|(origin, mailbox_res)| match mailbox_res {
                Ok(mailbox) => Some((origin, mailbox)),
                Err(err) => {
                    error!(?err, origin=?origin, "Critical error when building mailbox");
                    chain_metrics.set_critical_error(origin.name(), true);
                    None
                }
            })
            .collect()
    }

    /// Helper function to build and return a hashmap of validator announces.
    /// Any chains that fail to build validator announce will not be included
    /// in the hashmap. Errors will be logged and chain metrics
    /// will be updated for chains that fail to build validator announce.
    pub async fn build_validator_announces(
        settings: &RelayerSettings,
        core_metrics: &CoreMetrics,
        chain_metrics: &ChainMetrics,
    ) -> HashMap<HyperlaneDomain, Arc<dyn ValidatorAnnounce>> {
        settings
            .build_validator_announces(settings.origin_chains.iter(), core_metrics)
            .await
            .into_iter()
            .filter_map(|(origin, mailbox_res)| match mailbox_res {
                Ok(mailbox) => Some((origin, mailbox)),
                Err(err) => {
                    error!(?err, origin=?origin, "Critical error when building validator announce");
                    chain_metrics.set_critical_error(origin.name(), true);
                    None
                }
            })
            .collect()
    }
}

#[cfg(test)]
mod test {
    use std::{
        collections::{HashMap, HashSet},
        path::PathBuf,
    };

    use crate::settings::{matching_list::MatchingList, RelayerSettings};
    use ethers::utils::hex;
    use ethers_prometheus::middleware::PrometheusMiddlewareConf;
    use hyperlane_base::{
        settings::{
            ChainConf, ChainConnectionConf, CoreContractAddresses, IndexSettings, Settings,
            TracingConfig,
        },
        ChainMetrics, CoreMetrics, BLOCK_HEIGHT_HELP, BLOCK_HEIGHT_LABELS, CRITICAL_ERROR_HELP,
        CRITICAL_ERROR_LABELS,
    };
    use hyperlane_core::{
        config::OperationBatchConfig, HyperlaneDomain, IndexMode, KnownHyperlaneDomain,
        ReorgPeriod, H256,
    };
    use hyperlane_ethereum as h_eth;
    use prometheus::{opts, IntGaugeVec, Registry};
    use reqwest::Url;

    use super::Relayer;

    /// Builds a test RelayerSetting
    fn generate_test_relayer_settings() -> RelayerSettings {
        let chains = [(
            "arbitrum".to_string(),
            ChainConf {
                domain: HyperlaneDomain::Known(KnownHyperlaneDomain::Arbitrum),
                signer: None,
                reorg_period: ReorgPeriod::None,
                addresses: CoreContractAddresses {
                    mailbox: H256::from_slice(
                        hex::decode(
                            "000000000000000000000000598facE78a4302f11E3de0bee1894Da0b2Cb71F8",
                        )
                        .unwrap()
                        .as_slice(),
                    ),
                    interchain_gas_paymaster: H256::from_slice(
                        hex::decode(
                            "000000000000000000000000c756cFc1b7d0d4646589EDf10eD54b201237F5e8",
                        )
                        .unwrap()
                        .as_slice(),
                    ),
                    validator_announce: H256::from_slice(
                        hex::decode(
                            "0000000000000000000000001b33611fCc073aB0737011d5512EF673Bff74962",
                        )
                        .unwrap()
                        .as_slice(),
                    ),
                    merkle_tree_hook: H256::from_slice(
                        hex::decode(
                            "000000000000000000000000AD34A66Bf6dB18E858F6B686557075568c6E031C",
                        )
                        .unwrap()
                        .as_slice(),
                    ),
                },
                connection: ChainConnectionConf::Ethereum(h_eth::ConnectionConf {
                    rpc_connection: h_eth::RpcConnectionConf::Http {
                        url: Url::parse("https://sepolia-rollup.arbitrum.io/rpc").unwrap(),
                    },
                    transaction_overrides: h_eth::TransactionOverrides {
                        gas_price: None,
                        gas_limit: None,
                        max_fee_per_gas: None,
                        max_priority_fee_per_gas: None,
                    },
                    operation_batch: OperationBatchConfig {
                        batch_contract_address: None,
                        max_batch_size: 1,
                    },
                }),
                metrics_conf: PrometheusMiddlewareConf {
                    contracts: HashMap::new(),
                    chain: None,
                },
                index: IndexSettings {
                    from: 0,
                    chunk_size: 1,
                    mode: IndexMode::Block,
                },
            },
        )];

        RelayerSettings {
            base: Settings {
                chains: chains.into_iter().collect(),
                metrics_port: 5000,
                tracing: TracingConfig::default(),
            },
            db: PathBuf::new(),
            origin_chains: [
                HyperlaneDomain::Known(KnownHyperlaneDomain::Arbitrum),
                HyperlaneDomain::Known(KnownHyperlaneDomain::Ethereum),
                HyperlaneDomain::Known(KnownHyperlaneDomain::Optimism),
            ]
            .into_iter()
            .collect(),
            destination_chains: [
                HyperlaneDomain::Known(KnownHyperlaneDomain::Arbitrum),
                HyperlaneDomain::Known(KnownHyperlaneDomain::Ethereum),
                HyperlaneDomain::Known(KnownHyperlaneDomain::Optimism),
            ]
            .into_iter()
            .collect(),
            gas_payment_enforcement: Vec::new(),
            whitelist: MatchingList::default(),
            blacklist: MatchingList::default(),
            address_blacklist: Vec::new(),
            transaction_gas_limit: None,
            skip_transaction_gas_limit_for: HashSet::new(),
            allow_local_checkpoint_syncers: true,
            metric_app_contexts: Vec::new(),
            max_retries: 1,
        }
    }

    #[tokio::test]
    #[tracing_test::traced_test]
    async fn test_failed_build_mailboxes() {
        let settings = generate_test_relayer_settings();

        let registry = Registry::new();
        let core_metrics = CoreMetrics::new("relayer", 4000, registry).unwrap();
        let chain_metrics = ChainMetrics {
            block_height: IntGaugeVec::new(
                opts!("block_height", BLOCK_HEIGHT_HELP),
                BLOCK_HEIGHT_LABELS,
            )
            .unwrap(),
            gas_price: None,
            critical_error: IntGaugeVec::new(
                opts!("critical_error", CRITICAL_ERROR_HELP),
                CRITICAL_ERROR_LABELS,
            )
            .unwrap(),
        };

        let mailboxes = Relayer::build_mailboxes(&settings, &core_metrics, &chain_metrics).await;

        assert_eq!(mailboxes.len(), 1);
        assert!(mailboxes.contains_key(&HyperlaneDomain::Known(KnownHyperlaneDomain::Arbitrum)));

        // Arbitrum chain should not have any errors because it's ChainConf exists
        let metric = chain_metrics
            .critical_error
            .get_metric_with_label_values(&["arbitrum"])
            .unwrap();
        assert_eq!(metric.get(), 0);

        // Ethereum chain should error because it is missing ChainConf
        let metric = chain_metrics
            .critical_error
            .get_metric_with_label_values(&["ethereum"])
            .unwrap();
        assert_eq!(metric.get(), 1);

        // Optimism chain should error because it is missing ChainConf
        let metric = chain_metrics
            .critical_error
            .get_metric_with_label_values(&["optimism"])
            .unwrap();
        assert_eq!(metric.get(), 1);
    }

    #[tokio::test]
    #[tracing_test::traced_test]
    async fn test_failed_build_validator_announces() {
        let settings = generate_test_relayer_settings();

        let registry = Registry::new();
        let core_metrics = CoreMetrics::new("relayer", 4000, registry).unwrap();
        let chain_metrics = ChainMetrics {
            block_height: IntGaugeVec::new(
                opts!("block_height", BLOCK_HEIGHT_HELP),
                BLOCK_HEIGHT_LABELS,
            )
            .unwrap(),
            gas_price: None,
            critical_error: IntGaugeVec::new(
                opts!("critical_error", CRITICAL_ERROR_HELP),
                CRITICAL_ERROR_LABELS,
            )
            .unwrap(),
        };

        let mailboxes =
            Relayer::build_validator_announces(&settings, &core_metrics, &chain_metrics).await;

        assert_eq!(mailboxes.len(), 1);
        assert!(mailboxes.contains_key(&HyperlaneDomain::Known(KnownHyperlaneDomain::Arbitrum)));

        // Arbitrum chain should not have any errors because it's ChainConf exists
        let metric = chain_metrics
            .critical_error
            .get_metric_with_label_values(&["arbitrum"])
            .unwrap();
        assert_eq!(metric.get(), 0);

        // Ethereum chain should error because it is missing ChainConf
        let metric = chain_metrics
            .critical_error
            .get_metric_with_label_values(&["ethereum"])
            .unwrap();
        assert_eq!(metric.get(), 1);

        // Optimism chain should error because it is missing ChainConf
        let metric = chain_metrics
            .critical_error
            .get_metric_with_label_values(&["optimism"])
            .unwrap();
        assert_eq!(metric.get(), 1);
    }
}<|MERGE_RESOLUTION|>--- conflicted
+++ resolved
@@ -575,22 +575,9 @@
             send_channels,
             destination_ctxs,
             self.metric_app_contexts.clone(),
-<<<<<<< HEAD
+            self.max_retries,
         )
         .await;
-
-        // match message_processor.try_set_highest_seen_nonce().await {
-        //     Ok(_) => {
-        //         tracing::info!("try_set_highest_seen_nonce completed successfully");
-        //     }
-        //     Err(err) => {
-        //         tracing::error!("Error setting highest seen nonce: {:?}", err);
-        //     }
-        // }
-=======
-            self.max_retries,
-        );
->>>>>>> 21f9c5a3
 
         let span = info_span!("MessageProcessor", origin=%message_processor.domain());
         let processor = Processor::new(Box::new(message_processor), task_monitor.clone());

#![allow(clippy::clone_on_ref_ptr)] // TODO: `rustc` 1.80.1 clippy issue

use std::{
    fmt::{Debug, Formatter},
    sync::Arc,
    time::{Duration, Instant},
};

use async_trait::async_trait;
use derive_new::new;
use eyre::Result;
use hyperlane_base::{
<<<<<<< HEAD
    db::{HyperlaneDB, HyperlaneRocksDB},
=======
    db::{HyperlaneDb, HyperlaneRocksDB},
>>>>>>> e2b5a4c7
    CoreMetrics,
};
use hyperlane_core::{
    gas_used_by_operation, BatchItem, ChainCommunicationError, ChainResult, ConfirmReason,
    HyperlaneChain, HyperlaneDomain, HyperlaneMessage, Mailbox, MessageSubmissionData,
    PendingOperation, PendingOperationResult, PendingOperationStatus, ReprepareReason, TryBatchAs,
    TxOutcome, H256, U256,
};
use prometheus::{IntCounter, IntGauge};
use serde::Serialize;
use tracing::{debug, error, info, info_span, instrument, trace, warn, Instrument};

use super::{
    gas_payment::{GasPaymentEnforcer, GasPolicyStatus},
    metadata::{BaseMetadataBuilder, MessageMetadataBuilder, MetadataBuilder},
};

pub const CONFIRM_DELAY: Duration = if cfg!(any(test, feature = "test-utils")) {
    // Wait 5 seconds after submitting the message before confirming in test mode
    Duration::from_secs(5)
} else {
    // Wait 1 min after submitting the message before confirming in normal/production mode
    Duration::from_secs(60 * 10)
};

/// The message context contains the links needed to submit a message. Each
/// instance is for a unique origin -> destination pairing.
pub struct MessageContext {
    /// Mailbox on the destination chain.
    pub destination_mailbox: Arc<dyn Mailbox>,
    /// Origin chain database to verify gas payments.
    pub origin_db: HyperlaneRocksDB,
    /// Used to construct the ISM metadata needed to verify a message from the
    /// origin.
    pub metadata_builder: Arc<BaseMetadataBuilder>,
    /// Used to determine if messages from the origin have made sufficient gas
    /// payments.
    pub origin_gas_payment_enforcer: Arc<GasPaymentEnforcer>,
    /// Hard limit on transaction gas when submitting a transaction to the
    /// destination.
    pub transaction_gas_limit: Option<U256>,
    pub metrics: MessageSubmissionMetrics,
}

/// A message that the submitter can and should try to submit.
#[derive(new, Serialize)]
pub struct PendingMessage {
    pub message: HyperlaneMessage,
    #[serde(skip_serializing)]
    ctx: Arc<MessageContext>,
    status: PendingOperationStatus,
    app_context: Option<String>,
    #[new(default)]
    submitted: bool,
    #[new(default)]
    #[serde(skip_serializing)]
    submission_data: Option<Box<MessageSubmissionData>>,
    #[new(default)]
    num_retries: u32,
    #[new(value = "Instant::now()")]
    #[serde(skip_serializing)]
    last_attempted_at: Instant,
    #[new(default)]
    #[serde(skip_serializing)]
    next_attempt_after: Option<Instant>,
    #[new(default)]
    #[serde(skip_serializing)]
    submission_outcome: Option<TxOutcome>,
    #[new(default)]
    #[serde(skip_serializing)]
    metadata: Option<Vec<u8>>,
}

impl Debug for PendingMessage {
    fn fmt(&self, f: &mut Formatter<'_>) -> std::fmt::Result {
        // intentionally leaves out ctx
        let now = Instant::now();
        let last_attempt = now.duration_since(self.last_attempted_at).as_secs();
        let next_attempt = self
            .next_attempt_after
            .map(|a| {
                if a >= now {
                    a.duration_since(now).as_secs()
                } else {
                    0
                }
            })
            .unwrap_or(0);
        write!(f, "PendingMessage {{ num_retries: {}, since_last_attempt_s: {last_attempt}, next_attempt_after_s: {next_attempt}, message: {:?}, status: {:?}, app_context: {:?} }}",
               self.num_retries, self.message, self.status, self.app_context)
    }
}

impl PartialEq for PendingMessage {
    fn eq(&self, other: &Self) -> bool {
        self.num_retries == other.num_retries
            && self.message.nonce == other.message.nonce
            && self.message.origin == other.message.origin
    }
}

impl Eq for PendingMessage {}

impl TryBatchAs<HyperlaneMessage> for PendingMessage {
    fn try_batch(&self) -> ChainResult<BatchItem<HyperlaneMessage>> {
        match self.submission_data.as_ref() {
            None => {
                warn!("Cannot batch message without submission data, returning BatchingFailed");
                Err(ChainCommunicationError::BatchingFailed)
            }
            Some(data) => Ok(BatchItem::new(
                self.message.clone(),
                data.as_ref().clone(),
                self.ctx.destination_mailbox.clone(),
            )),
        }
    }
}

#[async_trait]
#[typetag::serialize]
impl PendingOperation for PendingMessage {
    fn id(&self) -> H256 {
        self.message.id()
    }

    fn status(&self) -> PendingOperationStatus {
        self.status.clone()
    }

    fn set_status(&mut self, status: PendingOperationStatus) {
        if let Err(e) = self
            .ctx
            .origin_db
            .store_status_by_message_id(&self.message.id(), &self.status)
        {
            warn!(message_id = ?self.message.id(), err = %e, status = %self.status, "Persisting `status` failed for message");
        }
        self.status = status;
    }

    fn priority(&self) -> u32 {
        self.message.nonce
    }

    fn origin_domain_id(&self) -> u32 {
        self.message.origin
    }

    fn destination_domain(&self) -> &HyperlaneDomain {
        self.ctx.destination_mailbox.domain()
    }

    fn retrieve_status_from_db(&self) -> Option<PendingOperationStatus> {
        match self.ctx.origin_db.retrieve_status_by_message_id(&self.id()) {
            Ok(status) => status,
            Err(e) => {
                warn!(error=?e, "Failed to retrieve status for message");
                None
            }
        }
    }

    fn app_context(&self) -> Option<String> {
        self.app_context.clone()
    }

    #[instrument(skip(self), fields(id=?self.id()), level = "debug")]
    async fn prepare(&mut self) -> PendingOperationResult {
        if !self.is_ready() {
            trace!("Message is not ready to be submitted yet");
            return PendingOperationResult::NotReady;
        }

        // If the message has already been processed, e.g. due to another relayer having
        // already processed, then mark it as already-processed, and move on to
        // the next tick.
        let is_already_delivered = match self
            .ctx
            .destination_mailbox
            .delivered(self.message.id())
            .await
        {
            Ok(is_delivered) => is_delivered,
            Err(err) => {
                return self.on_reprepare(Some(err), ReprepareReason::ErrorCheckingDeliveryStatus);
            }
        };
        if is_already_delivered {
            debug!("Message has already been delivered, marking as submitted.");
            self.submitted = true;
            self.set_next_attempt_after(CONFIRM_DELAY);
            return PendingOperationResult::Confirm(ConfirmReason::AlreadySubmitted);
        }

        let provider = self.ctx.destination_mailbox.provider();

        // We cannot deliver to an address that is not a contract so check and drop if it isn't.
        let is_contract = match provider.is_contract(&self.message.recipient).await {
            Ok(is_contract) => is_contract,
            Err(err) => {
                return self.on_reprepare(
                    Some(err),
                    ReprepareReason::ErrorCheckingIfRecipientIsContract,
                );
            }
        };
        if !is_contract {
            info!(
                recipient=?self.message.recipient,
                "Dropping message because recipient is not a contract"
            );
            return PendingOperationResult::Drop;
        }

        let ism_address = match self
            .ctx
            .destination_mailbox
            .recipient_ism(self.message.recipient)
            .await
        {
            Ok(ism_address) => ism_address,
            Err(err) => {
                return self.on_reprepare(Some(err), ReprepareReason::ErrorFetchingIsmAddress);
            }
        };

        let message_metadata_builder = match MessageMetadataBuilder::new(
            ism_address,
            &self.message,
            self.ctx.metadata_builder.clone(),
        )
        .await
        {
            Ok(message_metadata_builder) => message_metadata_builder,
            Err(err) => {
                return self.on_reprepare(Some(err), ReprepareReason::ErrorGettingMetadataBuilder);
            }
        };

        let metadata = match message_metadata_builder
            .build(ism_address, &self.message)
            .await
        {
            Ok(metadata) => metadata,
            Err(err) => {
                return self.on_reprepare(Some(err), ReprepareReason::ErrorBuildingMetadata);
            }
        };
        self.metadata = metadata.clone();

        let Some(metadata) = metadata else {
            return self.on_reprepare::<String>(None, ReprepareReason::CouldNotFetchMetadata);
        };

        // Estimate transaction costs for the process call. If there are issues, it's
        // likely that gas estimation has failed because the message is
        // reverting. This is defined behavior, so we just log the error and
        // move onto the next tick.
        let tx_cost_estimate = match self
            .ctx
            .destination_mailbox
            .process_estimate_costs(&self.message, &metadata)
            .await
        {
            Ok(tx_cost_estimate) => tx_cost_estimate,
            Err(err) => {
                return self.on_reprepare(Some(err), ReprepareReason::ErrorEstimatingGas);
            }
        };

        // If the gas payment requirement hasn't been met, move to the next tick.
        let gas_limit = match self
            .ctx
            .origin_gas_payment_enforcer
            .message_meets_gas_payment_requirement(&self.message, &tx_cost_estimate)
            .await
        {
            Ok(gas_limit) => gas_limit,
            Err(err) => {
                return self.on_reprepare(Some(err), ReprepareReason::ErrorCheckingGasRequirement);
            }
        };

        let gas_limit = match gas_limit {
            GasPolicyStatus::NoPaymentFound => {
                return self.on_reprepare::<String>(None, ReprepareReason::GasPaymentNotFound)
            }
            GasPolicyStatus::PolicyNotMet => {
                return self
                    .on_reprepare::<String>(None, ReprepareReason::GasPaymentRequirementNotMet)
            }
            GasPolicyStatus::PolicyMet(gas_limit) => gas_limit,
        };

        // Go ahead and attempt processing of message to destination chain.
        debug!(
            ?gas_limit,
            ?tx_cost_estimate,
            "Gas payment requirement met, ready to process message"
        );

        if let Some(max_limit) = self.ctx.transaction_gas_limit {
            if gas_limit > max_limit {
                // TODO: consider dropping instead of repreparing in this case
                return self.on_reprepare::<String>(None, ReprepareReason::ExceedsMaxGasLimit);
            }
        }

        self.submission_data = Some(Box::new(MessageSubmissionData {
            metadata,
            gas_limit,
        }));
        PendingOperationResult::Success
    }

    #[instrument]
    async fn submit(&mut self) -> PendingOperationResult {
        if self.submitted {
            // this message has already been submitted, possibly not by us
            return PendingOperationResult::Success;
        }

        let state = self
            .submission_data
            .clone()
            .expect("Pending message must be prepared before it can be submitted");

        // To avoid spending gas on a tx that will revert, dry-run just before submitting.
        if let Some(metadata) = self.metadata.as_ref() {
            if self
                .ctx
                .destination_mailbox
                .process_estimate_costs(&self.message, metadata)
                .await
                .is_err()
            {
                return self.on_reprepare::<String>(None, ReprepareReason::ErrorEstimatingGas);
            }
        }

        // We use the estimated gas limit from the prior call to
        // `process_estimate_costs` to avoid a second gas estimation.
        let tx_outcome = self
            .ctx
            .destination_mailbox
            .process(&self.message, &state.metadata, Some(state.gas_limit))
            .await;
        match tx_outcome {
            Ok(outcome) => {
                self.set_operation_outcome(outcome, state.gas_limit);
                PendingOperationResult::Confirm(ConfirmReason::SubmittedBySelf)
            }
            Err(e) => {
                error!(error=?e, "Error when processing message");
                return PendingOperationResult::Reprepare(ReprepareReason::ErrorSubmitting);
            }
        }
    }

    fn set_submission_outcome(&mut self, outcome: TxOutcome) {
        self.submission_outcome = Some(outcome);
    }

    fn get_tx_cost_estimate(&self) -> Option<U256> {
        self.submission_data.as_ref().map(|d| d.gas_limit)
    }

    async fn confirm(&mut self) -> PendingOperationResult {
        if !self.is_ready() {
            return PendingOperationResult::NotReady;
        }

        let is_delivered = match self
            .ctx
            .destination_mailbox
            .delivered(self.message.id())
            .await
        {
            Ok(is_delivered) => is_delivered,
            Err(err) => {
                return self.on_reconfirm(Some(err), "Error confirming message delivery");
            }
        };

        if is_delivered {
            if let Err(err) = self.record_message_process_success() {
                return self
                    .on_reconfirm(Some(err), "Error when recording message process success");
            }
            info!(
                submission=?self.submission_outcome,
                "Message successfully processed"
            );
            PendingOperationResult::Success
        } else {
            let span = info_span!(
                "Error: Transaction attempting to process message either reverted or was reorged",
                tx_outcome=?self.submission_outcome,
                message_id=?self.message.id()
            );
            self.on_reprepare::<String>(None, ReprepareReason::RevertedOrReorged)
                .instrument(span)
                .into_inner()
        }
    }

    fn set_operation_outcome(
        &mut self,
        submission_outcome: TxOutcome,
        submission_estimated_cost: U256,
    ) {
        let Some(operation_estimate) = self.get_tx_cost_estimate() else {
            warn!("Cannot set operation outcome without a cost estimate set previously");
            return;
        };
        // calculate the gas used by the operation
        let gas_used_by_operation = match gas_used_by_operation(
            &submission_outcome,
            submission_estimated_cost,
            operation_estimate,
        ) {
            Ok(gas_used_by_operation) => gas_used_by_operation,
            Err(e) => {
                warn!(error = %e, "Error when calculating gas used by operation, falling back to charging the full cost of the tx. Are gas estimates enabled for this chain?");
                submission_outcome.gas_used
            }
        };
        let operation_outcome = TxOutcome {
            gas_used: gas_used_by_operation,
            ..submission_outcome
        };
        // record it in the db, to subtract from the sender's igp allowance
        if let Err(e) = self
            .ctx
            .origin_gas_payment_enforcer
            .record_tx_outcome(&self.message, operation_outcome.clone())
        {
            error!(error=?e, "Error when recording tx outcome");
        }
        // set the outcome in `Self` as well, for later logging
        self.set_submission_outcome(operation_outcome);
        debug!(
            actual_gas_for_message = ?gas_used_by_operation,
            message_gas_estimate = ?operation_estimate,
            submission_gas_estimate = ?submission_estimated_cost,
            message = ?self.message,
            "Gas used by message submission"
        );
    }

    fn next_attempt_after(&self) -> Option<Instant> {
        self.next_attempt_after
    }

    fn set_next_attempt_after(&mut self, delay: Duration) {
        self.next_attempt_after = Some(Instant::now() + delay);
    }

    fn reset_attempts(&mut self) {
        self.reset_attempts();
    }

    fn set_retries(&mut self, retries: u32) {
        self.set_retries(retries);
    }

    fn try_get_mailbox(&self) -> Option<Arc<dyn Mailbox>> {
        Some(self.ctx.destination_mailbox.clone())
    }
}

impl PendingMessage {
    /// Constructor that tries reading the retry count from the HyperlaneDB in order to recompute the `next_attempt_after`.
    /// In case of failure, behaves like `Self::new(...)`.
    pub fn from_persisted_retries(
        message: HyperlaneMessage,
        ctx: Arc<MessageContext>,
        app_context: Option<String>,
    ) -> Self {
        let mut pm = Self::new(
            message,
            ctx,
            // Since we don't persist the message status for now, assume it's the first attempt
            PendingOperationStatus::FirstPrepareAttempt,
            app_context,
        );
        match pm
            .ctx
            .origin_db
            .retrieve_pending_message_retry_count_by_message_id(&pm.message.id())
        {
            Ok(Some(num_retries)) => {
                let next_attempt_after = PendingMessage::calculate_msg_backoff(num_retries)
                    .map(|dur| Instant::now() + dur);
                pm.num_retries = num_retries;
                pm.next_attempt_after = next_attempt_after;
            }
            r => {
                trace!(message_id = ?pm.message.id(), result = ?r, "Failed to read retry count from HyperlaneDB for message.")
            }
        }
        pm
    }

    fn on_reprepare<E: Debug>(
        &mut self,
        err: Option<E>,
        reason: ReprepareReason,
    ) -> PendingOperationResult {
        self.inc_attempts();
        self.submitted = false;
        if let Some(e) = err {
            warn!(error = ?e, "Repreparing message: {}", reason.clone());
        } else {
            warn!("Repreparing message: {}", reason.clone());
        }
        PendingOperationResult::Reprepare(reason)
    }

    fn on_reconfirm<E: Debug>(&mut self, err: Option<E>, reason: &str) -> PendingOperationResult {
        self.inc_attempts();
        if let Some(e) = err {
            warn!(error = ?e, id = ?self.id(), "Reconfirming message: {}", reason);
        } else {
            warn!(id = ?self.id(), "Reconfirming message: {}", reason);
        }
        PendingOperationResult::NotReady
    }

    fn is_ready(&self) -> bool {
        self.next_attempt_after
            .map(|a| Instant::now() >= a)
            .unwrap_or(true)
    }

    /// Record in HyperlaneDB and various metrics that this process has observed
    /// the successful processing of a message. An `Ok(())` value returned by
    /// this function is the 'commit' point in a message's lifetime for
    /// final processing -- after this function has been seen to
    /// `return Ok(())`, then without a wiped HyperlaneDB, we will never
    /// re-attempt processing for this message again, even after the relayer
    /// restarts.
    fn record_message_process_success(&mut self) -> Result<()> {
        self.ctx
            .origin_db
            .store_processed_by_nonce(&self.message.nonce, &true)?;
        self.ctx.metrics.update_nonce(&self.message);
        self.ctx.metrics.messages_processed.inc();
        Ok(())
    }

    fn reset_attempts(&mut self) {
        self.next_attempt_after = None;
        self.last_attempted_at = Instant::now();
    }

    fn inc_attempts(&mut self) {
        self.set_retries(self.num_retries + 1);
        self.last_attempted_at = Instant::now();
        self.next_attempt_after = PendingMessage::calculate_msg_backoff(self.num_retries)
            .map(|dur| self.last_attempted_at + dur);
    }

    fn set_retries(&mut self, retries: u32) {
        self.num_retries = retries;
        self.persist_retries();
    }

    fn persist_retries(&self) {
        if let Err(e) = self
            .ctx
            .origin_db
            .store_pending_message_retry_count_by_message_id(&self.message.id(), &self.num_retries)
        {
            warn!(message_id = ?self.message.id(), err = %e, "Persisting the `num_retries` failed for message");
        }
    }

    /// Get duration we should wait before re-attempting to deliver a message
    /// given the number of retries.
    /// `pub(crate)` for testing purposes
    pub(crate) fn calculate_msg_backoff(num_retries: u32) -> Option<Duration> {
        Some(Duration::from_secs(match num_retries {
            i if i < 1 => return None,
            // wait 10s for the first few attempts; this prevents thrashing
            i if (1..12).contains(&i) => 10,
            // wait 90s to 19.5min with a linear increase
            i if (12..24).contains(&i) => (i as u64 - 11) * 90,
            // wait 30min for the next 12 attempts
            i if (24..36).contains(&i) => 60 * 30,
            // wait 60min for the next 12 attempts
            i if (36..48).contains(&i) => 60 * 60,
            // linearly increase the backoff time after 48 attempts,
            // adding 1h for each additional attempt
            _ => {
                let hour: u64 = 60 * 60;
                // To be extra safe, `max` to make sure it's at least 1 hour.
                let target = hour.max((num_retries - 47) as u64 * hour);
                // Schedule it at some random point in the next hour to
                // avoid scheduling messages with the same # of retries
                // at the exact same time.
                target + (rand::random::<u64>() % hour)
            }
        }))
    }
}

#[derive(Debug)]
pub struct MessageSubmissionMetrics {
    // Fields are public for testing purposes
    pub last_known_nonce: IntGauge,
    pub messages_processed: IntCounter,
}

impl MessageSubmissionMetrics {
    pub fn new(
        metrics: &CoreMetrics,
        origin: &HyperlaneDomain,
        destination: &HyperlaneDomain,
    ) -> Self {
        let origin = origin.name();
        let destination = destination.name();
        Self {
            last_known_nonce: metrics.last_known_message_nonce().with_label_values(&[
                "message_processed",
                origin,
                destination,
            ]),
            messages_processed: metrics
                .messages_processed_count()
                .with_label_values(&[origin, destination]),
        }
    }

    fn update_nonce(&self, msg: &HyperlaneMessage) {
        // this is technically a race condition between `.get` and `.set` but worst case
        // the gauge should get corrected on the next update and is not an issue
        // with a ST runtime
        self.last_known_nonce
            .set(std::cmp::max(self.last_known_nonce.get(), msg.nonce as i64));
    }
}<|MERGE_RESOLUTION|>--- conflicted
+++ resolved
@@ -10,11 +10,7 @@
 use derive_new::new;
 use eyre::Result;
 use hyperlane_base::{
-<<<<<<< HEAD
-    db::{HyperlaneDB, HyperlaneRocksDB},
-=======
     db::{HyperlaneDb, HyperlaneRocksDB},
->>>>>>> e2b5a4c7
     CoreMetrics,
 };
 use hyperlane_core::{

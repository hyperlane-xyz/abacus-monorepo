--- conflicted
+++ resolved
@@ -48,11 +48,7 @@
             .await
             .map(|validator| Arc::new(validator) as Arc<dyn HyperlaneSigner>)?;
         let reorg_period = settings.reorgperiod.parse().expect("invalid uint");
-<<<<<<< HEAD
         let interval = Duration::from_secs(settings.interval.parse().expect("invalid uint"));
-=======
-        let interval = settings.interval.parse().expect("invalid uint");
->>>>>>> ef9639ba
         let core = settings.build_hyperlane_core(metrics.clone());
         let checkpoint_syncer = settings.checkpointsyncer.build(None)?.into();
 

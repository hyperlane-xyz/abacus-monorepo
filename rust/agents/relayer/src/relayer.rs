--- conflicted
+++ resolved
@@ -11,14 +11,10 @@
 use hyperlane_base::{
     db::{HyperlaneRocksDB, DB},
     metrics::{AgentMetrics, MetricsUpdater},
-<<<<<<< HEAD
-    run_all,
-    server::Server,
-=======
->>>>>>> b3a91546
     settings::ChainConf,
     BaseAgent, ChainMetrics, ContractSyncMetrics, CoreMetrics, HyperlaneAgentCore,
     SequencedDataContractSync, WatermarkContractSync,
+    server::Server,
 };
 use hyperlane_core::{
     HyperlaneDomain, HyperlaneMessage, InterchainGasPayment, MerkleTreeInsertion, U256,
@@ -285,11 +281,7 @@
 
         // running http server
         let server = self.server.clone();
-        let server_task = tokio::spawn(async move {
-            server.run(vec![]);
-            Ok(())
-        })
-        .instrument(info_span!("Relayer server"));
+        let server_task = server.run(vec![]).instrument(info_span!("Relayer server"));
         tasks.push(server_task);
 
         // send channels by destination chain

--- conflicted
+++ resolved
@@ -2,11 +2,7 @@
 use std::sync::Arc;
 
 use async_trait::async_trait;
-<<<<<<< HEAD
-use eyre::Result;
-=======
 use eyre::{Context, Result};
->>>>>>> ef9639ba
 use tokio::sync::{
     mpsc::{self, UnboundedReceiver, UnboundedSender},
     RwLock,
@@ -18,21 +14,6 @@
     chains::{GelatoConf, TransactionSubmissionType},
     run_all, BaseAgent, CachingInterchainGasPaymaster, CachingMailbox, ContractSyncMetrics,
     CoreMetrics, HyperlaneAgentCore, MultisigCheckpointSyncer,
-<<<<<<< HEAD
-};
-use hyperlane_core::{db::DB, HyperlaneChain, HyperlaneDomain};
-
-use crate::merkle_tree_builder::MerkleTreeBuilder;
-use crate::msg::{
-    gas_payment::GasPaymentEnforcer,
-    gelato_submitter::{GelatoSubmitter, GelatoSubmitterMetrics},
-    metadata_builder::MetadataBuilder,
-    processor::{MessageProcessor, MessageProcessorMetrics},
-    serial_submitter::{SerialSubmitter, SerialSubmitterMetrics},
-    SubmitMessageArgs,
-};
-use crate::settings::{matching_list::MatchingList, GasPaymentEnforcementPolicy, RelayerSettings};
-=======
 };
 use hyperlane_core::{db::DB, HyperlaneChain, HyperlaneDomain};
 
@@ -48,7 +29,6 @@
     },
     settings::{matching_list::MatchingList, GasPaymentEnforcementPolicy, RelayerSettings},
 };
->>>>>>> ef9639ba
 
 /// A relayer agent
 #[derive(Debug)]
@@ -90,23 +70,9 @@
                 .chain([settings.originchainname.as_str()])
                 .collect()
         } else {
-<<<<<<< HEAD
-            settings.build_hyperlane_core(metrics.clone())
-=======
             // If not provided, default to using every chain listed in self.chains.
             settings.chains.keys().map(String::as_str).collect()
->>>>>>> ef9639ba
         };
-        let db = DB::from_path(&settings.db)?;
-
-        // If not provided, default to using every chain listed in self.chains.
-        let chain_names: Vec<_> = settings.chains.keys().map(String::as_str).collect();
-        let mailboxes = settings
-            .build_all_mailboxes(chain_names.as_slice(), &metrics, db.clone())
-            .await?;
-        let interchain_gas_paymasters = settings
-            .build_all_interchain_gas_paymasters(chain_names.as_slice(), &metrics, db)
-            .await?;
 
         let mailboxes = settings
             .build_all_mailboxes(chain_names.as_slice(), &metrics, db.clone())

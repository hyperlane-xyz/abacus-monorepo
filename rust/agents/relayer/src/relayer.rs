--- conflicted
+++ resolved
@@ -69,23 +69,6 @@
         })
     }
 
-<<<<<<< HEAD
-    fn run(&self) -> Instrumented<JoinHandle<Result<()>>> {
-        let (signed_checkpoint_sender, signed_checkpoint_receiver) =
-            tokio::sync::watch::channel::<Option<MultisigSignedCheckpoint>>(None);
-
-        let mut tasks: Vec<Instrumented<JoinHandle<Result<()>>>> = self
-            .inboxes()
-            .iter()
-            .map(|(inbox_name, inbox_contracts)| {
-                self.run_inbox(
-                    inbox_contracts.clone(),
-                    signed_checkpoint_receiver.clone(),
-                    self.core.settings.inboxes[inbox_name].gelato_conf.clone(),
-                )
-            })
-            .collect();
-=======
     #[allow(clippy::async_yields_async)]
     async fn run(&self) -> Instrumented<JoinHandle<Result<()>>> {
         let (signed_checkpoint_sender, signed_checkpoint_receiver) =
@@ -109,7 +92,6 @@
                 signer,
             ));
         }
->>>>>>> 333b18ec
 
         tasks.push(self.run_checkpoint_fetcher(signed_checkpoint_sender));
 
@@ -158,7 +140,8 @@
         checkpoint_fetcher.spawn()
     }
 
-    /// Helper to construct a new GelatoSubmitter instance for submission to a particular inbox.
+    /// Helper to construct a new GelatoSubmitter instance for submission to a
+    /// particular inbox.
     fn make_gelato_submitter_for_inbox(
         &self,
         message_receiver: mpsc::UnboundedReceiver<SubmitMessageArgs>,

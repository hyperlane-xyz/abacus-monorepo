use std::fmt::{Debug, Formatter};
use std::{
    collections::{HashMap, HashSet},
    sync::Arc,
};

use async_trait::async_trait;
use eyre::Result;
use hyperlane_base::{MessageContractSync, WatermarkContractSync};
use tokio::sync::mpsc::UnboundedSender;
use tokio::{
    sync::{
        mpsc::{self, UnboundedReceiver},
        RwLock,
    },
    task::JoinHandle,
};
use tracing::{info, info_span, instrument::Instrumented, Instrument};

use hyperlane_base::{
    db::{HyperlaneRocksDB, DB},
    run_all, BaseAgent, ContractSyncMetrics, CoreMetrics, HyperlaneAgentCore,
};
use hyperlane_core::{HyperlaneDomain, InterchainGasPayment, U256};

use crate::msg::pending_message::MessageSubmissionMetrics;
use crate::{
    merkle_tree_builder::MerkleTreeBuilder,
    msg::{
        gas_payment::GasPaymentEnforcer,
        metadata::BaseMetadataBuilder,
        pending_message::MessageContext,
        pending_operation::DynPendingOperation,
        processor::{MessageProcessor, MessageProcessorMetrics},
        serial_submitter::{SerialSubmitter, SerialSubmitterMetrics},
    },
    settings::{matching_list::MatchingList, RelayerSettings},
};

#[derive(Debug, Hash, PartialEq, Eq, Copy, Clone)]
struct ContextKey {
    origin: u32,
    destination: u32,
}

/// A relayer agent
pub struct Relayer {
    origin_chains: HashSet<HyperlaneDomain>,
    destination_chains: HashSet<HyperlaneDomain>,
    core: HyperlaneAgentCore,
    message_syncs: HashMap<HyperlaneDomain, Arc<MessageContractSync>>,
    interchain_gas_payment_syncs:
        HashMap<HyperlaneDomain, Arc<WatermarkContractSync<InterchainGasPayment>>>,
    /// Context data for each (origin, destination) chain pair a message can be
    /// sent between
    msg_ctxs: HashMap<ContextKey, Arc<MessageContext>>,
    prover_syncs: HashMap<HyperlaneDomain, Arc<RwLock<MerkleTreeBuilder>>>,
    dbs: HashMap<HyperlaneDomain, Arc<HyperlaneRocksDB>>,
    whitelist: Arc<MatchingList>,
    blacklist: Arc<MatchingList>,
    transaction_gas_limit: Option<U256>,
    skip_transaction_gas_limit_for: HashSet<u32>,
    allow_local_checkpoint_syncers: bool,
}

impl Debug for Relayer {
    fn fmt(&self, f: &mut Formatter<'_>) -> std::fmt::Result {
        write!(
            f,
            "Relayer {{ origin_chains: {:?}, destination_chains: {:?}, whitelist: {:?}, blacklist: {:?}, transaction_gas_limit: {:?}, skip_transaction_gas_limit_for: {:?}, allow_local_checkpoint_syncers: {:?} }}",
            self.origin_chains,
            self.destination_chains,
            self.whitelist,
            self.blacklist,
            self.transaction_gas_limit,
            self.skip_transaction_gas_limit_for,
            self.allow_local_checkpoint_syncers
        )
    }
}

impl AsRef<HyperlaneAgentCore> for Relayer {
    fn as_ref(&self) -> &HyperlaneAgentCore {
        &self.core
    }
}

#[async_trait]
#[allow(clippy::unit_arg)]
impl BaseAgent for Relayer {
    const AGENT_NAME: &'static str = "relayer";

    type Settings = RelayerSettings;

    async fn from_settings(settings: Self::Settings, metrics: Arc<CoreMetrics>) -> Result<Self>
    where
        Self: Sized,
    {
        let core = settings.build_hyperlane_core(metrics.clone());
        let db = DB::from_path(&settings.db)?;
        let dbs = settings
            .origin_chains
            .iter()
            .map(|origin| {
                (
                    origin.clone(),
                    Arc::new(HyperlaneRocksDB::new(origin, db.clone())),
                )
            })
            .collect::<HashMap<_, _>>();

        let mailboxes = settings
            .build_mailboxes(settings.destination_chains.iter(), &metrics)
            .await?;
        let interchain_gas_paymasters = settings
            .build_interchain_gas_paymasters(settings.origin_chains.iter(), &metrics)
            .await?;
        let validator_announces = settings
            .build_validator_announces(settings.origin_chains.iter(), &metrics)
            .await?;

        let contract_sync_metrics = Arc::new(ContractSyncMetrics::new(&metrics));

        let message_syncs = settings
            .build_message_indexers(
                settings.origin_chains.iter(),
                &metrics,
                &contract_sync_metrics,
<<<<<<< HEAD
                dbs.iter().map(|(d, db)| (d.clone(), db.clone() as _)).collect(),
=======
                dbs.into_iter()
                    .map(|(d, db)| (d, db.clone() as _))
                    .collect(),
>>>>>>> 09947d8a
            )
            .await?;
        let interchain_gas_payment_syncs = settings
            .build_interchain_gas_payment_indexers(
                settings.origin_chains.iter(),
                &metrics,
                &contract_sync_metrics,
                dbs.iter().map(|(d, db)| (d.clone(), db.clone() as _)).collect(),
            )
            .await?;

        let whitelist = Arc::new(settings.whitelist);
        let blacklist = Arc::new(settings.blacklist);
        let skip_transaction_gas_limit_for = settings.skip_transaction_gas_limit_for;
        let transaction_gas_limit = settings.transaction_gas_limit;

        info!(
            %whitelist,
            %blacklist,
            ?transaction_gas_limit,
            ?skip_transaction_gas_limit_for,
            "Whitelist configuration"
        );

        // provers by origin chain
        let prover_syncs = settings
            .origin_chains
            .iter()
            .map(|origin| {
                let db = dbs.get(origin).unwrap().clone();
                (
                    origin.clone(),
                    Arc::new(RwLock::new(MerkleTreeBuilder::new(db))),
                )
            })
            .collect::<HashMap<_, _>>();

        info!(gas_enforcement_policies=?settings.gas_payment_enforcement, "Gas enforcement configuration");

        // need one of these per origin chain due to the database scoping even though
        // the config itself is the same
        let gas_payment_enforcers: HashMap<_, _> = settings
            .origin_chains
            .iter()
            .map(|domain| {
                (
                    domain.clone(),
                    Arc::new(GasPaymentEnforcer::new(
                        settings.gas_payment_enforcement.clone(),
                        dbs.get(domain).unwrap().clone(),
                    )),
                )
            })
            .collect();

        let mut msg_ctxs = HashMap::new();
        for destination in &settings.destination_chains {
            let destination_chain_setup = core.settings.chain_setup(destination).unwrap().clone();

            let transaction_gas_limit: Option<U256> =
                if skip_transaction_gas_limit_for.contains(&destination.id()) {
                    None
                } else {
                    transaction_gas_limit
                };

            for origin in &settings.origin_chains {
                let metadata_builder = BaseMetadataBuilder::new(
                    destination_chain_setup.clone(),
                    prover_syncs[origin].clone(),
                    validator_announces[origin].clone(),
                    settings.allow_local_checkpoint_syncers,
                    core.metrics.clone(),
                    5,
                );

                msg_ctxs.insert(
                    ContextKey {
                        origin: origin.id(),
                        destination: destination.id(),
                    },
                    Arc::new(MessageContext {
                        destination_mailbox: mailboxes[destination].clone(),
                        origin_db: dbs.get(origin).unwrap().clone(),
                        metadata_builder,
                        origin_gas_payment_enforcer: gas_payment_enforcers[origin].clone(),
                        transaction_gas_limit,
                        metrics: MessageSubmissionMetrics::new(&metrics, origin, destination),
                    }),
                );
            }
        }

        Ok(Self {
            dbs,
            origin_chains: settings.origin_chains,
            destination_chains: settings.destination_chains,
            msg_ctxs,
            core,
            message_syncs,
            interchain_gas_payment_syncs,
            prover_syncs,
            whitelist,
            blacklist,
            transaction_gas_limit,
            skip_transaction_gas_limit_for,
            allow_local_checkpoint_syncers: settings.allow_local_checkpoint_syncers,
        })
    }

    #[allow(clippy::async_yields_async)]
    async fn run(&self) -> Instrumented<JoinHandle<Result<()>>> {
        let mut tasks = vec![];

        // send channels by destination chain
        let mut send_channels = HashMap::with_capacity(self.destination_chains.len());
        for destination in &self.destination_chains {
            let (send_channel, receive_channel) =
                mpsc::unbounded_channel::<Box<DynPendingOperation>>();
            send_channels.insert(destination.id(), send_channel);

            tasks.push(self.run_destination_submitter(destination, receive_channel));
        }

        for origin in &self.origin_chains {
            tasks.push(self.run_message_sync(origin).await);
            tasks.push(self.run_interchain_gas_payment_sync(origin).await);
        }

        // each message process attempts to send messages from a chain
        for origin in &self.origin_chains {
            tasks.push(self.run_message_processor(origin, send_channels.clone()));
        }

        run_all(tasks)
    }
}

impl Relayer {
    async fn run_message_sync(
        &self,
        origin: &HyperlaneDomain,
    ) -> Instrumented<JoinHandle<eyre::Result<()>>> {
        let index_settings = self.as_ref().settings.chains[origin.name()].index.clone();
        let contract_sync = self.message_syncs.get(origin).unwrap().clone();
        let cursor = contract_sync
            .forward_backward_message_sync_cursor(index_settings)
            .await;
        tokio::spawn(async move {
            contract_sync
                .clone()
                .sync("dispatched_messages", cursor)
                .await
        })
        .instrument(info_span!("ContractSync"))
    }

    async fn run_interchain_gas_payment_sync(
        &self,
        origin: &HyperlaneDomain,
    ) -> Instrumented<JoinHandle<eyre::Result<()>>> {
        let index_settings = self.as_ref().settings.chains[origin.name()].index.clone();
        let contract_sync = self
            .interchain_gas_payment_syncs
            .get(origin)
            .unwrap()
            .clone();
        let cursor = contract_sync.rate_limited_cursor(index_settings).await;
        tokio::spawn(async move { contract_sync.clone().sync("gas_payments", cursor).await })
            .instrument(info_span!("ContractSync"))
    }

    fn run_message_processor(
        &self,
        origin: &HyperlaneDomain,
        send_channels: HashMap<u32, UnboundedSender<Box<DynPendingOperation>>>,
    ) -> Instrumented<JoinHandle<Result<()>>> {
        let metrics = MessageProcessorMetrics::new(
            &self.core.metrics,
            origin,
            self.destination_chains.iter(),
        );
        let destination_ctxs = self
            .destination_chains
            .iter()
            .filter(|&destination| destination != origin)
            .map(|destination| {
                (
                    destination.id(),
                    self.msg_ctxs[&ContextKey {
                        origin: origin.id(),
                        destination: destination.id(),
                    }]
                        .clone(),
                )
            })
            .collect();
        let message_processor = MessageProcessor::new(
            self.dbs.get(origin).unwrap().clone(),
            self.whitelist.clone(),
            self.blacklist.clone(),
            metrics,
            self.prover_syncs[origin].clone(),
            send_channels,
            destination_ctxs,
        );

        let span = info_span!("MessageProcessor", origin=%message_processor.domain());
        let process_fut = message_processor.spawn();
        tokio::spawn(async move {
            let res = tokio::try_join!(process_fut)?;
            info!(?res, "try_join finished for message processor");
            Ok(())
        })
        .instrument(span)
    }

    #[allow(clippy::too_many_arguments)]
    #[tracing::instrument(skip(self, receiver))]
    fn run_destination_submitter(
        &self,
        destination: &HyperlaneDomain,
        receiver: UnboundedReceiver<Box<DynPendingOperation>>,
    ) -> Instrumented<JoinHandle<Result<()>>> {
        let serial_submitter = SerialSubmitter::new(
            destination.clone(),
            receiver,
            SerialSubmitterMetrics::new(&self.core.metrics, destination),
        );
        let span = info_span!("SerialSubmitter", destination=%destination);
        let submit_fut = serial_submitter.spawn();

        tokio::spawn(async move {
            let res = tokio::try_join!(submit_fut)?;
            info!(?res, "try_join finished for submitter");
            Ok(())
        })
        .instrument(span)
    }
}

#[cfg(test)]
mod test {}<|MERGE_RESOLUTION|>--- conflicted
+++ resolved
@@ -126,13 +126,7 @@
                 settings.origin_chains.iter(),
                 &metrics,
                 &contract_sync_metrics,
-<<<<<<< HEAD
                 dbs.iter().map(|(d, db)| (d.clone(), db.clone() as _)).collect(),
-=======
-                dbs.into_iter()
-                    .map(|(d, db)| (d, db.clone() as _))
-                    .collect(),
->>>>>>> 09947d8a
             )
             .await?;
         let interchain_gas_payment_syncs = settings

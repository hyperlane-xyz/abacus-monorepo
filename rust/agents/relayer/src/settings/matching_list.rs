--- conflicted
+++ resolved
@@ -364,11 +364,7 @@
 
     #[test]
     fn config_with_address() {
-<<<<<<< HEAD
-        let list: MatchingList = serde_json::from_str(r#"[{"senderaddress": "0x9d4454B023096f34B160D6B654540c56A1F81688", "recipientaddress": "9d4454B023096f34B160D6B654540c56A1F81688"}]"#).unwrap();
-=======
-        let list: MatchingList = serde_json::from_str(r#"[{"senderAddress": "0x9d4454B023096f34B160D6B654540c56A1F81688", "recipientAddress": "0x9d4454B023096f34B160D6B654540c56A1F81688"}]"#).unwrap();
->>>>>>> 892cc5df
+        let list: MatchingList = serde_json::from_str(r#"[{"senderaddress": "0x9d4454B023096f34B160D6B654540c56A1F81688", "recipientaddress": "0x9d4454B023096f34B160D6B654540c56A1F81688"}]"#).unwrap();
         assert!(list.0.is_some());
         assert_eq!(list.0.as_ref().unwrap().len(), 1);
         let elem = &list.0.as_ref().unwrap()[0];
@@ -455,7 +451,7 @@
     #[test]
     fn supports_base58() {
         serde_json::from_str::<MatchingList>(
-            r#"[{"originDomain":1399811151,"senderAddress":"DdTMkk9nuqH5LnD56HLkPiKMV3yB3BNEYSQfgmJHa5i7","destinationDomain":11155111,"recipientAddress":"0x6AD4DEBA8A147d000C09de6465267a9047d1c217"}]"#,
+            r#"[{"origindomain":1399811151,"senderaddress":"DdTMkk9nuqH5LnD56HLkPiKMV3yB3BNEYSQfgmJHa5i7","destinationdomain":11155111,"recipientaddress":"0x6AD4DEBA8A147d000C09de6465267a9047d1c217"}]"#,
         ).unwrap();
     }
 }
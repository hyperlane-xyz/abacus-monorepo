--- conflicted
+++ resolved
@@ -261,16 +261,7 @@
         }
         let metadata = self
             .metadata_builder
-<<<<<<< HEAD
-            .fetch_metadata(msg.message.clone(), self.mailbox.clone())
-=======
-            .fetch_metadata(
-                &msg.message,
-                self.mailbox.clone(),
-                &msg.checkpoint,
-                &msg.proof,
-            )
->>>>>>> 364d6137
+            .fetch_metadata(&msg.message, self.mailbox.clone())
             .await?;
 
         // Estimate transaction costs for the process call. If there are issues, it's likely

use eyre::WrapErr;
use std::collections::HashMap;
use std::env;

<<<<<<< HEAD
<<<<<<< HEAD
use hyperlane_base::chains::IndexSettings;
use hyperlane_base::decl_settings;
use hyperlane_base::ChainSetup;

// TODO: Make it so the inherited settings better communicate that the `outbox`
// config is not needed for the scraper.
decl_settings!(Scraper {
    /// Configurations for contracts on the outbox chains
    outboxes: HashMap<String, ChainSetup>,
    /// Index settings by chain
    indexes: HashMap<String, IndexSettings>,
});
=======
=======
>>>>>>> bea89039
use hyperlane_base::load_settings_object;
use hyperlane_base::{AgentSettings, DomainSettings, NewFromAgentSettings};

/// Scraper settings work a bit differently than other agents because we need to
/// load the information for all of the chains.
///
/// The same basic principals apply as to what files/envs are read from and
/// their order of precedence. You can read more in the `load_settings_object`
/// docs.
///
/// You will need to define `RUN_DOMAINS` which is a comma seperated list of
/// chain names. Then for each domain if a config file is to be read from
/// `BASE_CONFIG_${DOMAIN}` should be specified. The env vars will read with the
/// prefix `HYP_SCRAPER_${DOMAIN}_*` for chain configs, and just `HYP_SCRAPER_*`
/// for any generic application configs.
///
/// `HYP_BASE_*` will still be a default for all chains, so you could define
/// `HYP_BASE_INDEX_CHUNK` and define a default chunk size for all chains.
///
/// You still need the `BASE_CONFIG` if you want to have any application
/// settings loaded via a config file.
#[derive(Debug)]
pub struct ScraperSettings {
    /// settings by domain id for each domain
    pub chains: HashMap<u32, DomainSettings>,
    pub app: AgentSettings,
}

impl AsRef<AgentSettings> for ScraperSettings {
    fn as_ref(&self) -> &AgentSettings {
        &self.app
    }
}

impl NewFromAgentSettings for ScraperSettings {
    type Error = eyre::Report;

    fn new() -> Result<Self, Self::Error> {
        let app = load_settings_object::<_, &str>(
            "scraper",
            env::var("BASE_CONFIG").ok().as_deref(),
            &[],
        )
        .context("Loading application settings")?;
        let uppercase_chain_list = env::var("RUN_DOMAINS")
            .expect("Must specify run domains for scraper")
            .to_ascii_uppercase();
        let chains: Vec<&str> = uppercase_chain_list.split(',').collect();

        let chain_settings = chains
            .iter()
            .map(|chain_name| {
                let config_file_name = env::var(&format!("BASE_CONFIG_{chain_name}"))
                    .expect("Must specify config file for all domains in $RUN_DOMAINS");
                // If we do not ignore these, it will cause a panic. This is because it sees a
                // config for the inbox that is on the same chain as the outbox. Which
                // fundamentally does not make sense. When we are parsing configs like this we
                // have a bunch of things with slightly overlapping views so this allows us to
                // ignore the overlap that we do not want.
                let ignore_prefixes = [
                    format!("HYP_BASE_INBOXES_{chain_name}"),
                    format!("HYP_SCRAPER_INBOXES_{chain_name}"),
                ];
                let settings: DomainSettings = load_settings_object(
                    &format!("scraper_{chain_name}"),
                    Some(&config_file_name),
                    &ignore_prefixes,
                )
                .with_context(|| {
                    format!("Loading config for chain {chain_name} from {config_file_name}")
                })?;
                let domain: u32 = settings.outbox.domain.parse().expect("Invalid uint");
                Ok((domain, settings))
            })
            .collect::<eyre::Result<_>>()?;
        Ok(Self {
            app,
            chains: chain_settings,
        })
    }
}<|MERGE_RESOLUTION|>--- conflicted
+++ resolved
@@ -2,23 +2,6 @@
 use std::collections::HashMap;
 use std::env;
 
-<<<<<<< HEAD
-<<<<<<< HEAD
-use hyperlane_base::chains::IndexSettings;
-use hyperlane_base::decl_settings;
-use hyperlane_base::ChainSetup;
-
-// TODO: Make it so the inherited settings better communicate that the `outbox`
-// config is not needed for the scraper.
-decl_settings!(Scraper {
-    /// Configurations for contracts on the outbox chains
-    outboxes: HashMap<String, ChainSetup>,
-    /// Index settings by chain
-    indexes: HashMap<String, IndexSettings>,
-});
-=======
-=======
->>>>>>> bea89039
 use hyperlane_base::load_settings_object;
 use hyperlane_base::{AgentSettings, DomainSettings, NewFromAgentSettings};
 

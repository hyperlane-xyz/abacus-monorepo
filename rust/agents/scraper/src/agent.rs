use std::{collections::HashMap, sync::Arc};

use async_trait::async_trait;
use derive_more::AsRef;
use futures::future::try_join_all;
use hyperlane_base::{
<<<<<<< HEAD
    metrics::AgentMetrics, run_all, server::Server, settings::IndexSettings, BaseAgent,
    ChainMetrics, ContractSyncMetrics, CoreMetrics, HyperlaneAgentCore, MetricsUpdater,
=======
    metrics::AgentMetrics, settings::IndexSettings, BaseAgent, ChainMetrics, ContractSyncMetrics,
    CoreMetrics, HyperlaneAgentCore, MetricsUpdater,
>>>>>>> b3a91546
};
use hyperlane_core::{HyperlaneDomain, KnownHyperlaneDomain};
use num_traits::cast::FromPrimitive;
use tokio::task::JoinHandle;
use tracing::{info_span, instrument::Instrumented, trace, Instrument};

use crate::{chain_scraper::HyperlaneSqlDb, db::ScraperDb, settings::ScraperSettings};

/// A message explorer scraper agent
#[derive(Debug, AsRef)]
#[allow(unused)]
pub struct Scraper {
    #[as_ref]
    core: HyperlaneAgentCore,
    contract_sync_metrics: Arc<ContractSyncMetrics>,
    scrapers: HashMap<u32, ChainScraper>,
    settings: ScraperSettings,
    core_metrics: Arc<CoreMetrics>,
    agent_metrics: AgentMetrics,
    chain_metrics: ChainMetrics,
    server: Arc<Server>,
}

#[derive(Debug)]
struct ChainScraper {
    index_settings: IndexSettings,
    db: HyperlaneSqlDb,
    domain: HyperlaneDomain,
}

#[async_trait]
impl BaseAgent for Scraper {
    const AGENT_NAME: &'static str = "scraper";
    type Settings = ScraperSettings;

    async fn from_settings(
        settings: Self::Settings,
        metrics: Arc<CoreMetrics>,
        agent_metrics: AgentMetrics,
        chain_metrics: ChainMetrics,
    ) -> eyre::Result<Self>
    where
        Self: Sized,
    {
        let db = ScraperDb::connect(&settings.db).await?;
        let core = settings.build_hyperlane_core(metrics.clone());

        let contract_sync_metrics = Arc::new(ContractSyncMetrics::new(&metrics));
        let mut scrapers: HashMap<u32, ChainScraper> = HashMap::new();

        for domain in settings.chains_to_scrape.iter() {
            let chain_setup = settings.chain_setup(domain).expect("Missing chain config");
            let db = HyperlaneSqlDb::new(
                db.clone(),
                chain_setup.addresses.mailbox,
                domain.clone(),
                settings
                    .build_provider(domain, &metrics.clone())
                    .await?
                    .into(),
                &chain_setup.index.clone(),
            )
            .await?;
            scrapers.insert(
                domain.id(),
                ChainScraper {
                    domain: domain.clone(),
                    db,
                    index_settings: chain_setup.index.clone(),
                },
            );
        }

        let server = settings.server(metrics.clone())?;

        trace!(domain_count = scrapers.len(), "Created scrapers");

        Ok(Self {
            core,
            contract_sync_metrics,
            scrapers,
            settings,
            core_metrics: metrics,
            agent_metrics,
            chain_metrics,
            server,
        })
    }

    #[allow(clippy::async_yields_async)]
    async fn run(self) {
        let mut tasks = Vec::with_capacity(self.scrapers.len());

        // running http server
        let server = self.server.clone();
        let server_task = tokio::spawn(async move {
            server.run(vec![]);
            Ok(())
        })
        .instrument(info_span!("Relayer server"));
        tasks.push(server_task);

        for domain in self.scrapers.keys() {
            tasks.push(self.scrape(*domain).await);

            let domain = KnownHyperlaneDomain::from_u32(*domain).unwrap();
            let chain_conf = self.settings.chain_setup(&domain.into()).unwrap();
            let metrics_updater = MetricsUpdater::new(
                chain_conf,
                self.core_metrics.clone(),
                self.agent_metrics.clone(),
                self.chain_metrics.clone(),
                Self::AGENT_NAME.to_string(),
            )
            .await
            .unwrap();
            tasks.push(metrics_updater.spawn());
        }
        if let Err(err) = try_join_all(tasks).await {
            tracing::error!(error = ?err, "Scraper task panicked");
        }
    }
}

impl Scraper {
    /// Sync contract data and other blockchain with the current chain state.
    /// This will spawn long-running contract sync tasks
    async fn scrape(&self, domain_id: u32) -> Instrumented<JoinHandle<()>> {
        let scraper = self.scrapers.get(&domain_id).unwrap();
        let db = scraper.db.clone();
        let index_settings = scraper.index_settings.clone();
        let domain = scraper.domain.clone();

        let mut tasks = Vec::with_capacity(2);
        tasks.push(
            self.build_message_indexer(
                domain.clone(),
                self.core_metrics.clone(),
                self.contract_sync_metrics.clone(),
                db.clone(),
                index_settings.clone(),
            )
            .await,
        );
        tasks.push(
            self.build_delivery_indexer(
                domain.clone(),
                self.core_metrics.clone(),
                self.contract_sync_metrics.clone(),
                db.clone(),
                index_settings.clone(),
            )
            .await,
        );
        tasks.push(
            self.build_interchain_gas_payment_indexer(
                domain,
                self.core_metrics.clone(),
                self.contract_sync_metrics.clone(),
                db,
                index_settings.clone(),
            )
            .await,
        );

        tokio::spawn(async move {
            // If any of the tasks panic, we want to propagate it, so we unwrap
            try_join_all(tasks).await.unwrap();
        })
        .instrument(info_span!("Scraper Tasks"))
    }
}

/// Create a function to spawn task that syncs contract events
macro_rules! spawn_sync_task {
    ($name:ident, $cursor: ident, $label:literal) => {
        async fn $name(
            &self,
            domain: HyperlaneDomain,
            metrics: Arc<CoreMetrics>,
            contract_sync_metrics: Arc<ContractSyncMetrics>,
            db: HyperlaneSqlDb,
            index_settings: IndexSettings,
        ) -> Instrumented<JoinHandle<()>> {
            let sync = self
                .as_ref()
                .settings
                .$name(
                    &domain,
                    &metrics.clone(),
                    &contract_sync_metrics.clone(),
                    Arc::new(db.clone()),
                )
                .await
                .unwrap();
            let cursor = sync
                .$cursor(index_settings.clone())
                .await;
                tokio::spawn(async move {
                    sync
                        .sync($label, cursor)
                        .await
                })
                .instrument(info_span!("ChainContractSync", chain=%domain.name(), event=$label))
        }
    }
}

impl Scraper {
    async fn build_message_indexer(
        &self,
        domain: HyperlaneDomain,
        metrics: Arc<CoreMetrics>,
        contract_sync_metrics: Arc<ContractSyncMetrics>,
        db: HyperlaneSqlDb,
        index_settings: IndexSettings,
    ) -> Instrumented<JoinHandle<()>> {
        let sync = self
            .as_ref()
            .settings
            .build_message_indexer(
                &domain,
                &metrics.clone(),
                &contract_sync_metrics.clone(),
                Arc::new(db.clone()),
            )
            .await
            .unwrap();
        let latest_nonce = self
            .scrapers
            .get(&domain.id())
            .unwrap()
            .db
            .last_message_nonce()
            .await
            .unwrap_or(None)
            .unwrap_or(0);
        let cursor = sync
            .forward_message_sync_cursor(index_settings.clone(), latest_nonce.saturating_sub(1))
            .await;
        tokio::spawn(async move { sync.sync("message_dispatch", cursor).await }).instrument(
            info_span!("ChainContractSync", chain=%domain.name(), event="message_dispatch"),
        )
    }

    spawn_sync_task!(
        build_delivery_indexer,
        rate_limited_cursor,
        "message_delivery"
    );
    spawn_sync_task!(
        build_interchain_gas_payment_indexer,
        rate_limited_cursor,
        "gas_payment"
    );
}<|MERGE_RESOLUTION|>--- conflicted
+++ resolved
@@ -4,13 +4,8 @@
 use derive_more::AsRef;
 use futures::future::try_join_all;
 use hyperlane_base::{
-<<<<<<< HEAD
-    metrics::AgentMetrics, run_all, server::Server, settings::IndexSettings, BaseAgent,
-    ChainMetrics, ContractSyncMetrics, CoreMetrics, HyperlaneAgentCore, MetricsUpdater,
-=======
     metrics::AgentMetrics, settings::IndexSettings, BaseAgent, ChainMetrics, ContractSyncMetrics,
-    CoreMetrics, HyperlaneAgentCore, MetricsUpdater,
->>>>>>> b3a91546
+    CoreMetrics, HyperlaneAgentCore, MetricsUpdater, server::Server,
 };
 use hyperlane_core::{HyperlaneDomain, KnownHyperlaneDomain};
 use num_traits::cast::FromPrimitive;
@@ -106,11 +101,7 @@
 
         // running http server
         let server = self.server.clone();
-        let server_task = tokio::spawn(async move {
-            server.run(vec![]);
-            Ok(())
-        })
-        .instrument(info_span!("Relayer server"));
+        let server_task = server.run(vec![]).instrument(info_span!("Relayer server"));
         tasks.push(server_task);
 
         for domain in self.scrapers.keys() {

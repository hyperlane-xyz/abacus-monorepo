use std::fmt::Debug;
use std::sync::Arc;

use async_trait::async_trait;
use ethers::core::types::H256;
use ethers::types::U256;
use eyre::Result;
use futures_util::future::select_all;
use tokio::task::JoinHandle;
use tracing::instrument::Instrumented;
use tracing::{info_span, Instrument};

use abacus_core::db::AbacusDB;
use abacus_core::{
<<<<<<< HEAD
    AbacusChain, AbacusContract, AbacusMessage, ChainCommunicationError, Checkpoint, Mailbox, MailboxEvents,
    MailboxIndexer, RawAbacusMessage, TxCostEstimate, TxOutcome,
=======
    AbacusContract, AbacusMessage, ChainCommunicationError, Checkpoint, Mailbox, MailboxIndexer,
    TxCostEstimate, TxOutcome,
>>>>>>> 2864a350
};

use crate::chains::IndexSettings;
use crate::{ContractSync, ContractSyncMetrics};

/// Caching Mailbox type
#[derive(Debug, Clone)]
pub struct CachingMailbox {
    mailbox: Arc<dyn Mailbox>,
    db: AbacusDB,
    indexer: Arc<dyn MailboxIndexer>,
}

impl std::fmt::Display for CachingMailbox {
    fn fmt(&self, f: &mut std::fmt::Formatter<'_>) -> std::fmt::Result {
        write!(f, "{self:?}")
    }
}

impl CachingMailbox {
    /// Instantiate new CachingMailbox
    pub fn new(mailbox: Arc<dyn Mailbox>, db: AbacusDB, indexer: Arc<dyn MailboxIndexer>) -> Self {
        Self {
            mailbox,
            db,
            indexer,
        }
    }

    /// Return handle on mailbox object
    pub fn mailbox(&self) -> &Arc<dyn Mailbox> {
        &self.mailbox
    }

    /// Return handle on AbacusDB
    pub fn db(&self) -> &AbacusDB {
        &self.db
    }

    /// Spawn a task that syncs the CachingMailbox's db with the on-chain event
    /// data
    pub fn sync(
        &self,
        index_settings: IndexSettings,
        metrics: ContractSyncMetrics,
    ) -> Instrumented<JoinHandle<Result<()>>> {
        let span = info_span!("MailboxContractSync", self = %self);

        let sync = ContractSync::new(
            self.mailbox.chain_name().into(),
            self.db.clone(),
            self.indexer.clone(),
            index_settings,
            metrics,
        );

        tokio::spawn(async move {
            let tasks = vec![sync.sync_dispatched_messages()];

            let (_, _, remaining) = select_all(tasks).await;
            for task in remaining.into_iter() {
                cancel_task!(task);
            }

            Ok(())
        })
        .instrument(span)
    }
}

#[async_trait]
impl Mailbox for CachingMailbox {
    fn local_domain_hash(&self) -> H256 {
        self.mailbox.local_domain_hash()
    }

    async fn count(&self) -> Result<u32, ChainCommunicationError> {
        self.mailbox.count().await
    }

    /// Fetch the status of a message
    async fn delivered(&self, id: H256) -> Result<bool, ChainCommunicationError> {
        self.mailbox.delivered(id).await
    }

    async fn latest_checkpoint(
        &self,
        maybe_lag: Option<u64>,
    ) -> Result<Checkpoint, ChainCommunicationError> {
        self.mailbox.latest_checkpoint(maybe_lag).await
    }

    /// Fetch the current default interchain security module value
    async fn default_ism(&self) -> Result<H256, ChainCommunicationError> {
        self.mailbox.default_ism().await
    }

    async fn process(
        &self,
        message: &AbacusMessage,
        metadata: &[u8],
        tx_gas_limit: Option<U256>,
    ) -> Result<TxOutcome, ChainCommunicationError> {
        self.mailbox.process(message, metadata, tx_gas_limit).await
    }

    async fn process_estimate_costs(
        &self,
        message: &AbacusMessage,
        metadata: &[u8],
    ) -> Result<TxCostEstimate> {
        self.mailbox.process_estimate_costs(message, metadata).await
    }

    fn process_calldata(&self, message: &AbacusMessage, metadata: &[u8]) -> Vec<u8> {
        self.mailbox.process_calldata(message, metadata)
    }
}

<<<<<<< HEAD
#[async_trait]
impl MailboxEvents for CachingMailbox {
    #[tracing::instrument(err, skip(self))]
    async fn raw_message_by_id(
        &self,
        id: H256,
    ) -> Result<Option<RawAbacusMessage>, ChainCommunicationError> {
        loop {
            if let Some(message) = self.db.message_by_id(id)? {
                return Ok(Some(message));
            }
            sleep(Duration::from_millis(500)).await;
        }
    }

    async fn id_by_nonce(&self, nonce: usize) -> Result<Option<H256>, ChainCommunicationError> {
        loop {
            if let Some(id) = self.db.message_id_by_nonce(nonce as u32)? {
                return Ok(Some(id));
            }
            sleep(Duration::from_millis(500)).await;
        }
    }
}

impl AbacusChain for CachingMailbox {
=======
impl AbacusContract for CachingMailbox {
>>>>>>> 2864a350
    fn chain_name(&self) -> &str {
        self.mailbox.chain_name()
    }

    fn local_domain(&self) -> u32 {
        self.mailbox.local_domain()
    }
}

impl AbacusContract for CachingMailbox {
    fn address(&self) -> H256 {
        self.mailbox.address()
    }
}<|MERGE_RESOLUTION|>--- conflicted
+++ resolved
@@ -12,13 +12,8 @@
 
 use abacus_core::db::AbacusDB;
 use abacus_core::{
-<<<<<<< HEAD
-    AbacusChain, AbacusContract, AbacusMessage, ChainCommunicationError, Checkpoint, Mailbox, MailboxEvents,
-    MailboxIndexer, RawAbacusMessage, TxCostEstimate, TxOutcome,
-=======
-    AbacusContract, AbacusMessage, ChainCommunicationError, Checkpoint, Mailbox, MailboxIndexer,
-    TxCostEstimate, TxOutcome,
->>>>>>> 2864a350
+    AbacusChain, AbacusContract, AbacusMessage, ChainCommunicationError, Checkpoint, Mailbox,
+    MailboxIndexer, TxCostEstimate, TxOutcome,
 };
 
 use crate::chains::IndexSettings;
@@ -138,36 +133,7 @@
     }
 }
 
-<<<<<<< HEAD
-#[async_trait]
-impl MailboxEvents for CachingMailbox {
-    #[tracing::instrument(err, skip(self))]
-    async fn raw_message_by_id(
-        &self,
-        id: H256,
-    ) -> Result<Option<RawAbacusMessage>, ChainCommunicationError> {
-        loop {
-            if let Some(message) = self.db.message_by_id(id)? {
-                return Ok(Some(message));
-            }
-            sleep(Duration::from_millis(500)).await;
-        }
-    }
-
-    async fn id_by_nonce(&self, nonce: usize) -> Result<Option<H256>, ChainCommunicationError> {
-        loop {
-            if let Some(id) = self.db.message_id_by_nonce(nonce as u32)? {
-                return Ok(Some(id));
-            }
-            sleep(Duration::from_millis(500)).await;
-        }
-    }
-}
-
 impl AbacusChain for CachingMailbox {
-=======
-impl AbacusContract for CachingMailbox {
->>>>>>> 2864a350
     fn chain_name(&self) -> &str {
         self.mailbox.chain_name()
     }

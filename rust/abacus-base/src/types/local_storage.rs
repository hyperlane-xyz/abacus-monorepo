use abacus_core::SignedCheckpoint;

use async_trait::async_trait;
use eyre::Result;
use prometheus::IntGauge;

use crate::traits::CheckpointSyncer;

#[derive(Debug, Clone)]
/// Type for reading/write to LocalStorage
pub struct LocalStorage {
    /// base path
    path: String,
<<<<<<< HEAD
=======
    latest_index: Option<IntGauge>,
>>>>>>> b9463df1
}

impl LocalStorage {
    /// Constructor
    pub fn new(path: &str, latest_index: Option<IntGauge>) -> Self {
        LocalStorage {
            path: path.to_owned(),
            latest_index,
        }
    }
    fn checkpoint_file_path(&self, index: u32) -> String {
        format!("{}/{index}.json", self.path)
    }

    fn latest_index_file_path(&self) -> String {
        format!("{}/index.json", self.path)
    }

    async fn write_index(&self, index: u32) -> Result<()> {
        tokio::fs::write(self.latest_index_file_path(), index.to_string()).await?;
        Ok(())
    }
}

#[async_trait]
impl CheckpointSyncer for LocalStorage {
    async fn latest_index(&self) -> Result<Option<u32>> {
        match tokio::fs::read(self.latest_index_file_path())
            .await
            .and_then(|data| {
                String::from_utf8(data)
                    .map_err(|err| std::io::Error::new(std::io::ErrorKind::InvalidData, err))
            }) {
            Ok(data) => {
                let index = data.parse()?;
                if let Some(gauge) = &self.latest_index {
                    gauge.set(index as i64);
                }
                Ok(Some(index))
            }
            _ => Ok(None),
        }
    }
    async fn fetch_checkpoint(&self, index: u32) -> Result<Option<SignedCheckpoint>> {
        match tokio::fs::read(self.checkpoint_file_path(index)).await {
            Ok(data) => {
                let checkpoint = serde_json::from_slice(&data)?;
                Ok(Some(checkpoint))
            }
            _ => Ok(None),
        }
    }
    async fn write_checkpoint(&self, signed_checkpoint: SignedCheckpoint) -> Result<()> {
        let serialized_checkpoint = serde_json::to_string_pretty(&signed_checkpoint)?;
        tokio::fs::write(
            self.checkpoint_file_path(signed_checkpoint.checkpoint.index),
            &serialized_checkpoint,
        )
        .await?;

        match self.latest_index().await? {
            Some(current_latest_index) => {
                if current_latest_index < signed_checkpoint.checkpoint.index {
                    self.write_index(signed_checkpoint.checkpoint.index).await?
                }
            }
            None => self.write_index(signed_checkpoint.checkpoint.index).await?,
        }

        Ok(())
    }
}<|MERGE_RESOLUTION|>--- conflicted
+++ resolved
@@ -11,10 +11,7 @@
 pub struct LocalStorage {
     /// base path
     path: String,
-<<<<<<< HEAD
-=======
     latest_index: Option<IntGauge>,
->>>>>>> b9463df1
 }
 
 impl LocalStorage {

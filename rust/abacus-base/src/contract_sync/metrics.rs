--- conflicted
+++ resolved
@@ -24,11 +24,7 @@
             .new_int_gauge(
                 "contract_sync_block_height",
                 "Height of a recently observed block",
-<<<<<<< HEAD
-                &["data_type", "chain_name", "agent"],
-=======
-                &["data_type", "contract_name"],
->>>>>>> 71ce3e28
+                &["data_type", "chain_name"],
             )
             .expect("failed to register block_height metric");
 
@@ -36,11 +32,7 @@
             .new_int_gauge(
                 "contract_sync_stored_events",
                 "Number of events stored into db",
-<<<<<<< HEAD
-                &["data_type", "chain_name", "agent"],
-=======
-                &["data_type", "contract_name"],
->>>>>>> 71ce3e28
+                &["data_type", "chain_name"],
             )
             .expect("failed to register stored_events metric");
 
@@ -48,11 +40,7 @@
             .new_int_counter(
                 "contract_sync_missed_events",
                 "Number of unique occasions when agent missed an event",
-<<<<<<< HEAD
-                &["data_type", "chain_name", "agent"],
-=======
-                &["data_type", "contract_name"],
->>>>>>> 71ce3e28
+                &["data_type", "chain_name"],
             )
             .expect("failed to register missed_events metric");
 

use tracing::{debug, info, instrument};

use hyperlane_core::{utils::fmt_sync_time, InterchainGasPaymasterIndexer, SyncBlockRangeCursor};

use crate::{
    contract_sync::{
        cursor::RateLimitedSyncBlockRangeCursor, schema::InterchainGasPaymasterContractSyncDB,
    },
    ContractSync,
};

const GAS_PAYMENTS_LABEL: &str = "gas_payments";

impl<I> ContractSync<I>
where
    I: InterchainGasPaymasterIndexer + Clone + 'static,
{
    /// Sync gas payments
    #[instrument(name = "GasPaymentContractSync", skip(self))]
    pub(crate) async fn sync_gas_payments(&self) -> eyre::Result<()> {
        let chain_name = self.domain.as_ref();
        let indexed_height = self
            .metrics
            .indexed_height
            .with_label_values(&[GAS_PAYMENTS_LABEL, chain_name]);
        let stored_messages = self
            .metrics
            .stored_events
            .with_label_values(&[GAS_PAYMENTS_LABEL, chain_name]);

        let cursor = {
<<<<<<< HEAD
            let config_initial_height = self.index_settings.from;
            let initial_height = db
                .retrieve_latest_indexed_gas_payment_block()
                .map_or(config_initial_height, |b| b + 1);
            RateLimitedSyncBlockRangeCursor::new(
                indexer.clone(),
                self.index_settings.chunk_size,
=======
            let config_initial_height = self.index_settings.from();
            let initial_height = self
                .db
                .retrieve_latest_indexed_gas_payment_block()
                .map_or(config_initial_height, |b| b + 1);
            RateLimitedSyncBlockRangeCursor::new(
                self.indexer.clone(),
                self.index_settings.chunk_size(),
>>>>>>> e226a5a2
                initial_height,
            )
        };

        let mut cursor = cursor.await?;

        let start_block = cursor.current_position();
        info!(from = start_block, "Resuming indexer");
        indexed_height.set(start_block as i64);

        loop {
            let Ok((from, to, eta)) = cursor.next_range().await else { continue };
            let gas_payments = self.indexer.fetch_gas_payments(from, to).await?;

            debug!(
                from,
                to,
                distance_from_tip = cursor.distance_from_tip(),
                gas_payments_count = gas_payments.len(),
                estimated_time_to_sync = fmt_sync_time(eta),
                "Indexed block range"
            );

            let mut new_payments_processed: u64 = 0;
            for (payment, meta) in gas_payments.iter() {
                // Attempt to process the gas payment, incrementing new_payments_processed
                // if it was processed for the first time.
                if self.db.process_gas_payment(*payment, meta)? {
                    new_payments_processed += 1;
                }
            }

            stored_messages.inc_by(new_payments_processed);

            self.db.store_latest_indexed_gas_payment_block(from)?;
            indexed_height.set(to as i64);
        }
    }
}<|MERGE_RESOLUTION|>--- conflicted
+++ resolved
@@ -29,24 +29,14 @@
             .with_label_values(&[GAS_PAYMENTS_LABEL, chain_name]);
 
         let cursor = {
-<<<<<<< HEAD
             let config_initial_height = self.index_settings.from;
-            let initial_height = db
-                .retrieve_latest_indexed_gas_payment_block()
-                .map_or(config_initial_height, |b| b + 1);
-            RateLimitedSyncBlockRangeCursor::new(
-                indexer.clone(),
-                self.index_settings.chunk_size,
-=======
-            let config_initial_height = self.index_settings.from();
             let initial_height = self
                 .db
                 .retrieve_latest_indexed_gas_payment_block()
                 .map_or(config_initial_height, |b| b + 1);
             RateLimitedSyncBlockRangeCursor::new(
                 self.indexer.clone(),
-                self.index_settings.chunk_size(),
->>>>>>> e226a5a2
+                self.index_settings.chunk_size,
                 initial_height,
             )
         };

--- conflicted
+++ resolved
@@ -50,11 +50,7 @@
     /// Configuration for contracts on each chain
     pub chains: HashMap<String, ChainConf>,
     /// Port to listen for prometheus scrape requests
-<<<<<<< HEAD
-    pub metrics: u16,
-=======
     pub metrics_port: u16,
->>>>>>> 24f9642e
     /// The tracing configuration
     pub tracing: TracingConfig,
 }

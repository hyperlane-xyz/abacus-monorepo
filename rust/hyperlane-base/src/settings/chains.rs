--- conflicted
+++ resolved
@@ -10,11 +10,7 @@
 use hyperlane_core::{
     config::*, ContractLocator, HyperlaneAbi, HyperlaneDomain, HyperlaneDomainProtocol,
     HyperlaneProvider, HyperlaneSigner, InterchainGasPaymaster, InterchainGasPaymasterIndexer,
-<<<<<<< HEAD
-    Mailbox, MailboxIndexer, MultisigIsm, ValidatorAnnounce, H160, H256,
-=======
-    InterchainSecurityModule, Mailbox, MailboxIndexer, MultisigIsm, ValidatorAnnounce, H256,
->>>>>>> 32407592
+    InterchainSecurityModule, Mailbox, MailboxIndexer, MultisigIsm, ValidatorAnnounce, H160, H256,
 };
 use hyperlane_ethereum::{
     self as h_eth, BuildableWithProvider, EthereumInterchainGasPaymasterAbi, EthereumMailboxAbi,
@@ -308,11 +304,12 @@
 impl ChainConf {
     /// Get the chain connection config or generate an error
     pub fn connection(&self) -> Result<&ChainConnectionConf> {
-<<<<<<< HEAD
-        self.connection.as_ref().ok_or_else(|| eyre!("Missing chain configuration for {}; this includes protocol and connection information", self.domain.name()))
-=======
-        self.connection.as_ref().ok_or_else(|| eyre!("Missing chain configuration for {}; this includes protocol type and the connection information", self.name))
->>>>>>> 32407592
+        self.connection
+            .as_ref()
+            .ok_or_else(|| eyre!(
+                "Missing chain configuration for {}; this includes protocol type and the connection information",
+                self.domain.name()
+            ))
     }
 
     /// Try to convert the chain settings into an HyperlaneProvider.
@@ -456,29 +453,19 @@
         metrics: &CoreMetrics,
     ) -> Result<Box<dyn InterchainSecurityModule>> {
         let ctx = "Building ISM";
-        let locator = ContractLocator {
-            domain: self
-                .domain()
-                .context("Invalid domain for locating contract")
-                .context(ctx)?,
-            address,
-        };
-
-        match &self.connection()? {
-            ChainConnectionConf::Ethereum(conf) => {
-                self.build_ethereum(
-                    conf,
-                    &locator,
-                    metrics,
-                    h_eth::InterchainSecurityModuleBuilder {},
-                )
-                .await
-            }
-
-            ChainConnectionConf::Fuel(_) => todo!(),
-        }
-        .context(ctx)
-    }
+        let locator = self.locator(address);
+
+        match &self.connection()? {
+            ChainConnectionConf::Ethereum(conf) => {
+                self.build_ethereum(conf, &locator, metrics, h_eth::InterchainSecurityModuleBuilder {}, )
+                    .await
+            }
+
+            ChainConnectionConf::Fuel(_) => todo!(),
+        }
+        .context(ctx)
+    }
+
     /// Try to convert the chain setting into a Multisig Ism contract
     pub async fn build_multisig_ism(
         &self,

<<<<<<< HEAD
=======
use std::collections::{HashMap, HashSet};
use std::fmt::{Debug, Formatter};
use std::sync::{Arc, OnceLock};

>>>>>>> d3d7ad7f
use eyre::Result;
use hyperlane_core::{HyperlaneDomain, H160};
use prometheus::{
    histogram_opts, labels, opts, register_counter_vec_with_registry,
    register_gauge_vec_with_registry, register_histogram_vec_with_registry,
    register_int_counter_vec_with_registry, register_int_gauge_vec_with_registry, CounterVec,
    Encoder, GaugeVec, HistogramVec, IntCounterVec, IntGaugeVec, Registry,
};
<<<<<<< HEAD
use std::collections::HashMap;
use std::fmt::{Debug, Formatter};
use std::sync::{Arc, OnceLock};
=======
use tokio::sync::RwLock;
use tokio::task::JoinHandle;
use tracing::warn;
>>>>>>> d3d7ad7f

use ethers_prometheus::{json_rpc_client::JsonRpcClientMetrics, middleware::MiddlewareMetrics};

use crate::metrics::{
    json_rpc_client::create_json_rpc_client_metrics, provider::create_provider_metrics,
};

/// Macro to prefix a string with the namespace.
macro_rules! namespaced {
    ($name:expr) => {
        format!("{}_{}", super::NAMESPACE, $name)
    };
}

/// Metrics for a particular domain
pub struct CoreMetrics {
    /// Metrics registry for adding new metrics and gathering reports
    registry: Registry,
    const_labels: HashMap<String, String>,
    listen_port: u16,
    agent_name: String,

    span_durations: CounterVec,
    span_counts: IntCounterVec,
    span_events: IntCounterVec,
    last_known_message_nonce: IntGaugeVec,
    submitter_queue_length: IntGaugeVec,

    operations_processed_count: IntCounterVec,
    messages_processed_count: IntCounterVec,

    latest_checkpoint: IntGaugeVec,

    /// Set of metrics that tightly wrap the JsonRpcClient for use with the
    /// quorum provider.
    json_rpc_client_metrics: OnceLock<JsonRpcClientMetrics>,

    /// Set of provider-specific metrics. These only need to get created once.
    provider_metrics: OnceLock<MiddlewareMetrics>,

    /// Metrics that are used to observe validator sets.
    pub validator_metrics: ValidatorObservabilityMetricManager,
}

impl CoreMetrics {
    /// Track metrics for a particular agent name.
    ///
    /// - `for_agent` name of the agent these metrics are tracking.
    /// - `listen_port` port to start the HTTP server on.
    /// - `registry` prometheus registry to attach the metrics to
    pub fn new(for_agent: &str, listen_port: u16, registry: Registry) -> prometheus::Result<Self> {
        let const_labels: HashMap<String, String> = labels! {
            namespaced!("baselib_version") => env!("CARGO_PKG_VERSION").into(),
            "agent".into() => for_agent.into(),
        };
        let const_labels_ref = const_labels
            .iter()
            .map(|(k, v)| (k.as_str(), v.as_str()))
            .collect::<HashMap<_, _>>();

        let span_durations = register_counter_vec_with_registry!(
            opts!(
                namespaced!("span_duration_seconds"),
                "Duration from tracing span creation to span destruction",
                const_labels_ref
            ),
            &["span_name", "span_target"],
            registry
        )?;

        let span_counts = register_int_counter_vec_with_registry!(
            opts!(
                namespaced!("span_count"),
                "Number of times a span was exited",
                const_labels_ref
            ),
            &["span_name", "span_target"],
            registry
        )?;

        let span_events = register_int_counter_vec_with_registry!(
            opts!(
                namespaced!("span_events_total"),
                "Number of span events (logs and time metrics) emitted by level",
                const_labels_ref
            ),
            &["event_level"],
            registry
        )?;

        let last_known_message_nonce = register_int_gauge_vec_with_registry!(
            opts!(
                namespaced!("last_known_message_nonce"),
                "Last known message nonce",
                const_labels_ref
            ),
            &["phase", "origin", "remote"],
            registry
        )?;

        let observed_validator_latest_index = register_int_gauge_vec_with_registry!(
            opts!(
                namespaced!("observed_validator_latest_index"),
                "The latest observed latest signed checkpoint indices per validator, from the perspective of the relayer",
                const_labels_ref
            ),
            &[
                "origin",
                "destination",
                "validator",
                "app_context",
            ],
            registry
        )?;

        let submitter_queue_length = register_int_gauge_vec_with_registry!(
            opts!(
                namespaced!("submitter_queue_length"),
                "Submitter queue length",
                const_labels_ref
            ),
            &["remote", "queue_name"],
            registry
        )?;

        let latest_checkpoint = register_int_gauge_vec_with_registry!(
            opts!(
                namespaced!("latest_checkpoint"),
                "Mailbox latest checkpoint",
                const_labels_ref
            ),
            &["phase", "chain"],
            registry
        )?;

        let operations_processed_count = register_int_counter_vec_with_registry!(
            opts!(
                namespaced!("operations_processed_count"),
                "Number of operations processed",
                const_labels_ref
            ),
            &["phase", "chain"],
            registry
        )?;

        let messages_processed_count = register_int_counter_vec_with_registry!(
            opts!(
                namespaced!("messages_processed_count"),
                "Number of messages processed",
                const_labels_ref
            ),
            &["origin", "remote"],
            registry
        )?;

        Ok(Self {
            agent_name: for_agent.into(),
            registry: registry.clone(),
            listen_port,
            const_labels,
            span_durations,
            span_counts,
            span_events,
            last_known_message_nonce,
<<<<<<< HEAD
            validator_checkpoint_index,
=======

>>>>>>> d3d7ad7f
            submitter_queue_length,
            operations_processed_count,
            messages_processed_count,
            latest_checkpoint,
            json_rpc_client_metrics: OnceLock::new(),
            provider_metrics: OnceLock::new(),

            validator_metrics: ValidatorObservabilityMetricManager::new(
                observed_validator_latest_index.clone(),
            ),
        })
    }

    /// Create the provider metrics attached to this core metrics instance.
    pub fn provider_metrics(&self) -> MiddlewareMetrics {
        self.provider_metrics
            .get_or_init(|| {
                create_provider_metrics(self).expect("Failed to create provider metrics!")
            })
            .clone()
    }

    /// Create the json rpc provider metrics attached to this core metrics
    /// instance.
    pub fn json_rpc_client_metrics(&self) -> JsonRpcClientMetrics {
        self.json_rpc_client_metrics
            .get_or_init(|| {
                create_json_rpc_client_metrics(self).expect("Failed to create rpc client metrics!")
            })
            .clone()
    }

    /// Create and register a new int gauge.
    pub fn new_int_gauge(
        &self,
        metric_name: &str,
        help: &str,
        labels: &[&str],
    ) -> Result<IntGaugeVec> {
        Ok(register_int_gauge_vec_with_registry!(
            opts!(namespaced!(metric_name), help, self.const_labels_str()),
            labels,
            self.registry
        )?)
    }

    /// Create and register a new gauge.
    pub fn new_gauge(&self, metric_name: &str, help: &str, labels: &[&str]) -> Result<GaugeVec> {
        Ok(register_gauge_vec_with_registry!(
            opts!(namespaced!(metric_name), help, self.const_labels_str()),
            labels,
            self.registry
        )?)
    }

    /// Create and register a new counter.
    pub fn new_counter(
        &self,
        metric_name: &str,
        help: &str,
        labels: &[&str],
    ) -> Result<CounterVec> {
        Ok(register_counter_vec_with_registry!(
            opts!(namespaced!(metric_name), help, self.const_labels_str()),
            labels,
            self.registry
        )?)
    }

    /// Create and register a new int counter.
    pub fn new_int_counter(
        &self,
        metric_name: &str,
        help: &str,
        labels: &[&str],
    ) -> Result<IntCounterVec> {
        Ok(register_int_counter_vec_with_registry!(
            opts!(namespaced!(metric_name), help, self.const_labels_str()),
            labels,
            self.registry
        )?)
    }

    /// Create and register a new histogram.
    pub fn new_histogram(
        &self,
        metric_name: &str,
        help: &str,
        labels: &[&str],
        buckets: Vec<f64>,
    ) -> Result<HistogramVec> {
        Ok(register_histogram_vec_with_registry!(
            histogram_opts!(
                namespaced!(metric_name),
                help,
                buckets,
                self.const_labels.clone()
            ),
            labels,
            self.registry
        )?)
    }

    /// Reports the current highest message nonce at multiple phases of the
    /// relaying process. There may be messages that have not reached a certain
    /// stage, such as being fully processed, even if the reported nonce is
    /// higher than that message's nonce.
    ///
    /// Some phases are not able to report the remote chain, but origin chain is
    /// always reported.
    ///
    /// Labels:
    /// - `phase`: The phase the nonce is being tracked at, see below.
    /// - `origin`: Origin chain the message comes from. Can be "any"
    /// - `remote`: Remote chain for the message. This will skip values because
    ///   the nonces are contiguous by origin not remote. Can be "any"
    ///
    /// The following phases are implemented:
    /// - `dispatch`: Highest nonce which has been indexed on the mailbox
    ///   contract syncer and stored in the relayer DB.
    /// - `processor_loop`: Highest nonce which the MessageProcessor loop has
    ///   gotten to but not attempted to send it.
    /// - `message_processed`: When a nonce was processed as part of the
    ///   MessageProcessor loop.
    pub fn last_known_message_nonce(&self) -> IntGaugeVec {
        self.last_known_message_nonce.clone()
    }

    /// Latest message nonce in the validator.
    ///
    /// Phase:
    /// - `validator_observed`: When the validator has observed the checkpoint
    ///   on the mailbox contract.
    /// - `validator_processed`: When the validator has written this checkpoint.
    pub fn latest_checkpoint(&self) -> IntGaugeVec {
        self.latest_checkpoint.clone()
    }

    /// Measure of the queue lengths in Submitter instances
    ///
    /// Labels:
    /// - `remote`: Remote chain the queue is for.
    /// - `queue_name`: Which queue the message is in.
    pub fn submitter_queue_length(&self) -> IntGaugeVec {
        self.submitter_queue_length.clone()
    }

    /// The number of operations successfully submitted by this process during
    /// its lifetime.
    ///
    /// Tracks the number of operations to go through each stage.
    ///
    /// Labels:
    /// - `phase`: Phase of the operation submission process.
    /// - `chain`: Chain the operation was submitted to.
    ///
    /// The following phases have been implemented:
    /// - `prepared`: When the operation has been prepared for submission. This
    ///   is a pipelining step that happens before submission and may need to be
    ///   re-done.
    /// - `submitted`: When the operation has been submitted to the chain but is
    ///   not yet certain to be included after a re-org.
    /// - `confirmed`: When the operation has been confirmed to have made it
    ///   into the chain after the reorg window has passed.
    /// - `reorged`: When the operation was not included and needs to be
    ///   reprocessed.
    /// - `failed`: When some part of the pipeline failed. The operation may
    ///   still be retried later.
    /// - `dropped`: When the operation was dropped from the pipeline. This may
    ///   or may not be because of an error.
    pub fn operations_processed_count(&self) -> IntCounterVec {
        self.operations_processed_count.clone()
    }

    /// The number of messages successfully submitted by this process during its
    /// lifetime.
    ///
    /// The value of
    /// `hyperlane_last_known_message_nonce{phase=message_processed}`
    /// should refer to the maximum nonce value we ever successfully
    /// delivered. Since deliveries can happen out-of-index-order, we
    /// separately track this counter referring to the number of successfully
    /// delivered messages.
    ///
    /// Labels:
    /// - `origin`: Chain the message came from.
    /// - `remote`: Chain we delivered the message to.
    pub fn messages_processed_count(&self) -> IntCounterVec {
        self.messages_processed_count.clone()
    }

    /// Measure of span durations provided by tracing.
    ///
    /// Labels:
    /// - `span_name`: name of the span. e.g. the function name.
    /// - `span_target`: a string that categorizes part of the system where the
    ///   span or event occurred. e.g. module path.
    pub fn span_duration_seconds(&self) -> CounterVec {
        self.span_durations.clone()
    }

    /// Measure of measuring how many given times a span was exited.
    ///
    /// Labels:
    /// - `span_name`: name of the span. e.g. the function name.
    /// - `span_target`: a string that categorizes part of the system where the
    ///   span or event occurred. e.g. module path.
    pub fn span_count(&self) -> IntCounterVec {
        self.span_counts.clone()
    }

    /// Counts of tracing (logging framework) span events.
    ///
    /// Tracking the number of events emitted helps us verify logs are not being
    /// dropped and provides a quick way to query error and warning counts.
    ///
    /// Labels:
    /// - `event_level`: level of the event, i.e. trace, debug, info, warn,
    ///   error.
    pub fn span_events(&self) -> IntCounterVec {
        self.span_events.clone()
    }

    /// Gather available metrics into an encoded (plaintext, OpenMetrics format)
    /// report.
    pub fn gather(&self) -> prometheus::Result<Vec<u8>> {
        let collected_metrics = self.registry.gather();
        let mut out_buf = Vec::with_capacity(1024 * 64);
        let encoder = prometheus::TextEncoder::new();
        encoder.encode(&collected_metrics, &mut out_buf)?;
        Ok(out_buf)
    }

    // pub fn run_http_server(&self) -> JoinHandle<()> {
    //     self.server.clone().run()
    // }

    /// Get the name of this agent, e.g. "relayer"
    pub fn agent_name(&self) -> &str {
        &self.agent_name
    }

    fn const_labels_str(&self) -> HashMap<&str, &str> {
        self.const_labels
            .iter()
            .map(|(k, v)| (k.as_str(), v.as_str()))
            .collect()
    }
}

impl Debug for CoreMetrics {
    fn fmt(&self, f: &mut Formatter<'_>) -> std::fmt::Result {
        write!(
            f,
            "CoreMetrics {{ agent_name: {}, listen_port: {:?} }}",
            self.agent_name, self.listen_port
        )
    }
}

#[derive(Debug, Eq, PartialEq, Hash)]
struct AppContextKey {
    origin: HyperlaneDomain,
    destination: HyperlaneDomain,
    app_context: String,
}

/// Manages metrics for observing sets of validators.
pub struct ValidatorObservabilityMetricManager {
    observed_validator_latest_index: IntGaugeVec,

    app_context_validators: RwLock<HashMap<AppContextKey, HashSet<H160>>>,
}

impl ValidatorObservabilityMetricManager {
    fn new(observed_validator_latest_index: IntGaugeVec) -> Self {
        Self {
            observed_validator_latest_index,
            app_context_validators: RwLock::new(HashMap::new()),
        }
    }

    /// Updates the metrics with the latest checkpoint index for each validator
    /// in a given set.
    pub async fn set_validator_latest_checkpoints(
        &self,
        origin: &HyperlaneDomain,
        destination: &HyperlaneDomain,
        app_context: String,
        latest_checkpoints: &HashMap<H160, Option<u32>>,
    ) {
        let key = AppContextKey {
            origin: origin.clone(),
            destination: destination.clone(),
            app_context: app_context.clone(),
        };

        let mut app_context_validators = self.app_context_validators.write().await;

        // First, clear out all previous metrics for the app context.
        // This is necessary because the set of validators may have changed.
        if let Some(prev_validators) = app_context_validators.get(&key) {
            for validator in prev_validators {
                // We unwrap because an error here occurs if the # of labels
                // provided is incorrect, and we'd like to loudly fail in e2e if that
                // happens.
                self.observed_validator_latest_index
                    .remove_label_values(&[
                        origin.as_ref(),
                        destination.as_ref(),
                        &format!("0x{:x}", validator).to_lowercase(),
                        &app_context,
                    ])
                    .unwrap();
            }
        }

        let mut set = HashSet::new();

        // Then set the new metrics and update the cached set of validators.
        for (validator, latest_checkpoint) in latest_checkpoints {
            self.observed_validator_latest_index
                .with_label_values(&[
                    origin.as_ref(),
                    destination.as_ref(),
                    &format!("0x{:x}", validator).to_lowercase(),
                    &app_context,
                ])
                // If the latest checkpoint is None, set to -1 to indicate that
                // the validator did not provide a valid latest checkpoint index.
                .set(latest_checkpoint.map(|i| i as i64).unwrap_or(-1));
            set.insert(*validator);
        }
        app_context_validators.insert(key, set);
    }

    /// Gauge for reporting recently observed latest checkpoint indices for validator sets.
    /// The entire set for an app context should be updated at once, and it should be updated
    /// in a way that is robust to validator set changes.
    /// Set to -1 to indicate a validator did not provide a valid latest checkpoint index.
    /// Note that it's possible for an app to be using an aggregation ISM of more than one
    /// validator set. If these sets are different, there is no label built into the metric
    /// to distinguish them.
    ///
    /// Labels:
    /// - `origin`: Origin chain
    /// - `destination`: Destination chain
    /// - `validator`: Address of the validator
    /// - `app_context`: App context for the validator set
    pub fn observed_validator_latest_index(&self) -> IntGaugeVec {
        self.observed_validator_latest_index.clone()
    }
}<|MERGE_RESOLUTION|>--- conflicted
+++ resolved
@@ -1,10 +1,3 @@
-<<<<<<< HEAD
-=======
-use std::collections::{HashMap, HashSet};
-use std::fmt::{Debug, Formatter};
-use std::sync::{Arc, OnceLock};
-
->>>>>>> d3d7ad7f
 use eyre::Result;
 use hyperlane_core::{HyperlaneDomain, H160};
 use prometheus::{
@@ -13,15 +6,9 @@
     register_int_counter_vec_with_registry, register_int_gauge_vec_with_registry, CounterVec,
     Encoder, GaugeVec, HistogramVec, IntCounterVec, IntGaugeVec, Registry,
 };
-<<<<<<< HEAD
 use std::collections::HashMap;
 use std::fmt::{Debug, Formatter};
 use std::sync::{Arc, OnceLock};
-=======
-use tokio::sync::RwLock;
-use tokio::task::JoinHandle;
-use tracing::warn;
->>>>>>> d3d7ad7f
 
 use ethers_prometheus::{json_rpc_client::JsonRpcClientMetrics, middleware::MiddlewareMetrics};
 
@@ -186,11 +173,6 @@
             span_counts,
             span_events,
             last_known_message_nonce,
-<<<<<<< HEAD
-            validator_checkpoint_index,
-=======
-
->>>>>>> d3d7ad7f
             submitter_queue_length,
             operations_processed_count,
             messages_processed_count,

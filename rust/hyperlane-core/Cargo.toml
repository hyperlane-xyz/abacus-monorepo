--- conflicted
+++ resolved
@@ -41,10 +41,7 @@
 sha3 = { workspace = true }
 strum = { workspace = true, optional = true, features = ["derive"] }
 strum_macros = { workspace = true, optional = true }
-<<<<<<< HEAD
 tempfile = { workspace = true, optional = true }
-=======
->>>>>>> d213e323
 thiserror = { workspace = true }
 tokio = { workspace = true, optional = true, features = ["rt", "time"] }
 tracing.workspace = true
@@ -54,7 +51,7 @@
 uint.workspace = true
 
 [dev-dependencies]
-tokio = { workspace = true, features = ["rt", "time"] }
+tokio = { workspace = true, features = ["rt", "macros", "time"] }
 tempfile.workspace = true
 
 [features]

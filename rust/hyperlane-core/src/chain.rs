#![allow(missing_docs)]

use std::fmt::{Debug, Display, Formatter};
use std::hash::{Hash, Hasher};

use num_derive::FromPrimitive;
use num_traits::FromPrimitive;
use strum::{EnumIter, EnumString, IntoStaticStr};

use crate::utils::many_to_one;
use crate::{ChainResult, HyperlaneProtocolError, H160, H256};

#[derive(Debug, Clone)]
pub struct Address(pub bytes::Bytes);

#[derive(Debug, Clone)]
pub struct Balance(pub num::BigInt);

#[derive(Debug, Clone)]
pub struct ContractLocator {
    pub domain: HyperlaneDomain,
    pub address: H256,
}
impl Display for ContractLocator {
    fn fmt(&self, f: &mut Formatter<'_>) -> std::fmt::Result {
        write!(
            f,
            "{}[@{}]+contract:0x{:x}",
            self.domain.name(),
            self.domain.id(),
            self.address
        )
    }
}

#[async_trait::async_trait]
pub trait Chain {
    /// Query the balance on a chain
    async fn query_balance(&self, addr: Address) -> ChainResult<Balance>;
}

impl From<Address> for H160 {
    fn from(addr: Address) -> Self {
        H160::from_slice(addr.0.as_ref())
    }
}

impl From<H160> for Address {
    fn from(addr: H160) -> Self {
        Address(addr.as_bytes().to_owned().into())
    }
}

impl From<&'_ Address> for H160 {
    fn from(addr: &Address) -> Self {
        H160::from_slice(addr.0.as_ref())
    }
}

impl From<fuels::tx::ContractId> for Address {
    fn from(id: fuels::tx::ContractId) -> Self {
        Address(id.to_vec().into())
    }
}

impl From<Address> for fuels::tx::ContractId {
    fn from(addr: Address) -> Self {
        addr.0
            .as_ref()
            .try_into()
            .expect("Failed to convert address")
    }
}

/// All domains supported by Hyperlane.
#[derive(
    FromPrimitive,
    EnumString,
    IntoStaticStr,
    strum::Display,
    EnumIter,
    PartialEq,
    Eq,
    Debug,
    Clone,
    Copy,
    Hash,
)]
#[strum(serialize_all = "lowercase", ascii_case_insensitive)]
pub enum KnownHyperlaneDomain {
    Ethereum = 1,
    Goerli = 5,

    Polygon = 137,
    Mumbai = 80001,

    Avalanche = 43114,
    Fuji = 43113,

    Arbitrum = 42161,
    ArbitrumGoerli = 421613,

    Optimism = 10,
    OptimismGoerli = 420,

    #[strum(serialize = "bsc")]
    BinanceSmartChain = 56,
    #[strum(serialize = "bsctestnet")]
    BinanceSmartChainTestnet = 97,

    Celo = 42220,
    Alfajores = 44787,

    Moonbeam = 1284,
    MoonbaseAlpha = 1287,

    Zksync2Testnet = 280,

    // -- Local test chains --
    /// Test1 local chain
    Test1 = 13371,
    /// Test2 local chain
    Test2 = 13372,
    /// Test3 local chain
    Test3 = 13373,

    /// Fuel1 local chain
    FuelTest1 = 13374,
}

#[derive(Clone)]
pub enum HyperlaneDomain {
    Known(KnownHyperlaneDomain),
    Unknown {
        domain_id: u32,
        chain_name: String,
        domain_type: HyperlaneDomainType,
        domain_protocol: HyperlaneDomainProtocol,
    },
}

/// Types of Hyperlane domains.
#[derive(
    FromPrimitive, EnumString, IntoStaticStr, strum::Display, Copy, Clone, Eq, PartialEq, Debug,
)]
#[strum(serialize_all = "lowercase", ascii_case_insensitive)]
pub enum HyperlaneDomainType {
    /// A mainnet.
    Mainnet,
    /// A testnet.
    Testnet,
    /// A local chain for testing (i.e. Hardhat node).
    LocalTestChain,
    /// User provided chain of an unknown domain type.
    Unknown,
}

/// A selector for which base library should handle this domain.
#[derive(
    FromPrimitive, EnumString, IntoStaticStr, strum::Display, Copy, Clone, Eq, PartialEq, Debug,
)]
#[strum(serialize_all = "lowercase", ascii_case_insensitive)]
pub enum HyperlaneDomainProtocol {
    /// An EVM-based chain type which uses hyperlane-ethereum.
    Ethereum,
    /// A Fuel-based chain type which uses hyperlane-fuel.
    Fuel,
}

impl KnownHyperlaneDomain {
    pub fn as_str(self) -> &'static str {
        self.into()
    }

    pub const fn domain_type(self) -> HyperlaneDomainType {
        use self::{HyperlaneDomainType::*, KnownHyperlaneDomain::*};

        many_to_one!(match self {
            Mainnet: [
                Ethereum, Avalanche, Arbitrum, Polygon, Optimism, BinanceSmartChain, Celo,
                Moonbeam
            ],
            Testnet: [
                Goerli, Mumbai, Fuji, ArbitrumGoerli, OptimismGoerli, BinanceSmartChainTestnet,
                Alfajores, MoonbaseAlpha, Zksync2Testnet
            ],
<<<<<<< HEAD
            LocalTestChain: [Test1, Test2, Test3, FuelTest1],
        })
    }

    pub const fn domain_impl(self) -> HyperlaneDomainImpl {
        use KnownHyperlaneDomain::*;

        many_to_one!(match self {
            HyperlaneDomainImpl::Ethereum: [
=======
            LocalTestChain: [Test1, Test2, Test3],
        })
    }

    pub const fn domain_protocol(self) -> HyperlaneDomainProtocol {
        use KnownHyperlaneDomain::*;

        many_to_one!(match self {
            HyperlaneDomainProtocol::Ethereum: [
>>>>>>> 1ff35f63
                Ethereum, Goerli, Polygon, Mumbai, Avalanche, Fuji, Arbitrum, ArbitrumGoerli,
                Optimism, OptimismGoerli, BinanceSmartChain, BinanceSmartChainTestnet, Celo,
                Alfajores, Moonbeam, MoonbaseAlpha, Zksync2Testnet, Test1, Test2, Test3
            ],
<<<<<<< HEAD
            HyperlaneDomainImpl::Fuel: [FuelTest1],
=======
>>>>>>> 1ff35f63
        })
    }
}

impl PartialEq<Self> for HyperlaneDomain {
    fn eq(&self, other: &Self) -> bool {
        self.id() == other.id()
    }
}

impl Eq for HyperlaneDomain {}

impl Hash for HyperlaneDomain {
    fn hash<H: Hasher>(&self, state: &mut H) {
        self.id().hash(state)
    }
}

impl AsRef<str> for HyperlaneDomain {
    fn as_ref(&self) -> &str {
        self.name()
    }
}

impl From<&HyperlaneDomain> for u32 {
    fn from(domain: &HyperlaneDomain) -> Self {
        domain.id()
    }
}

impl TryFrom<u32> for KnownHyperlaneDomain {
    type Error = HyperlaneProtocolError;

    fn try_from(domain_id: u32) -> Result<Self, Self::Error> {
        FromPrimitive::from_u32(domain_id).ok_or(HyperlaneProtocolError::UnknownDomainId(domain_id))
    }
}

impl From<&HyperlaneDomain> for HyperlaneDomainType {
    fn from(d: &HyperlaneDomain) -> Self {
        d.domain_type()
    }
}

impl From<&HyperlaneDomain> for HyperlaneDomainProtocol {
    fn from(d: &HyperlaneDomain) -> Self {
        d.domain_protocol()
    }
}

impl Display for HyperlaneDomain {
    fn fmt(&self, f: &mut Formatter<'_>) -> std::fmt::Result {
        write!(f, "{}", self.name())
    }
}

impl Debug for HyperlaneDomain {
    fn fmt(&self, f: &mut Formatter<'_>) -> std::fmt::Result {
        write!(f, "HyperlaneDomain({} ({}))", self.name(), self.id())
    }
}

impl HyperlaneDomain {
    pub fn from_config(
        domain_id: u32,
        name: &str,
<<<<<<< HEAD
        implementation: HyperlaneDomainImpl,
=======
        protocol: HyperlaneDomainProtocol,
>>>>>>> 1ff35f63
    ) -> Result<Self, &'static str> {
        let name = name.to_ascii_lowercase();
        if let Ok(domain) = KnownHyperlaneDomain::try_from(domain_id) {
            if name == domain.as_str() {
                Ok(HyperlaneDomain::Known(domain))
            } else {
                Err("Chain name does not match the name of a known domain id; the config is probably wrong.")
            }
        } else if name.as_str().parse::<KnownHyperlaneDomain>().is_ok() {
            Err("Chain name is known the domain is incorrect; the config is probably wrong.")
        } else {
            Ok(HyperlaneDomain::Unknown {
                domain_id,
                chain_name: name,
                // we might want to support accepting these from the config later
                domain_type: HyperlaneDomainType::Unknown,
<<<<<<< HEAD
                domain_impl: implementation,
=======
                domain_protocol: protocol,
>>>>>>> 1ff35f63
            })
        }
    }

    pub fn from_config_strs(
        domain_id: &str,
        name: &str,
<<<<<<< HEAD
        implementation: HyperlaneDomainImpl,
=======
        protocol: HyperlaneDomainProtocol,
>>>>>>> 1ff35f63
    ) -> Result<Self, &'static str> {
        HyperlaneDomain::from_config(
            domain_id
                .parse::<u32>()
                .map_err(|_| "Domain id is an invalid uint")?,
            name,
<<<<<<< HEAD
            implementation,
=======
            protocol,
>>>>>>> 1ff35f63
        )
    }

    /// The chain name
    pub fn name(&self) -> &str {
        match self {
            HyperlaneDomain::Known(domain) => domain.as_str(),
            HyperlaneDomain::Unknown { chain_name, .. } => chain_name.as_str(),
        }
    }

    /// The domain id
    pub const fn id(&self) -> u32 {
        match self {
            HyperlaneDomain::Known(domain) => *domain as u32,
            HyperlaneDomain::Unknown { domain_id, .. } => *domain_id,
        }
    }

    /// Type of domain this is
    pub const fn domain_type(&self) -> HyperlaneDomainType {
        match self {
            HyperlaneDomain::Known(domain) => domain.domain_type(),
            HyperlaneDomain::Unknown { domain_type, .. } => *domain_type,
        }
    }

    /// Backend implementation for this domain
    pub const fn domain_protocol(&self) -> HyperlaneDomainProtocol {
        match self {
            HyperlaneDomain::Known(domain) => domain.domain_protocol(),
            HyperlaneDomain::Unknown {
                domain_protocol, ..
            } => *domain_protocol,
        }
    }
}

#[cfg(test)]
mod tests {
    use std::collections::BTreeSet;
    use std::fs::read_to_string;
    use std::path::Path;
    use std::str::FromStr;

    use config::{Config, File, FileFormat};
    use walkdir::WalkDir;

    use hyperlane_base::Settings;

    use crate::KnownHyperlaneDomain;

    /// Relative path to the `hyperlane-monorepo/rust/config/`
    /// directory, which is where the agent's config files
    /// currently live.
    const AGENT_CONFIG_PATH_ROOT: &str = "../config";

    /// We will not include any file paths of config/settings files
    /// in the test suite if *any* substring of the file path matches
    /// against one of the strings included in the blacklist below.
    /// This is to ensure that e.g. when a backwards-incompatible
    /// change is made in config file format, and agents can't parse
    /// them anymore, we don't fail the test. (E.g. agents cannot
    /// currently parse the older files in `config/dev/` or
    /// `config/testnet`.
    const BLACKLISTED_DIRS: &[&str] = &[
        // Ignore only-local names of fake chains used by
        // e.g. test suites.
        "test/test_config.json",
    ];

    fn is_blacklisted(path: &Path) -> bool {
        BLACKLISTED_DIRS
            .iter()
            .any(|x| path.to_str().unwrap().contains(x))
    }

    #[derive(Clone, Debug, Ord, PartialEq, PartialOrd, Eq, Hash)]
    struct ChainCoordinate {
        name: String,
        domain: u32,
    }

    fn config_paths(root: &Path) -> Vec<String> {
        WalkDir::new(root)
            .min_depth(2)
            .into_iter()
            .filter_map(|x| x.ok())
            .map(|x| x.into_path())
            .filter(|x| !is_blacklisted(x))
            .map(|x| x.into_os_string())
            .filter_map(|x| x.into_string().ok())
            .collect()
    }

    /// Provides a vector of parsed `hyperlane_base::Settings` objects
    /// built from all of the version-controlled agent configuration files.
    /// This is purely a utility to allow us to test a handful of critical
    /// properties related to those configs and shouldn't be used outside
    /// of a test env. This test simply tries to do some sanity checks
    /// against the integrity of that data.
    fn hyperlane_settings() -> Vec<Settings> {
        let root = Path::new(AGENT_CONFIG_PATH_ROOT);
        let paths = config_paths(root);
        let files: Vec<String> = paths
            .iter()
            .filter_map(|x| read_to_string(x).ok())
            .collect();
        paths
            .iter()
            .zip(files.iter())
            .map(|(p, f)| {
                Config::builder()
                    .add_source(File::from_str(f.as_str(), FileFormat::Json))
                    .build()
                    .unwrap()
                    .try_deserialize()
                    .unwrap_or_else(|e| {
                        panic!("!cfg({}): {:?}: {}", p, e, f);
                    })
            })
            .collect()
    }

    fn chain_name_domain_records() -> BTreeSet<ChainCoordinate> {
        hyperlane_settings()
            .iter()
            .flat_map(|x: &Settings| {
                x.chains.iter().map(|(_, v)| ChainCoordinate {
                    name: v.name.clone(),
                    domain: v.domain.parse().unwrap(),
                })
            })
            .collect()
    }

    #[test]
    fn agent_json_config_consistency_checks() {
        // TODO(webbhorn): Also verify with this functionality
        // we have entries for all of the Gelato contract
        // addresses we need hardcoded in the binary for now.

        // Verify that the hard-coded, macro-maintained
        // mapping in `hyperlane-core/src/chain.rs` named
        // by the macro `domain_and_chain` is complete
        // and in agreement with our on-disk json-based
        // configuration data.
        let chain_coords = chain_name_domain_records();
        for ChainCoordinate { name, domain } in chain_coords.into_iter() {
            assert_eq!(
                KnownHyperlaneDomain::try_from(domain).unwrap().to_string(),
                name
            );
            assert_eq!(
                KnownHyperlaneDomain::from_str(&name).unwrap() as u32,
                domain
            );
        }
    }

    #[test]
    fn domain_strings() {
        assert_eq!(
            KnownHyperlaneDomain::from_str("ethereum").unwrap(),
            KnownHyperlaneDomain::Ethereum,
        );
        assert_eq!(
            KnownHyperlaneDomain::Ethereum.to_string(),
            "ethereum".to_string(),
        );
    }

    #[test]
    fn domain_ids() {
        assert_eq!(
            KnownHyperlaneDomain::try_from(1).unwrap(),
            KnownHyperlaneDomain::Ethereum,
        );

        assert_eq!(KnownHyperlaneDomain::Ethereum as u32, 1);
    }

    #[test]
    fn test_name_from_domain_id() {
        assert_eq!(
            KnownHyperlaneDomain::try_from(1).unwrap().to_string(),
            "ethereum"
        );
        assert_eq!(
            KnownHyperlaneDomain::try_from(1).unwrap().as_str(),
            "ethereum"
        );
        assert!(KnownHyperlaneDomain::try_from(0xf00u32).is_err());
    }

    #[test]
    fn test_domain_id_from_name() {
        assert_eq!(
            "ethereum".parse::<KnownHyperlaneDomain>().map(|v| v as u32),
            Ok(1)
        );
        assert_eq!(
            "EthEreum".parse::<KnownHyperlaneDomain>().map(|v| v as u32),
            Ok(1)
        );
        assert_eq!(
            "Bsc".parse::<KnownHyperlaneDomain>().map(|v| v as u32),
            Ok(56)
        );
        assert!("foo".parse::<KnownHyperlaneDomain>().is_err());
    }
}<|MERGE_RESOLUTION|>--- conflicted
+++ resolved
@@ -184,35 +184,20 @@
                 Goerli, Mumbai, Fuji, ArbitrumGoerli, OptimismGoerli, BinanceSmartChainTestnet,
                 Alfajores, MoonbaseAlpha, Zksync2Testnet
             ],
-<<<<<<< HEAD
             LocalTestChain: [Test1, Test2, Test3, FuelTest1],
         })
     }
 
-    pub const fn domain_impl(self) -> HyperlaneDomainImpl {
-        use KnownHyperlaneDomain::*;
-
-        many_to_one!(match self {
-            HyperlaneDomainImpl::Ethereum: [
-=======
-            LocalTestChain: [Test1, Test2, Test3],
-        })
-    }
-
     pub const fn domain_protocol(self) -> HyperlaneDomainProtocol {
         use KnownHyperlaneDomain::*;
 
         many_to_one!(match self {
             HyperlaneDomainProtocol::Ethereum: [
->>>>>>> 1ff35f63
                 Ethereum, Goerli, Polygon, Mumbai, Avalanche, Fuji, Arbitrum, ArbitrumGoerli,
                 Optimism, OptimismGoerli, BinanceSmartChain, BinanceSmartChainTestnet, Celo,
                 Alfajores, Moonbeam, MoonbaseAlpha, Zksync2Testnet, Test1, Test2, Test3
             ],
-<<<<<<< HEAD
             HyperlaneDomainImpl::Fuel: [FuelTest1],
-=======
->>>>>>> 1ff35f63
         })
     }
 }
@@ -279,11 +264,7 @@
     pub fn from_config(
         domain_id: u32,
         name: &str,
-<<<<<<< HEAD
-        implementation: HyperlaneDomainImpl,
-=======
         protocol: HyperlaneDomainProtocol,
->>>>>>> 1ff35f63
     ) -> Result<Self, &'static str> {
         let name = name.to_ascii_lowercase();
         if let Ok(domain) = KnownHyperlaneDomain::try_from(domain_id) {
@@ -300,11 +281,7 @@
                 chain_name: name,
                 // we might want to support accepting these from the config later
                 domain_type: HyperlaneDomainType::Unknown,
-<<<<<<< HEAD
-                domain_impl: implementation,
-=======
                 domain_protocol: protocol,
->>>>>>> 1ff35f63
             })
         }
     }
@@ -312,22 +289,14 @@
     pub fn from_config_strs(
         domain_id: &str,
         name: &str,
-<<<<<<< HEAD
-        implementation: HyperlaneDomainImpl,
-=======
         protocol: HyperlaneDomainProtocol,
->>>>>>> 1ff35f63
     ) -> Result<Self, &'static str> {
         HyperlaneDomain::from_config(
             domain_id
                 .parse::<u32>()
                 .map_err(|_| "Domain id is an invalid uint")?,
             name,
-<<<<<<< HEAD
-            implementation,
-=======
             protocol,
->>>>>>> 1ff35f63
         )
     }
 

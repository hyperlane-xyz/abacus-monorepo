//! Run this from the hyperlane-monorepo/rust directory using `cargo run -r -p
//! run-locally`.
//!
//! Environment arguments:
//! - `E2E_CI_MODE`: true/false, enables CI mode which will automatically wait
//!   for kathy to finish
//! running and for the queues to empty. Defaults to false.
//! - `E2E_CI_TIMEOUT_SEC`: How long (in seconds) to allow the main loop to run
//!   the test for. This
//! does not include the initial setup time. If this timeout is reached before
//! the end conditions are met, the test is a failure. Defaults to 10 min.
//! - `E2E_KATHY_MESSAGES`: Number of kathy messages to dispatch. Defaults to 16 if CI mode is enabled.
//! else false.

use std::{
    fs,
    path::Path,
    process::{Child, ExitCode},
    sync::atomic::{AtomicBool, Ordering},
    thread::sleep,
    time::{Duration, Instant},
};

use logging::log;
pub use metrics::fetch_metric;
use program::Program;
use tempfile::tempdir;

<<<<<<< HEAD
use crate::{
    config::Config,
    ethereum::start_anvil,
    invariants::termination_invariants_met,
    solana::*,
    utils::{concat_path, make_static, stop_child, AgentHandles, ArbitraryData, TaskHandle},
};
=======
use crate::config::Config;
use crate::ethereum::start_anvil;
use crate::invariants::{termination_invariants_met, SOL_MESSAGES_EXPECTED};
use crate::solana::*;
use crate::utils::{concat_path, make_static, stop_child, AgentHandles, ArbitraryData, TaskHandle};
>>>>>>> a9b522c5

mod config;
mod ethereum;
mod invariants;
mod logging;
mod metrics;
mod program;
mod solana;
mod utils;

/// These private keys are from hardhat/anvil's testing accounts.
const RELAYER_KEYS: &[&str] = &[
    // test1
    "0x2a871d0798f97d79848a013d4936a73bf4cc922c825d33c1cf7073dff6d409c6",
    // test2
    "0xdbda1821b80551c9d65939329250298aa3472ba22feea921c0cf5d620ea67b97",
    // test3
    "0x4bbbf85ce3377467afe5d46f804f221813b2bb87f24d81f60f1fcdbf7cbf4356",
    // sealeveltest1
    "0x892bf6949af4233e62f854cb3618bc1a3ee3341dc71ada08c4d5deca239acf4f",
    // sealeveltest2
    "0x892bf6949af4233e62f854cb3618bc1a3ee3341dc71ada08c4d5deca239acf4f",
];
/// These private keys are from hardhat/anvil's testing accounts.
/// These must be consistent with the ISM config for the test.
const VALIDATOR_KEYS: &[&str] = &[
    // eth
    "0x47e179ec197488593b187f80a00eb0da91f1b9d0b13f8733639f19c30a34926a",
    "0x8b3a350cf5c34c9194ca85829a2df0ec3153be0318b5e2d3348e872092edffba",
    "0x92db14e403b83dfe3df233f83dfa3a0d7096f21ca9b0d6d6b8d88b2b4ec1564e",
    // sealevel
    "0x59c6995e998f97a5a0044966f0945389dc9e86dae88c7a8412f4603b6b78690d",
];

const VALIDATOR_ORIGIN_CHAINS: &[&str] = &["test1", "test2", "test3", "sealeveltest1"];

const AGENT_BIN_PATH: &str = "target/debug";
const INFRA_PATH: &str = "../typescript/infra";
const TS_SDK_PATH: &str = "../typescript/sdk";
const MONOREPO_ROOT_PATH: &str = "../";

type DynPath = Box<dyn AsRef<Path>>;

static RUN_LOG_WATCHERS: AtomicBool = AtomicBool::new(true);
static SHUTDOWN: AtomicBool = AtomicBool::new(false);

/// Struct to hold stuff we want to cleanup whenever we exit. Just using for
/// cleanup purposes at this time.
#[derive(Default)]
struct State {
    agents: Vec<(String, Child)>,
    watchers: Vec<Box<dyn TaskHandle<Output = ()>>>,
    data: Vec<Box<dyn ArbitraryData>>,
}
impl State {
    fn push_agent(&mut self, handles: AgentHandles) {
        self.agents.push((handles.0, handles.1));
        self.watchers.push(handles.2);
        self.watchers.push(handles.3);
        self.data.push(handles.4);
    }
}
impl Drop for State {
    fn drop(&mut self) {
        SHUTDOWN.store(true, Ordering::Relaxed);
        log!("Signaling children to stop...");
        // stop children in reverse order
        self.agents.reverse();
        for (name, mut agent) in self.agents.drain(..) {
            log!("Stopping child {}", name);
            stop_child(&mut agent);
        }
        log!("Joining watchers...");
        RUN_LOG_WATCHERS.store(false, Ordering::Relaxed);
        for w in self.watchers.drain(..) {
            w.join_box();
        }
        // drop any held data
        self.data.reverse();
        for data in self.data.drain(..) {
            drop(data)
        }
        fs::remove_dir_all(SOLANA_CHECKPOINT_LOCATION).unwrap_or_default();
    }
}

fn main() -> ExitCode {
    // on sigint we want to trigger things to stop running
    ctrlc::set_handler(|| {
        log!("Terminating...");
        SHUTDOWN.store(true, Ordering::Relaxed);
    })
    .unwrap();

    assert_eq!(VALIDATOR_ORIGIN_CHAINS.len(), VALIDATOR_KEYS.len());
    const VALIDATOR_COUNT: usize = VALIDATOR_KEYS.len();

    let config = Config::load();

    let solana_checkpoint_path = Path::new(SOLANA_CHECKPOINT_LOCATION);
    fs::remove_dir_all(solana_checkpoint_path).unwrap_or_default();
    let checkpoints_dirs: Vec<DynPath> = (0..VALIDATOR_COUNT - 1)
        .map(|_| Box::new(tempdir().unwrap()) as DynPath)
        .chain([Box::new(solana_checkpoint_path) as DynPath])
        .collect();
    let rocks_db_dir = tempdir().unwrap();
    let relayer_db = concat_path(&rocks_db_dir, "relayer");
    let validator_dbs = (0..VALIDATOR_COUNT)
        .map(|i| concat_path(&rocks_db_dir, format!("validator{i}")))
        .collect::<Vec<_>>();

    let common_agent_env = Program::default()
        .env("RUST_BACKTRACE", "full")
        .hyp_env("TRACING_FMT", "compact")
        .hyp_env("TRACING_LEVEL", "debug")
        .hyp_env("CHAINS_TEST1_INDEX_CHUNK", "1")
        .hyp_env("CHAINS_TEST2_INDEX_CHUNK", "1")
        .hyp_env("CHAINS_TEST3_INDEX_CHUNK", "1");

    let relayer_env = common_agent_env
        .clone()
        .bin(concat_path(AGENT_BIN_PATH, "relayer"))
        .hyp_env("CHAINS_TEST1_CONNECTION_TYPE", "fallback")
        .hyp_env(
            "CHAINS_TEST2_CONNECTION_URLS",
            "http://127.0.0.1:8545,http://127.0.0.1:8545,http://127.0.0.1:8545",
        )
        // by setting this as a quorum provider we will cause nonce errors when delivering to test2
        // because the message will be sent to the node 3 times.
        .hyp_env("CHAINS_TEST2_CONNECTION_TYPE", "quorum")
        .hyp_env("CHAINS_TEST3_CONNECTION_URL", "http://127.0.0.1:8545")
        .hyp_env("METRICS", "9092")
        .hyp_env("DB", relayer_db.to_str().unwrap())
        .hyp_env("CHAINS_TEST1_SIGNER_KEY", RELAYER_KEYS[0])
        .hyp_env("CHAINS_TEST2_SIGNER_KEY", RELAYER_KEYS[1])
        .hyp_env("CHAINS_SEALEVELTEST1_SIGNER_KEY", RELAYER_KEYS[3])
        .hyp_env("CHAINS_SEALEVELTEST2_SIGNER_KEY", RELAYER_KEYS[4])
        .hyp_env("RELAYCHAINS", "invalidchain,otherinvalid")
        .hyp_env("ALLOWLOCALCHECKPOINTSYNCERS", "true")
        .hyp_env(
            "GASPAYMENTENFORCEMENT",
            r#"[{
                "type": "minimum",
                "payment": "1",
                "matchingList": [
                    {
                        "originDomain": ["13375","13376"],
                        "destinationDomain": ["13375","13376"]
                    }
                ]
            },
            {
                "type": "none"
            }]"#,
        )
        .arg(
            "chains.test1.connection.urls",
            "http://127.0.0.1:8545,http://127.0.0.1:8545,http://127.0.0.1:8545",
        )
        // default is used for TEST3
        .arg("defaultSigner.key", RELAYER_KEYS[2])
        .arg(
            "relayChains",
            "test1,test2,test3,sealeveltest1,sealeveltest2",
        );

    let base_validator_env = common_agent_env
        .clone()
        .bin(concat_path(AGENT_BIN_PATH, "validator"))
        .hyp_env(
            "CHAINS_TEST1_CONNECTION_URLS",
            "http://127.0.0.1:8545,http://127.0.0.1:8545,http://127.0.0.1:8545",
        )
        .hyp_env("CHAINS_TEST1_CONNECTION_TYPE", "quorum")
        .hyp_env(
            "CHAINS_TEST2_CONNECTION_URLS",
            "http://127.0.0.1:8545,http://127.0.0.1:8545,http://127.0.0.1:8545",
        )
        .hyp_env("CHAINS_TEST2_CONNECTION_TYPE", "fallback")
        .hyp_env("CHAINS_TEST3_CONNECTION_URL", "http://127.0.0.1:8545")
        .hyp_env("REORGPERIOD", "0")
        .hyp_env("INTERVAL", "5")
        .hyp_env("CHECKPOINTSYNCER_TYPE", "localStorage");

    let validator_envs = (0..VALIDATOR_COUNT)
        .map(|i| {
            base_validator_env
                .clone()
                .hyp_env("METRICS", (9094 + i).to_string())
                .hyp_env("DB", validator_dbs[i].to_str().unwrap())
                .hyp_env("ORIGINCHAINNAME", VALIDATOR_ORIGIN_CHAINS[i])
                .hyp_env("VALIDATOR_KEY", VALIDATOR_KEYS[i])
                .hyp_env(
                    "CHECKPOINTSYNCER_PATH",
                    (*checkpoints_dirs[i]).as_ref().to_str().unwrap(),
                )
        })
        .collect::<Vec<_>>();

    let scraper_env = common_agent_env
        .bin(concat_path(AGENT_BIN_PATH, "scraper"))
        .hyp_env("CHAINS_TEST1_CONNECTION_TYPE", "quorum")
        .hyp_env("CHAINS_TEST1_CONNECTION_URL", "http://127.0.0.1:8545")
        .hyp_env("CHAINS_TEST2_CONNECTION_TYPE", "quorum")
        .hyp_env("CHAINS_TEST2_CONNECTION_URL", "http://127.0.0.1:8545")
        .hyp_env("CHAINS_TEST3_CONNECTION_TYPE", "quorum")
        .hyp_env("CHAINS_TEST3_CONNECTION_URL", "http://127.0.0.1:8545")
        .hyp_env("CHAINSTOSCRAPE", "test1,test2,test3")
        .hyp_env("METRICS", "9093")
        .hyp_env(
            "DB",
            "postgresql://postgres:47221c18c610@localhost:5432/postgres",
        );

    let mut state = State::default();

    log!(
        "Signed checkpoints in {}",
        checkpoints_dirs
            .iter()
            .map(|d| (**d).as_ref().display().to_string())
            .collect::<Vec<_>>()
            .join(", ")
    );
    log!("Relayer DB in {}", relayer_db.display());
    (0..3).for_each(|i| {
        log!("Validator {} DB in {}", i + 1, validator_dbs[i].display());
    });

    //
    // Ready to run...
    //

    let (solana_path, solana_path_tempdir) = install_solana_cli_tools().join();
    state.data.push(Box::new(solana_path_tempdir));
    let solana_program_builder = build_solana_programs(solana_path.clone());

    // this task takes a long time in the CI so run it in parallel
    log!("Building rust...");
    let build_rust = Program::new("cargo")
        .cmd("build")
        .arg("features", "test-utils")
        .arg("bin", "relayer")
        .arg("bin", "validator")
        .arg("bin", "scraper")
        .arg("bin", "init-db")
        .arg("bin", "hyperlane-sealevel-client")
        .filter_logs(|l| !l.contains("workspace-inheritance"))
        .run();

    let start_anvil = start_anvil(config.clone());

    let solana_program_path = solana_program_builder.join();

    log!("Running postgres db...");
    let postgres = Program::new("docker")
        .cmd("run")
        .flag("rm")
        .arg("name", "scraper-testnet-postgres")
        .arg("env", "POSTGRES_PASSWORD=47221c18c610")
        .arg("publish", "5432:5432")
        .cmd("postgres:14")
        .spawn("SQL");
    state.push_agent(postgres);

    build_rust.join();

    let solana_ledger_dir = tempdir().unwrap();
    let start_solana_validator = start_solana_test_validator(
        solana_path.clone(),
        solana_program_path,
        solana_ledger_dir.as_ref().to_path_buf(),
    );

    let (solana_config_path, solana_validator) = start_solana_validator.join();
    state.push_agent(solana_validator);
    state.push_agent(start_anvil.join());

    // spawn 1st validator before any messages have been sent to test empty mailbox
    state.push_agent(validator_envs.first().unwrap().clone().spawn("VL1"));

    sleep(Duration::from_secs(5));

    log!("Init postgres db...");
    Program::new(concat_path(AGENT_BIN_PATH, "init-db"))
        .run()
        .join();
    state.push_agent(scraper_env.spawn("SCR"));

    // Send half the kathy messages before starting the rest of the agents
    let kathy_env = Program::new("yarn")
        .working_dir(INFRA_PATH)
        .cmd("kathy")
        .arg("messages", (config.kathy_messages / 2).to_string())
        .arg("timeout", "1000");
    kathy_env.clone().run().join();

    // spawn the rest of the validators
    for (i, validator_env) in validator_envs.into_iter().enumerate().skip(1) {
        let validator = validator_env.spawn(make_static(format!("VL{}", 1 + i)));
        state.push_agent(validator);
    }

    // Send some sealevel messages before spinning up the relayer, to test the backward indexing cursor
    for _i in 0..(SOL_MESSAGES_EXPECTED / 2) {
        initiate_solana_hyperlane_transfer(solana_path.clone(), solana_config_path.clone()).join();
    }

    state.push_agent(relayer_env.spawn("RLY"));

    // Send some sealevel messages after spinning up the relayer, to test the forward indexing cursor
    for _i in 0..(SOL_MESSAGES_EXPECTED / 2) {
        initiate_solana_hyperlane_transfer(solana_path.clone(), solana_config_path.clone()).join();
    }

    log!("Setup complete! Agents running in background...");
    log!("Ctrl+C to end execution...");

    // Send half the kathy messages after the relayer comes up
    state.push_agent(kathy_env.flag("mineforever").spawn("KTY"));

    let loop_start = Instant::now();
    // give things a chance to fully start.
    sleep(Duration::from_secs(5));
    let mut failure_occurred = false;
    while !SHUTDOWN.load(Ordering::Relaxed) {
        if config.ci_mode {
            // for CI we have to look for the end condition.
            if termination_invariants_met(&config, &solana_path, &solana_config_path)
                .unwrap_or(false)
            {
                // end condition reached successfully
                break;
            } else if (Instant::now() - loop_start).as_secs() > config.ci_mode_timeout {
                // we ran out of time
                log!("CI timeout reached before queues emptied");
                failure_occurred = true;
                break;
            }
        }

        // verify long-running tasks are still running
        for (name, child) in state.agents.iter_mut() {
            if child.try_wait().unwrap().is_some() {
                log!("Child process {} exited unexpectedly, shutting down", name);
                failure_occurred = true;
                SHUTDOWN.store(true, Ordering::Relaxed);
                break;
            }
        }

        sleep(Duration::from_secs(5));
    }

    if failure_occurred {
        log!("E2E tests failed");
        ExitCode::FAILURE
    } else {
        log!("E2E tests passed");
        ExitCode::SUCCESS
    }
}<|MERGE_RESOLUTION|>--- conflicted
+++ resolved
@@ -26,21 +26,13 @@
 use program::Program;
 use tempfile::tempdir;
 
-<<<<<<< HEAD
 use crate::{
     config::Config,
     ethereum::start_anvil,
-    invariants::termination_invariants_met,
+    invariants::{termination_invariants_met, SOL_MESSAGES_EXPECTED},
     solana::*,
     utils::{concat_path, make_static, stop_child, AgentHandles, ArbitraryData, TaskHandle},
 };
-=======
-use crate::config::Config;
-use crate::ethereum::start_anvil;
-use crate::invariants::{termination_invariants_met, SOL_MESSAGES_EXPECTED};
-use crate::solana::*;
-use crate::utils::{concat_path, make_static, stop_child, AgentHandles, ArbitraryData, TaskHandle};
->>>>>>> a9b522c5
 
 mod config;
 mod ethereum;

--- conflicted
+++ resolved
@@ -46,11 +46,7 @@
 
         pub fn _checkpointed_root(&self) -> Result<H256, ChainCommunicationError> {}
 
-<<<<<<< HEAD
-        pub fn _latest_checkpoint(&self) -> Result<Checkpoint, ChainCommunicationError> {}
-=======
         pub fn _latest_checkpoint(&self, maybe_lag: Option<u64>) -> Result<Checkpoint, ChainCommunicationError> {}
->>>>>>> c960f9f9
     }
 }
 
@@ -97,15 +93,10 @@
         self._checkpointed_root()
     }
 
-<<<<<<< HEAD
-    async fn latest_checkpoint(&self) -> Result<Checkpoint, ChainCommunicationError> {
-        self._latest_checkpoint()
-=======
     async fn latest_checkpoint(
         &self,
         maybe_lag: Option<u64>,
     ) -> Result<Checkpoint, ChainCommunicationError> {
         self._latest_checkpoint(maybe_lag)
->>>>>>> c960f9f9
     }
 }
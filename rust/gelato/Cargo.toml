[package]
name = "gelato"
version = "0.1.0"
edition = "2021"

[dependencies]
async-trait = { version = "0.1", default-features = false }
<<<<<<< HEAD
ethers = { git = "https://github.com/abacus-network/ethers-rs", tag = "2022-09-12-01" }
eyre = "0.6"
reqwest = { version = "0", features = ["json"]}
rustc-hex = { version = "2" }
=======
ethers = { git = "https://github.com/abacus-network/ethers-rs", tag = "2022-10-28-01" }
>>>>>>> b4d06f96
serde = { version = "1.0", features = ["derive"] }
serde_json = { version = "1.0", default-features = false }
serde_repr = "0.1.9"
thiserror = { version = "1.0", default-features = false }
tokio = { version = "1", features = ["macros"] }
tracing = "0.1"<|MERGE_RESOLUTION|>--- conflicted
+++ resolved
@@ -5,14 +5,10 @@
 
 [dependencies]
 async-trait = { version = "0.1", default-features = false }
-<<<<<<< HEAD
-ethers = { git = "https://github.com/abacus-network/ethers-rs", tag = "2022-09-12-01" }
+ethers = { git = "https://github.com/abacus-network/ethers-rs", tag = "2022-10-28-01" }
 eyre = "0.6"
 reqwest = { version = "0", features = ["json"]}
 rustc-hex = { version = "2" }
-=======
-ethers = { git = "https://github.com/abacus-network/ethers-rs", tag = "2022-10-28-01" }
->>>>>>> b4d06f96
 serde = { version = "1.0", features = ["derive"] }
 serde_json = { version = "1.0", default-features = false }
 serde_repr = "0.1.9"

//! TODO

use borsh::BorshSerialize;
use hyperlane_core::{Decode, Encode as _, H256};
use hyperlane_sealevel_mailbox::{
    instruction::{Instruction as MailboxIxn, OutboxDispatch as MailboxOutboxDispatch},
    mailbox_outbox_pda_seeds,
};
use hyperlane_sealevel_message_recipient_interface::MessageRecipientInstruction;
use solana_program::{
    account_info::{next_account_info, AccountInfo},
    entrypoint,
    entrypoint::ProgramResult,
    instruction::{AccountMeta, Instruction},
    msg,
<<<<<<< HEAD
    program::{invoke, invoke_signed},
=======
    program::{invoke_signed, set_return_data},
>>>>>>> 8231e223
    program_error::ProgramError,
    program_pack::Pack as _,
    pubkey::Pubkey,
    rent::Rent,
    system_instruction,
};
use spl_associated_token_account::{
    get_associated_token_address_with_program_id,
    instruction::create_associated_token_account_idempotent,
};
use spl_token_2022::instruction::{burn_checked, mint_to_checked};

use crate::{
    accounts::{HyperlaneToken, HyperlaneTokenAccount},
    error::Error,
    instruction::{
        Event, EventReceivedTransferRemote, EventSentTransferRemote, Init, Instruction as TokenIxn,
        TransferFromRemote, TransferRemote,
    },
    message::TokenMessage,
};

#[cfg(not(feature = "no-entrypoint"))]
entrypoint!(process_instruction);

/// Seeds relating to the PDA account with information about this warp route.
#[macro_export]
macro_rules! hyperlane_token_pda_seeds {
    () => {{
        &[b"hyperlane_token", b"-", b"token"]
    }};

    ($bump_seed:expr) => {{
        &[b"hyperlane_token", b"-", b"token", &[$bump_seed]]
    }};
}

/// Seeds relating to the PDA account that acts both as the mint
/// *and* the mint authority.
#[macro_export]
macro_rules! hyperlane_token_mint_pda_seeds {
    () => {{
        &[b"hyperlane_token", b"-", b"mint"]
    }};

    ($bump_seed:expr) => {{
        &[b"hyperlane_token", b"-", b"mint", &[$bump_seed]]
    }};
}

// TODO make these easily configurable?
pub const REMOTE_DECIMALS: u8 = 18;
pub const DECIMALS: u8 = 8;

/// The size of the mint account in bytes.
const MINT_ACCOUNT_SIZE: usize = spl_token_2022::state::Mint::LEN;

pub fn process_instruction(
    program_id: &Pubkey,
    accounts: &[AccountInfo],
    instruction_data: &[u8],
) -> ProgramResult {
    // First, check if the instruction has a discriminant relating to
    // the message recipient interface.
    if let Ok(message_recipient_instruction) = MessageRecipientInstruction::decode(instruction_data)
    {
        return match message_recipient_instruction {
            MessageRecipientInstruction::InterchainSecurityModule => {
                // Return None, indicating the default ISM should be used
                // TODO change this
                let ism: Option<Pubkey> = None;
                set_return_data(
                    &ism.try_to_vec()
                        .map_err(|err| ProgramError::BorshIoError(err.to_string()))?[..],
                );
                Ok(())
            }
            MessageRecipientInstruction::Handle(handle) => transfer_from_remote(
                program_id,
                accounts,
                TransferFromRemote {
                    origin: handle.origin,
                    // sender: recipient_ixn.sender,
                    message: handle.message,
                },
            ),
            MessageRecipientInstruction::HandleAccountMetas(_) => {
                // TODO: not implemented yet!
                Ok(())
            }
        };
    }

    // Otherwise, try decoding a "normal" token instruction
    let token_instruction = TokenIxn::from_instruction_data(instruction_data).map_err(|err| {
        msg!("{}", err);
        err
    })?;
<<<<<<< HEAD
    match instruction {
        MailboxRecipientInstruction::MailboxRecipientCpi(recipient_ixn) => transfer_from_remote(
            program_id,
            accounts,
            TransferFromRemote {
                origin: recipient_ixn.origin,
                sender: recipient_ixn.sender,
                message: recipient_ixn.message,
            },
        ),
        MailboxRecipientInstruction::Custom(token_ixn) => match token_ixn {
            TokenIxn::Init(init) => initialize(program_id, accounts, init),
            TokenIxn::TransferRemote(xfer) => transfer_remote(program_id, accounts, xfer),
        },
=======
    match token_instruction {
        TokenIxn::Init(init) => initialize(program_id, accounts, init),
        TokenIxn::InitErc20(init) => initialize_erc20(program_id, accounts, init),
        TokenIxn::TransferRemote(xfer) => transfer_remote(program_id, accounts, xfer),
        TokenIxn::TransferFromRemote(xfer) => transfer_from_remote(program_id, accounts, xfer),
>>>>>>> 8231e223
    }
    .map_err(|err| {
        msg!("{}", err);
        err
    })
}

/// Initializes the program.
///
/// Accounts:
/// 0. [executable] The system program.
/// 1. [writable] The token PDA account.
/// 2. [writable] The mint / mint authority PDA account.
/// 3. [signer] The payer.
fn initialize(program_id: &Pubkey, accounts: &[AccountInfo], init: Init) -> ProgramResult {
    // On chain create appears to use realloc which is limited to 1024 byte increments.
    let token_account_size = 2048;

    let accounts_iter = &mut accounts.iter();

    // Account 0: System program
    let system_program = next_account_info(accounts_iter)?;
    if system_program.key != &solana_program::system_program::id() {
        return Err(ProgramError::InvalidArgument);
    }

    // Account 1: Token storage account
    let token_account = next_account_info(accounts_iter)?;
    let (token_key, token_bump) =
        Pubkey::find_program_address(hyperlane_token_pda_seeds!(), program_id);
    if &token_key != token_account.key {
        return Err(ProgramError::InvalidArgument);
    }

    // Account 2: Mint / mint authority
    let mint_account = next_account_info(accounts_iter)?;
    let (mint_key, mint_bump) =
        Pubkey::find_program_address(hyperlane_token_mint_pda_seeds!(), program_id);
    if &mint_key != mint_account.key {
        return Err(ProgramError::InvalidArgument);
    }

    // Account 3: Payer
    let payer_account = next_account_info(accounts_iter)?;
    if !payer_account.is_signer {
        return Err(ProgramError::MissingRequiredSignature);
    }

    if accounts_iter.next().is_some() {
        return Err(ProgramError::from(Error::ExtraneousAccount));
    }

    // Create token account PDA
    invoke_signed(
        &system_instruction::create_account(
            payer_account.key,
            token_account.key,
            Rent::default().minimum_balance(token_account_size),
            token_account_size.try_into().unwrap(),
            program_id,
        ),
        &[payer_account.clone(), token_account.clone()],
        &[hyperlane_token_pda_seeds!(token_bump)],
    )?;

    let token = HyperlaneToken {
        bump: token_bump,
        mailbox: init.mailbox,
        mailbox_local_domain: init.mailbox_local_domain,
        mint: mint_key,
        mint_bump: mint_bump,
    };
    HyperlaneTokenAccount::from(token).store(token_account, true)?;

    // Create mint / mint authority PDA.
    // Grant ownership to the SPL token program.
    invoke_signed(
        &system_instruction::create_account(
            payer_account.key,
            mint_account.key,
            Rent::default().minimum_balance(MINT_ACCOUNT_SIZE),
            MINT_ACCOUNT_SIZE.try_into().unwrap(),
            &spl_token_2022::id(),
        ),
        &[payer_account.clone(), mint_account.clone()],
        &[hyperlane_token_mint_pda_seeds!(mint_bump)],
    )?;

    Ok(())
}

/// Transfers tokens to a remote.
/// Burns the tokens from the sender's associated token account and
/// then dispatches a message to the remote recipient.
///
/// Accounts:
/// 0. [executable] The spl_noop program.
/// 1. [] The token PDA account.
/// 2. [executable] The mailbox program.
/// 3. [writeable] The mailbox outbox account.
/// 4. [signer] The token sender.
/// 5. [executable] The spl_token_2022 program.
/// 6. [writeable] The mint / mint authority PDA account.
/// 7. [writeable] The token sender's associated token account, from which tokens will be burned.
fn transfer_remote(
    program_id: &Pubkey,
    accounts: &[AccountInfo],
    xfer: TransferRemote,
) -> ProgramResult {
    let amount: u64 = xfer.amount_or_id.try_into().map_err(|_| Error::TODO)?;

    let accounts_iter = &mut accounts.iter();

    // Account 0: SPL Noop
    let spl_noop = next_account_info(accounts_iter)?;
    if spl_noop.key != &spl_noop::id() || !spl_noop.executable {
        return Err(ProgramError::InvalidArgument);
    }

    // Account 1: Token storage account
    let token_account = next_account_info(accounts_iter)?;
    let token =
        HyperlaneTokenAccount::fetch(&mut &token_account.data.borrow_mut()[..])?.into_inner();
    let token_seeds: &[&[u8]] = hyperlane_token_pda_seeds!(token.bump);
    let expected_token_key = Pubkey::create_program_address(token_seeds, program_id)?;
    if token_account.key != &expected_token_key {
        return Err(ProgramError::InvalidArgument);
    }
    if token_account.owner != program_id {
        return Err(ProgramError::IncorrectProgramId);
    }

    // Account 2: Mailbox program
    let mailbox_info = next_account_info(accounts_iter)?;
    if mailbox_info.key != &token.mailbox {
        return Err(ProgramError::IncorrectProgramId);
    }
    // TODO supposed to use create_program_address() but we would need to pass in bump seed...

    // Account 3: Mailbox outbox data account
    // TODO should I be using find_program_address...?
    let mailbox_outbox_account = next_account_info(accounts_iter)?;
    let (mailbox_outbox, _mailbox_outbox_bump) = Pubkey::find_program_address(
        mailbox_outbox_pda_seeds!(token.mailbox_local_domain),
        &token.mailbox,
    );
    if mailbox_outbox_account.key != &mailbox_outbox {
        return Err(ProgramError::InvalidArgument);
    }

    // Account 4: Sender account
    let sender_wallet = next_account_info(accounts_iter)?;
    if !sender_wallet.is_signer {
        return Err(ProgramError::MissingRequiredSignature);
    }

    // 5. SPL token 2022 program
    let spl_token_2022 = next_account_info(accounts_iter)?;
    if spl_token_2022.key != &spl_token_2022::id() || !spl_token_2022.executable {
        return Err(ProgramError::InvalidArgument);
    }

    // 6. mint account
    let mint_account = next_account_info(accounts_iter)?;
    let mint_seeds: &[&[u8]] = hyperlane_token_mint_pda_seeds!(token.mint_bump);
    let expected_mint_key = Pubkey::create_program_address(mint_seeds, program_id)?;
    if mint_account.key != &expected_mint_key {
        return Err(ProgramError::InvalidArgument);
    }
    if *mint_account.key != token.mint {
        return Err(ProgramError::InvalidArgument);
    }
    if mint_account.owner != &spl_token_2022::id() {
        return Err(ProgramError::IncorrectProgramId);
    }
    if mint_account.owner != &spl_token_2022::id() {
        return Err(ProgramError::IncorrectProgramId);
    }

    // Hmmmmmm should this be enforced?

    // 7. sender associated token account
    let sender_ata = next_account_info(accounts_iter)?;
    let expected_sender_associated_token_account = get_associated_token_address_with_program_id(
        sender_wallet.key,
        mint_account.key,
        &spl_token_2022::id(),
    );
    if sender_ata.key != &expected_sender_associated_token_account {
        return Err(ProgramError::InvalidArgument);
    }
    if accounts_iter.next().is_some() {
        return Err(ProgramError::from(Error::ExtraneousAccount));
    }

    let burn_ixn = burn_checked(
        &spl_token_2022::id(),
        sender_ata.key,
        mint_account.key,
        sender_wallet.key,
        &[sender_wallet.key],
        amount,
        DECIMALS,
    )?;
    // Sender wallet is expected to have signed this transaction
    invoke(
        &burn_ixn,
        &[
            sender_ata.clone(),
            mint_account.clone(),
            sender_wallet.clone(),
        ],
    )?;

    let token_xfer_message =
        TokenMessage::new_erc20(xfer.recipient, xfer.amount_or_id, vec![]).to_vec();
    let mailbox_ixn = MailboxIxn::OutboxDispatch(MailboxOutboxDispatch {
        sender: *token_account.key,
        local_domain: token.mailbox_local_domain,
        destination_domain: xfer.destination_domain,
        recipient: xfer.destination_program_id,
        message_body: token_xfer_message,
    });
    let mailbox_ixn = Instruction {
        program_id: token.mailbox,
        data: mailbox_ixn.into_instruction_data().unwrap(),
        accounts: vec![
            AccountMeta::new(*mailbox_outbox_account.key, false),
            AccountMeta::new_readonly(*token_account.key, true),
            AccountMeta::new_readonly(spl_noop::id(), false),
        ],
    };
    // TODO implement interchain gas payment via paymaster? dispatch_with_gas()?
    invoke_signed(
        &mailbox_ixn,
        &[
            mailbox_outbox_account.clone(),
            token_account.clone(),
            spl_noop.clone(),
        ],
        &[token_seeds],
    )?;

    let event = Event::new(EventSentTransferRemote {
        destination: xfer.destination_domain,
        recipient: xfer.recipient,
        amount: xfer.amount_or_id,
    });
    let event_data = event.to_noop_cpi_ixn_data().map_err(|_| Error::TODO)?;
    let noop_cpi_log = Instruction {
        program_id: spl_noop::id(),
        accounts: vec![],
        data: event_data,
    };
    invoke_signed(&noop_cpi_log, &[], &[token_seeds])?;

    Ok(())
}

// Accounts:
// 0. [signer] mailbox authority
// 1. [executable] system_program
// 2. [executable] spl_noop
// 3. [] hyperlane_token storage
// 4. [] recipient wallet address
// 5. [signer] payer // <- TODO this should NOT be required as a signer
// 6. [executable] SPL token 2022 program
// 7. [executable] SPL associated token account
// 8. [writeable] Mint account
// 9. [writeable] Recipient associated token account

// For wrapped tokens:
//     7. spl_token_2022
//     8. spl_associated_token_account
//     9. hyperlane_token_erc20
//     10. hyperlane_token_mint
//     11. recipient associated token account
// For native token:
//     7. native_token_collateral wallet
fn transfer_from_remote(
    program_id: &Pubkey,
    accounts: &[AccountInfo],
    xfer: TransferFromRemote,
) -> ProgramResult {
    let mut message_reader = std::io::Cursor::new(xfer.message);
    let message = TokenMessage::read_from(&mut message_reader)
        .map_err(|_err| ProgramError::from(Error::TODO))?;
    // FIXME we must account for decimals of the mint not only the raw amount value during
    // transfer. Wormhole accounts for this with some extra care taken to round/truncate properly -
    // we should do the same.
    let amount = message.amount().try_into().map_err(|_| Error::TODO)?;
    // FIXME validate message fields?

    let accounts_iter = &mut accounts.iter();

    // FIXME validate mailbox auth pda and require that it's a signer
    // Account 0: Mailbox authority
    let _mailbox_auth = next_account_info(accounts_iter)?;

    // Account 1: System program
    let system_program = next_account_info(accounts_iter)?;
    if system_program.key != &solana_program::system_program::id() {
        return Err(ProgramError::InvalidArgument);
    }
    // Account 2: SPL Noop program
    let spl_noop = next_account_info(accounts_iter)?;
    if spl_noop.key != &spl_noop::id() || !spl_noop.executable {
        return Err(ProgramError::InvalidArgument);
    }

    // Account 3: Token account
    let token_account = next_account_info(accounts_iter)?;
    let token =
        HyperlaneTokenAccount::fetch(&mut &token_account.data.borrow_mut()[..])?.into_inner();
    let token_seeds: &[&[u8]] = hyperlane_token_pda_seeds!(token.bump);
    let expected_token_key = Pubkey::create_program_address(token_seeds, program_id)?;
    if token_account.key != &expected_token_key {
        return Err(ProgramError::InvalidArgument);
    }
    if token_account.owner != program_id {
        return Err(ProgramError::IncorrectProgramId);
    }

    // Account 4: Recipient wallet
    let recipient_wallet = next_account_info(accounts_iter)?;

    // Account 5: Payer
    // TODO does this need to be a signer? It shouldn't...
    let payer_account = next_account_info(accounts_iter)?;

    // Account 6: SPL token 2022 program
    let spl_token_2022 = next_account_info(accounts_iter)?;
    if spl_token_2022.key != &spl_token_2022::id() || !spl_token_2022.executable {
        return Err(ProgramError::InvalidArgument);
    }
    // Account 7: SPL associated token account
    let spl_ata = next_account_info(accounts_iter)?;
    if spl_ata.key != &spl_associated_token_account::id() || !spl_ata.executable {
        return Err(ProgramError::InvalidArgument);
    }

    // Account 8: Mint account
    let mint_account = next_account_info(accounts_iter)?;
    let mint_seeds: &[&[u8]] = hyperlane_token_mint_pda_seeds!(token.mint_bump);
    let expected_mint_key = Pubkey::create_program_address(mint_seeds, program_id)?;
    if mint_account.key != &expected_mint_key {
        return Err(ProgramError::InvalidArgument);
    }
    if mint_account.owner != &spl_token_2022::id() {
        return Err(ProgramError::IncorrectProgramId);
    }

    // Account 9: Recipient associated token account
    let recipient_ata = next_account_info(accounts_iter)?;
    let expected_recipient_associated_token_account = get_associated_token_address_with_program_id(
        recipient_wallet.key,
        mint_account.key,
        &spl_token_2022::id(),
    );
    if recipient_ata.key != &expected_recipient_associated_token_account {
        return Err(ProgramError::InvalidArgument);
    }
    if accounts_iter.next().is_some() {
        return Err(ProgramError::from(Error::ExtraneousAccount));
    }

    // Create and init (this does both) associated token account if necessary.
    invoke_signed(
        &create_associated_token_account_idempotent(
            payer_account.key,
            recipient_wallet.key,
            mint_account.key,
            &spl_token_2022::id(),
        ),
        &[
            payer_account.clone(),
            recipient_ata.clone(),
            recipient_wallet.clone(),
            mint_account.clone(),
            system_program.clone(),
            spl_token_2022.clone(),
        ],
        &[mint_seeds],
    )?;

    // Mints new tokens to an account.  The native mint does not support
    // minting.
    //
    // Accounts expected by this instruction:
    //
    //   * Single authority
    //   0. `[writable]` The mint.
    //   1. `[writable]` The account to mint tokens to.
    //   2. `[signer]` The mint's minting authority.
    //
    //   * Multisignature authority
    //   0. `[writable]` The mint.
    //   1. `[writable]` The account to mint tokens to.
    //   2. `[]` The mint's multisignature mint-tokens authority.
    //   3. ..3+M `[signer]` M signer accounts.
    let mint_ixn = mint_to_checked(
        &spl_token_2022::id(),
        mint_account.key,
        recipient_ata.key,
        mint_account.key,
        &[],
        amount,
        DECIMALS,
    )?;
    invoke_signed(
        &mint_ixn,
        &[
            mint_account.clone(),
            recipient_ata.clone(),
            mint_account.clone(),
        ],
        &[hyperlane_token_mint_pda_seeds!(token.mint_bump)],
    )?;

    let event = Event::new(EventReceivedTransferRemote {
        origin: xfer.origin,
        // Note: assuming recipient not recipient ata is the correct "recipient" to log.
        recipient: H256::from(recipient_wallet.key.to_bytes()),
        amount: message.amount(),
    });
    let event_data = event.to_noop_cpi_ixn_data().map_err(|_| Error::TODO)?;
    let noop_cpi_log = Instruction {
        program_id: spl_noop::id(),
        accounts: vec![],
        data: event_data,
    };
    invoke_signed(&noop_cpi_log, &[], &[token_seeds])?;

    Ok(())
}<|MERGE_RESOLUTION|>--- conflicted
+++ resolved
@@ -13,11 +13,7 @@
     entrypoint::ProgramResult,
     instruction::{AccountMeta, Instruction},
     msg,
-<<<<<<< HEAD
-    program::{invoke, invoke_signed},
-=======
-    program::{invoke_signed, set_return_data},
->>>>>>> 8231e223
+    program::{invoke, invoke_signed, set_return_data},
     program_error::ProgramError,
     program_pack::Pack as _,
     pubkey::Pubkey,
@@ -100,7 +96,7 @@
                 accounts,
                 TransferFromRemote {
                     origin: handle.origin,
-                    // sender: recipient_ixn.sender,
+                    sender: handle.sender,
                     message: handle.message,
                 },
             ),
@@ -116,28 +112,9 @@
         msg!("{}", err);
         err
     })?;
-<<<<<<< HEAD
-    match instruction {
-        MailboxRecipientInstruction::MailboxRecipientCpi(recipient_ixn) => transfer_from_remote(
-            program_id,
-            accounts,
-            TransferFromRemote {
-                origin: recipient_ixn.origin,
-                sender: recipient_ixn.sender,
-                message: recipient_ixn.message,
-            },
-        ),
-        MailboxRecipientInstruction::Custom(token_ixn) => match token_ixn {
-            TokenIxn::Init(init) => initialize(program_id, accounts, init),
-            TokenIxn::TransferRemote(xfer) => transfer_remote(program_id, accounts, xfer),
-        },
-=======
     match token_instruction {
         TokenIxn::Init(init) => initialize(program_id, accounts, init),
-        TokenIxn::InitErc20(init) => initialize_erc20(program_id, accounts, init),
         TokenIxn::TransferRemote(xfer) => transfer_remote(program_id, accounts, xfer),
-        TokenIxn::TransferFromRemote(xfer) => transfer_from_remote(program_id, accounts, xfer),
->>>>>>> 8231e223
     }
     .map_err(|err| {
         msg!("{}", err);

--- conflicted
+++ resolved
@@ -90,13 +90,8 @@
     },
     "ethereum": {
       "oracleConfig": {
-<<<<<<< HEAD
         "tokenExchangeRate": "194035288270377733598",
         "gasPrice": "5000000000",
-=======
-        "tokenExchangeRate": "203047922474445771936",
-        "gasPrice": "10000000000",
->>>>>>> 47f742e9
         "tokenDecimals": 18
       },
       "overhead": 166887
@@ -138,11 +133,7 @@
     "ethereum": {
       "oracleConfig": {
         "tokenExchangeRate": "15000000000000000000",
-<<<<<<< HEAD
         "gasPrice": "5000000000",
-=======
-        "gasPrice": "10000000000",
->>>>>>> 47f742e9
         "tokenDecimals": 18
       },
       "overhead": 166460

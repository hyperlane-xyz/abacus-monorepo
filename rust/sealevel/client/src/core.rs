<<<<<<< HEAD
use borsh::BorshDeserialize;
=======
use hyperlane_sealevel_mailbox::protocol_fee::ProtocolFee;
>>>>>>> 2909e81a
use serde::{Deserialize, Serialize};

use solana_program::pubkey::Pubkey;
use solana_sdk::signature::Signer;
use solana_sdk::{compute_budget, compute_budget::ComputeBudgetInstruction};

use std::collections::HashMap;
use std::{fs::File, path::Path};

<<<<<<< HEAD
use crate::DEFAULT_INSTRUCTION_COMPUTE_UNIT_LIMIT;
=======
use crate::ONE_SOL_IN_LAMPORTS;
>>>>>>> 2909e81a
use crate::{
    artifacts::{read_json, write_json},
    cmd_utils::{create_and_write_keypair, create_new_directory, deploy_program},
    multisig_ism::deploy_multisig_ism_message_id,
    Context, CoreCmd, CoreDeploy, CoreSubCmd,
};
use hyperlane_core::H256;
use hyperlane_sealevel_igp::accounts::{SOL_DECIMALS, TOKEN_EXCHANGE_RATE_SCALE};

<<<<<<< HEAD
pub(crate) fn adjust_gas_price_if_needed(chain_name: &str, ctx: &mut Context) {
    if chain_name.eq("solana") {
        let mut initial_instructions = ctx.initial_instructions.borrow_mut();
        const PROCESS_DESIRED_PRIORITIZATION_FEE_LAMPORTS_PER_TX: u64 = 50_000_000;
        const MICRO_LAMPORT_FEE_PER_LIMIT: u64 =
            // Convert to micro-lamports
            (PROCESS_DESIRED_PRIORITIZATION_FEE_LAMPORTS_PER_TX * 1_000_000)
        // Divide by the max compute units
        / DEFAULT_INSTRUCTION_COMPUTE_UNIT_LIMIT as u64;

        for i in initial_instructions.iter_mut() {
            if i.instruction.program_id != compute_budget::id() {
                continue;
            }
            if let Ok(compute_budget_instruction) =
                ComputeBudgetInstruction::try_from_slice(&i.instruction.data)
            {
                if matches!(
                    compute_budget_instruction,
                    ComputeBudgetInstruction::SetComputeUnitPrice { .. }
                ) {
                    // The compute unit price has already been set, so we override it and return early
                    i.instruction = ComputeBudgetInstruction::set_compute_unit_price(
                        MICRO_LAMPORT_FEE_PER_LIMIT,
                    );
                    return;
                }
            }
        }

        initial_instructions.push(
            (
                ComputeBudgetInstruction::set_compute_unit_price(MICRO_LAMPORT_FEE_PER_LIMIT),
                Some(format!(
                    "Set compute unit price to {}",
                    MICRO_LAMPORT_FEE_PER_LIMIT
                )),
            )
                .into(),
        );
=======
#[derive(serde::Serialize, serde::Deserialize, PartialEq, Debug)]
#[serde(rename_all = "camelCase")]
struct ProtocolFeeConfig {
    max_protocol_fee: u64,
    fee: u64,
    #[serde(with = "crate::serde::serde_option_pubkey")]
    beneficiary: Option<Pubkey>,
}

impl Default for ProtocolFeeConfig {
    fn default() -> Self {
        Self {
            max_protocol_fee: ONE_SOL_IN_LAMPORTS,
            fee: 0,
            beneficiary: None,
        }
>>>>>>> 2909e81a
    }
}

pub(crate) fn process_core_cmd(mut ctx: Context, cmd: CoreCmd) {
    match cmd.cmd {
        CoreSubCmd::Deploy(core) => {
            adjust_gas_price_if_needed(core.chain.as_str(), &mut ctx);

            let environments_dir =
                create_new_directory(&core.env_args.environments_dir, &core.env_args.environment);
            let chain_dir = create_new_directory(&environments_dir, &core.chain);
            let core_dir = create_new_directory(&chain_dir, "core");
            let key_dir = create_new_directory(&core_dir, "keys");

            let ism_program_id = deploy_multisig_ism_message_id(
                &mut ctx,
                &core.built_so_dir,
                core.use_existing_keys,
                &key_dir,
                core.local_domain,
            );

            let mailbox_program_id =
                deploy_mailbox(&mut ctx, &core, &key_dir, ism_program_id, core.local_domain);

            let validator_announce_program_id =
                deploy_validator_announce(&mut ctx, &core, &key_dir, mailbox_program_id);

            let (igp_program_id, overhead_igp_account, igp_account) =
                deploy_igp(&mut ctx, &core, &key_dir);

            let program_ids = CoreProgramIds {
                mailbox: mailbox_program_id,
                validator_announce: validator_announce_program_id,
                multisig_ism_message_id: ism_program_id,
                igp_program_id,
                overhead_igp_account,
                igp_account,
            };
            write_program_ids(&core_dir, program_ids);
        }
    }
}

fn deploy_mailbox(
    ctx: &mut Context,
    core: &CoreDeploy,
    key_dir: &Path,
    default_ism: Pubkey,
    local_domain: u32,
) -> Pubkey {
    let (keypair, keypair_path) = create_and_write_keypair(
        key_dir,
        "hyperlane_sealevel_mailbox-keypair.json",
        core.use_existing_keys,
    );
    let program_id = keypair.pubkey();

    deploy_program(
        ctx.payer_keypair_path(),
        keypair_path.to_str().unwrap(),
        core.built_so_dir
            .join("hyperlane_sealevel_mailbox.so")
            .to_str()
            .unwrap(),
        &ctx.client.url(),
        local_domain,
    );

    println!("Deployed Mailbox at program ID {}", program_id);

    let protocol_fee_config = core
        .protocol_fee_config_file
        .as_deref()
        .map(|p| {
            let file = File::open(p).expect("Failed to open oracle config file");
            serde_json::from_reader::<_, ProtocolFeeConfig>(file)
                .expect("Failed to parse oracle config file")
        })
        .unwrap_or_default();

    let protocol_fee_beneficiary = protocol_fee_config.beneficiary.unwrap_or(ctx.payer_pubkey);

    // Initialize
    let instruction = hyperlane_sealevel_mailbox::instruction::init_instruction(
        program_id,
        core.local_domain,
        default_ism,
        protocol_fee_config.max_protocol_fee,
        ProtocolFee {
            fee: protocol_fee_config.fee,
            beneficiary: protocol_fee_beneficiary,
        },
        ctx.payer_pubkey,
    )
    .unwrap();

    ctx.new_txn().add(instruction).send_with_payer();

    println!("Initialized Mailbox");

    program_id
}

fn deploy_validator_announce(
    ctx: &mut Context,
    core: &CoreDeploy,
    key_dir: &Path,
    mailbox_program_id: Pubkey,
) -> Pubkey {
    let (keypair, keypair_path) = create_and_write_keypair(
        key_dir,
        "hyperlane_sealevel_validator_announce-keypair.json",
        core.use_existing_keys,
    );
    let program_id = keypair.pubkey();

    deploy_program(
        ctx.payer_keypair_path(),
        keypair_path.to_str().unwrap(),
        core.built_so_dir
            .join("hyperlane_sealevel_validator_announce.so")
            .to_str()
            .unwrap(),
        &ctx.client.url(),
        core.local_domain,
    );

    println!("Deployed ValidatorAnnounce at program ID {}", program_id);

    // Initialize
    let instruction = hyperlane_sealevel_validator_announce::instruction::init_instruction(
        program_id,
        ctx.payer_pubkey,
        mailbox_program_id,
        core.local_domain,
    )
    .unwrap();

    ctx.new_txn().add(instruction).send_with_payer();

    println!("Initialized ValidatorAnnounce");

    program_id
}

#[allow(clippy::too_many_arguments)]
fn deploy_igp(ctx: &mut Context, core: &CoreDeploy, key_dir: &Path) -> (Pubkey, Pubkey, Pubkey) {
    use hyperlane_sealevel_igp::{
        accounts::{GasOracle, RemoteGasData},
        instruction::{GasOracleConfig, GasOverheadConfig},
    };

    let (keypair, keypair_path) = create_and_write_keypair(
        key_dir,
        "hyperlane_sealevel_igp-keypair.json",
        core.use_existing_keys,
    );
    let program_id = keypair.pubkey();

    let mut gas_oracle_configs = core
        .gas_oracle_config_file
        .as_deref()
        .map(|p| {
            let file = File::open(p).expect("Failed to open oracle config file");
            serde_json::from_reader::<_, Vec<GasOracleConfig>>(file)
                .expect("Failed to parse oracle config file")
        })
        .unwrap_or_default()
        .into_iter()
        .filter(|c| c.domain != core.local_domain)
        .map(|c| (c.domain, c))
        .collect::<HashMap<_, _>>();
    for &remote in &core.remote_domains {
        gas_oracle_configs
            .entry(remote)
            .or_insert_with(|| GasOracleConfig {
                domain: remote,
                gas_oracle: Some(GasOracle::RemoteGasData(RemoteGasData {
                    token_exchange_rate: TOKEN_EXCHANGE_RATE_SCALE,
                    gas_price: 1,
                    token_decimals: SOL_DECIMALS,
                })),
            });
    }
    let gas_oracle_configs = gas_oracle_configs.into_values().collect::<Vec<_>>();

    let overhead_configs = core
        .overhead_config_file
        .as_deref()
        .map(|p| {
            let file = File::open(p).expect("Failed to open overhead config file");
            serde_json::from_reader::<_, Vec<GasOverheadConfig>>(file)
                .expect("Failed to parse overhead config file")
        })
        .unwrap_or_default()
        .into_iter()
        .filter(|c| c.destination_domain != core.local_domain)
        .map(|c| (c.destination_domain, c))
        .collect::<HashMap<_, _>>() // dedup
        .into_values()
        .collect::<Vec<_>>();

    deploy_program(
        ctx.payer_keypair_path(),
        keypair_path.to_str().unwrap(),
        core.built_so_dir
            .join("hyperlane_sealevel_igp.so")
            .to_str()
            .unwrap(),
        &ctx.client.url(),
        core.local_domain,
    );

    println!("Deployed IGP at program ID {}", program_id);

    // Initialize the program data
    let instruction =
        hyperlane_sealevel_igp::instruction::init_instruction(program_id, ctx.payer_pubkey)
            .unwrap();

    ctx.new_txn().add(instruction).send_with_payer();

    let (program_data_account, _program_data_bump) = Pubkey::find_program_address(
        hyperlane_sealevel_igp::igp_program_data_pda_seeds!(),
        &program_id,
    );
    println!("Initialized IGP program data {}", program_data_account);

    // Initialize IGP with salt zero
    let salt = H256::zero();
    let instruction = hyperlane_sealevel_igp::instruction::init_igp_instruction(
        program_id,
        ctx.payer_pubkey,
        salt,
        Some(ctx.payer_pubkey),
        ctx.payer_pubkey,
    )
    .unwrap();

    ctx.new_txn().add(instruction).send_with_payer();

    let (igp_account, _igp_account_bump) =
        Pubkey::find_program_address(hyperlane_sealevel_igp::igp_pda_seeds!(salt), &program_id);
    println!("Initialized IGP account {}", igp_account);

    let instruction = hyperlane_sealevel_igp::instruction::init_overhead_igp_instruction(
        program_id,
        ctx.payer_pubkey,
        salt,
        Some(ctx.payer_pubkey),
        igp_account,
    )
    .unwrap();

    ctx.new_txn().add(instruction).send_with_payer();

    let (overhead_igp_account, _) = Pubkey::find_program_address(
        hyperlane_sealevel_igp::overhead_igp_pda_seeds!(salt),
        &program_id,
    );

    println!("Initialized overhead IGP account {}", overhead_igp_account);

    if !gas_oracle_configs.is_empty() {
        let domains = gas_oracle_configs
            .iter()
            .map(|c| c.domain)
            .collect::<Vec<_>>();
        let instruction = hyperlane_sealevel_igp::instruction::set_gas_oracle_configs_instruction(
            program_id,
            igp_account,
            ctx.payer_pubkey,
            gas_oracle_configs,
        )
        .unwrap();

        ctx.new_txn().add(instruction).send_with_payer();

        println!("Set gas oracle for remote domains {domains:?}",);
    } else {
        println!("Skipping settings gas oracle config");
    }

    if !overhead_configs.is_empty() {
        let domains = overhead_configs
            .iter()
            .map(|c| c.destination_domain)
            .collect::<Vec<_>>();

        let instruction = hyperlane_sealevel_igp::instruction::set_destination_gas_overheads(
            program_id,
            overhead_igp_account,
            ctx.payer_pubkey,
            overhead_configs,
        )
        .unwrap();

        ctx.new_txn().add(instruction).send_with_payer();

        println!("Set gas overheads for remote domains {domains:?}",)
    } else {
        println!("Skipping setting gas overheads");
    }

    (program_id, overhead_igp_account, igp_account)
}

#[derive(Debug, Serialize, Deserialize)]
pub struct CoreProgramIds {
    #[serde(with = "crate::serde::serde_pubkey")]
    pub mailbox: Pubkey,
    #[serde(with = "crate::serde::serde_pubkey")]
    pub validator_announce: Pubkey,
    #[serde(with = "crate::serde::serde_pubkey")]
    pub multisig_ism_message_id: Pubkey,
    #[serde(with = "crate::serde::serde_pubkey")]
    pub igp_program_id: Pubkey,
    #[serde(with = "crate::serde::serde_pubkey")]
    pub overhead_igp_account: Pubkey,
    #[serde(with = "crate::serde::serde_pubkey")]
    pub igp_account: Pubkey,
}

fn write_program_ids(core_dir: &Path, program_ids: CoreProgramIds) {
    write_json(&core_dir.join("program-ids.json"), program_ids);
}

pub(crate) fn read_core_program_ids(
    environments_dir: &Path,
    environment: &str,
    chain: &str,
) -> CoreProgramIds {
    let path = environments_dir
        .join(environment)
        .join(chain)
        .join("core")
        .join("program-ids.json");
    read_json(&path)
}

#[cfg(test)]
mod test {
    use solana_program::pubkey::Pubkey;

    #[test]
    fn test_protocol_fee_serialization() {
        let protocol_fee_config = super::ProtocolFeeConfig {
            max_protocol_fee: 100,
            fee: 10,
            beneficiary: Some(Pubkey::new_unique()),
        };
        let json_serialized = serde_json::to_string(&protocol_fee_config).unwrap();
        assert_eq!(
            json_serialized,
            r#"{"maxProtocolFee":100,"fee":10,"beneficiary":"1111111QLbz7JHiBTspS962RLKV8GndWFwiEaqKM"}"#
        );
        let deserialized: super::ProtocolFeeConfig =
            serde_json::from_str(&json_serialized).unwrap();
        assert_eq!(deserialized, protocol_fee_config);
    }
}<|MERGE_RESOLUTION|>--- conflicted
+++ resolved
@@ -1,8 +1,5 @@
-<<<<<<< HEAD
 use borsh::BorshDeserialize;
-=======
 use hyperlane_sealevel_mailbox::protocol_fee::ProtocolFee;
->>>>>>> 2909e81a
 use serde::{Deserialize, Serialize};
 
 use solana_program::pubkey::Pubkey;
@@ -12,21 +9,16 @@
 use std::collections::HashMap;
 use std::{fs::File, path::Path};
 
-<<<<<<< HEAD
-use crate::DEFAULT_INSTRUCTION_COMPUTE_UNIT_LIMIT;
-=======
-use crate::ONE_SOL_IN_LAMPORTS;
->>>>>>> 2909e81a
 use crate::{
     artifacts::{read_json, write_json},
     cmd_utils::{create_and_write_keypair, create_new_directory, deploy_program},
     multisig_ism::deploy_multisig_ism_message_id,
     Context, CoreCmd, CoreDeploy, CoreSubCmd,
 };
+use crate::{DEFAULT_INSTRUCTION_COMPUTE_UNIT_LIMIT, ONE_SOL_IN_LAMPORTS};
 use hyperlane_core::H256;
 use hyperlane_sealevel_igp::accounts::{SOL_DECIMALS, TOKEN_EXCHANGE_RATE_SCALE};
 
-<<<<<<< HEAD
 pub(crate) fn adjust_gas_price_if_needed(chain_name: &str, ctx: &mut Context) {
     if chain_name.eq("solana") {
         let mut initial_instructions = ctx.initial_instructions.borrow_mut();
@@ -67,7 +59,9 @@
             )
                 .into(),
         );
-=======
+    }
+}
+
 #[derive(serde::Serialize, serde::Deserialize, PartialEq, Debug)]
 #[serde(rename_all = "camelCase")]
 struct ProtocolFeeConfig {
@@ -84,7 +78,6 @@
             fee: 0,
             beneficiary: None,
         }
->>>>>>> 2909e81a
     }
 }
 

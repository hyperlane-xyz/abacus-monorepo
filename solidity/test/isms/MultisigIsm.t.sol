--- conflicted
+++ resolved
@@ -43,15 +43,7 @@
         uint32 domain = mailbox.localDomain();
         uint256[] memory keys = addValidators(m, n, seed);
         uint256[] memory signers = MOfNTestUtils.choose(m, keys, seed);
-<<<<<<< HEAD
-        bytes32 mailboxAsBytes32 = TypeCasts.addressToBytes32(address(mailbox));
-        // bytes
-        bytes32 checkpointRoot = merkleTreeHook.root();
-        uint32 checkpointIndex = uint32(merkleTreeHook.count() - 1);
-=======
-        // bytes
         (bytes32 root, uint32 index) = merkleTreeHook.latestCheckpoint();
->>>>>>> af88ae66
         bytes32 messageId = message.id();
         bytes32 digest = CheckpointLib.digest(
             domain,
@@ -89,19 +81,7 @@
         bytes32 recipient,
         bytes calldata body
     ) internal returns (bytes memory) {
-<<<<<<< HEAD
-        uint8 version = mailbox.VERSION();
-        uint32 origin = mailbox.localDomain();
-        bytes32 sender = TypeCasts.addressToBytes32(address(this));
-        uint32 nonce = merkleTreeHook.count();
-        bytes memory message = Message.formatMessage(
-            version,
-            nonce,
-            origin,
-            sender,
-=======
         bytes memory message = mailbox.buildOutboundMessage(
->>>>>>> af88ae66
             destination,
             recipient,
             body
@@ -164,21 +144,13 @@
         returns (bytes memory)
     {
         uint32 checkpointIndex = uint32(merkleTreeHook.count() - 1);
-<<<<<<< HEAD
-        bytes32 mailboxAsBytes32 = TypeCasts.addressToBytes32(address(mailbox));
-=======
->>>>>>> af88ae66
         return
             abi.encodePacked(
                 address(merkleTreeHook).addressToBytes32(),
                 checkpointIndex,
                 message.id(),
-<<<<<<< HEAD
-                merkleTreeHook.proof()
-=======
                 merkleTreeHook.proof(),
                 checkpointIndex
->>>>>>> af88ae66
             );
     }
 }
@@ -202,10 +174,6 @@
         override
         returns (bytes memory)
     {
-<<<<<<< HEAD
-        bytes32 mailboxAsBytes32 = TypeCasts.addressToBytes32(address(mailbox));
-        return abi.encodePacked(mailboxAsBytes32, merkleTreeHook.root());
-=======
         (bytes32 root, uint32 index) = merkleTreeHook.latestCheckpoint();
         return
             abi.encodePacked(
@@ -213,6 +181,5 @@
                 root,
                 index
             );
->>>>>>> af88ae66
     }
 }
--- conflicted
+++ resolved
@@ -44,16 +44,13 @@
 
     /* ============ hook.quoteDispatch ============ */
 
-<<<<<<< HEAD
-    function test_quoteDispatchHook_configured(uint256 fee) public {
-        configuredTestPostDispatchHook.setFee(fee);
-=======
     function test_quoteDispatchHook_configured(
         uint32 originDomain,
-        uint32 destinationDomain
+        uint32 destinationDomain,
+        uint256 fee
     ) public {
+        configuredTestPostDispatchHook.setFee(fee);
         testMessage = _encodeTestMessage(originDomain, destinationDomain);
->>>>>>> 03c92e1e
 
         fallbackHook.setHook(
             destinationDomain,

// SPDX-License-Identifier: Apache-2.0
pragma solidity ^0.8.13;

import {Test} from "forge-std/Test.sol";
import {TransparentUpgradeableProxy} from "@openzeppelin/contracts/proxy/transparent/TransparentUpgradeableProxy.sol";

import {StandardHookMetadata} from "../contracts/hooks/libs/StandardHookMetadata.sol";
import {MockMailbox} from "../contracts/mock/MockMailbox.sol";
import {MockHyperlaneEnvironment} from "../contracts/mock/MockHyperlaneEnvironment.sol";
import {TypeCasts} from "../contracts/libs/TypeCasts.sol";
import {IInterchainSecurityModule} from "../contracts/interfaces/IInterchainSecurityModule.sol";
import {TestInterchainGasPaymaster} from "../contracts/test/TestInterchainGasPaymaster.sol";
import {IPostDispatchHook} from "../contracts/interfaces/hooks/IPostDispatchHook.sol";
import {CallLib, OwnableMulticall, InterchainAccountRouter} from "../contracts/middleware/InterchainAccountRouter.sol";
import {InterchainAccountIsm} from "../contracts/isms/routing/InterchainAccountIsm.sol";

contract Callable {
    mapping(address => bytes32) public data;

    function set(bytes32 _data) external {
        data[msg.sender] = _data;
    }
}

contract FailingIsm is IInterchainSecurityModule {
    string public failureMessage;
    uint8 public moduleType;

    constructor(string memory _failureMessage) {
        failureMessage = _failureMessage;
    }

    function verify(
        bytes calldata,
        bytes calldata
    ) external view returns (bool) {
        revert(failureMessage);
    }
}

contract InterchainAccountRouterTest is Test {
    using TypeCasts for address;

    event InterchainAccountCreated(
        uint32 indexed origin,
        bytes32 indexed owner,
        address ism,
        address account
    );

    MockHyperlaneEnvironment internal environment;

    uint32 internal origin = 1;
    uint32 internal destination = 2;

    TestInterchainGasPaymaster internal igp;
    InterchainAccountIsm internal icaIsm;
    InterchainAccountRouter internal originRouter;
    InterchainAccountRouter internal destinationRouter;
    bytes32 internal ismOverride;
    bytes32 internal routerOverride;
    uint256 gasPaymentQuote;

    OwnableMulticall internal ica;

    Callable internal target;

    function deployProxiedIcaRouter(
        MockMailbox _mailbox,
        IPostDispatchHook _customHook,
        IInterchainSecurityModule _ism,
        address _owner
    ) public returns (InterchainAccountRouter) {
        InterchainAccountRouter implementation = new InterchainAccountRouter(
            address(_mailbox)
        );

        TransparentUpgradeableProxy proxy = new TransparentUpgradeableProxy(
            address(implementation),
            address(1), // no proxy owner necessary for testing
            abi.encodeWithSelector(
                InterchainAccountRouter.initialize.selector,
                address(_customHook),
                address(_ism),
                _owner
            )
        );

        return InterchainAccountRouter(address(proxy));
    }

    function setUp() public {
        environment = new MockHyperlaneEnvironment(origin, destination);

        igp = new TestInterchainGasPaymaster();
<<<<<<< HEAD
        gasPaymentQuote = igp.getDefaultGasUsage() * igp.gasPrice();
=======
        gasPaymentQuote = igp.quoteGasPayment(
            destination,
            igp.getDefaultGasUsage()
        );
>>>>>>> e33d1a77

        icaIsm = new InterchainAccountIsm(
            address(environment.mailboxes(destination))
        );

        address owner = address(this);
        originRouter = deployProxiedIcaRouter(
            environment.mailboxes(origin),
            environment.igps(destination),
            icaIsm,
            owner
        );
        destinationRouter = deployProxiedIcaRouter(
            environment.mailboxes(destination),
            environment.igps(destination),
            icaIsm,
            owner
        );

        environment.mailboxes(origin).setDefaultHook(address(igp));

        routerOverride = TypeCasts.addressToBytes32(address(destinationRouter));
        ismOverride = TypeCasts.addressToBytes32(
            address(environment.isms(destination))
        );
        ica = destinationRouter.getLocalInterchainAccount(
            origin,
            address(this),
            address(originRouter),
            address(environment.isms(destination))
        );

        target = new Callable();
    }

    function testFuzz_constructor(address _localOwner) public {
        OwnableMulticall _account = destinationRouter
            .getDeployedInterchainAccount(
                origin,
                _localOwner,
                address(originRouter),
                address(environment.isms(destination))
            );
        assertEq(_account.owner(), address(destinationRouter));
    }

    function testFuzz_getRemoteInterchainAccount(
        address _localOwner,
        address _ism
    ) public {
        address _account = originRouter.getRemoteInterchainAccount(
            address(_localOwner),
            address(destinationRouter),
            _ism
        );
        originRouter.enrollRemoteRouterAndIsm(
            destination,
            routerOverride,
            TypeCasts.addressToBytes32(_ism)
        );
        assertEq(
            originRouter.getRemoteInterchainAccount(
                destination,
                address(_localOwner)
            ),
            _account
        );
    }

    function testFuzz_enrollRemoteRouters(
        uint8 count,
        uint32 domain,
        bytes32 router
    ) public {
        vm.assume(count > 0 && count < uint256(router) && count < domain);

        // arrange
        // count - # of domains and routers
        uint32[] memory domains = new uint32[](count);
        bytes32[] memory routers = new bytes32[](count);
        for (uint256 i = 0; i < count; i++) {
            domains[i] = domain - uint32(i);
            routers[i] = bytes32(uint256(router) - i);
        }

        // act
        originRouter.enrollRemoteRouters(domains, routers);

        // assert
        uint32[] memory actualDomains = originRouter.domains();
        assertEq(actualDomains.length, domains.length);
        assertEq(abi.encode(originRouter.domains()), abi.encode(domains));

        for (uint256 i = 0; i < count; i++) {
            bytes32 actualRouter = originRouter.routers(domains[i]);
            bytes32 actualIsm = originRouter.isms(domains[i]);

            assertEq(actualRouter, routers[i]);
            assertEq(actualIsm, bytes32(0));
            assertEq(actualDomains[i], domains[i]);
        }
    }

    function testFuzz_enrollRemoteRouterAndIsm(
        bytes32 router,
        bytes32 ism
    ) public {
        vm.assume(router != bytes32(0));

        // arrange pre-condition
        bytes32 actualRouter = originRouter.routers(destination);
        bytes32 actualIsm = originRouter.isms(destination);
        assertEq(actualRouter, bytes32(0));
        assertEq(actualIsm, bytes32(0));

        // act
        originRouter.enrollRemoteRouterAndIsm(destination, router, ism);

        // assert
        actualRouter = originRouter.routers(destination);
        actualIsm = originRouter.isms(destination);
        assertEq(actualRouter, router);
        assertEq(actualIsm, ism);
    }

    function testFuzz_enrollRemoteRouterAndIsms(
        uint32[] calldata destinations,
        bytes32[] calldata routers,
        bytes32[] calldata isms
    ) public {
        // check reverts
        if (
            destinations.length != routers.length ||
            destinations.length != isms.length
        ) {
            vm.expectRevert(bytes("length mismatch"));
            originRouter.enrollRemoteRouterAndIsms(destinations, routers, isms);
            return;
        }

        // act
        originRouter.enrollRemoteRouterAndIsms(destinations, routers, isms);

        // assert
        for (uint256 i = 0; i < destinations.length; i++) {
            bytes32 actualRouter = originRouter.routers(destinations[i]);
            bytes32 actualIsm = originRouter.isms(destinations[i]);
            assertEq(actualRouter, routers[i]);
            assertEq(actualIsm, isms[i]);
        }
    }

    function testFuzz_enrollRemoteRouterAndIsmImmutable(
        bytes32 routerA,
        bytes32 ismA,
        bytes32 routerB,
        bytes32 ismB
    ) public {
        vm.assume(routerA != bytes32(0) && routerB != bytes32(0));

        // act
        originRouter.enrollRemoteRouterAndIsm(destination, routerA, ismA);

        // assert
        vm.expectRevert(
            bytes("router and ISM defaults are immutable once set")
        );
        originRouter.enrollRemoteRouterAndIsm(destination, routerB, ismB);
    }

    function testFuzz_enrollRemoteRouterAndIsmNonOwner(
        address newOwner,
        bytes32 router,
        bytes32 ism
    ) public {
        vm.assume(newOwner != address(0) && newOwner != originRouter.owner());

        // act
        originRouter.transferOwnership(newOwner);

        // assert
        vm.expectRevert(bytes("Ownable: caller is not the owner"));
        originRouter.enrollRemoteRouterAndIsm(destination, router, ism);
    }

    function getCalls(
        bytes32 data
    ) private view returns (CallLib.Call[] memory) {
        vm.assume(data != bytes32(0));

        CallLib.Call memory call = CallLib.Call(
            TypeCasts.addressToBytes32(address(target)),
            0,
            abi.encodeCall(target.set, (data))
        );
        CallLib.Call[] memory calls = new CallLib.Call[](1);
        calls[0] = call;
        return calls;
    }

    function assertRemoteCallReceived(bytes32 data) private {
        assertEq(target.data(address(this)), bytes32(0));
        vm.expectEmit(true, true, false, true, address(destinationRouter));
        emit InterchainAccountCreated(
            origin,
            address(this).addressToBytes32(),
            TypeCasts.bytes32ToAddress(ismOverride),
            address(ica)
        );
        environment.processNextPendingMessage();
        assertEq(target.data(address(ica)), data);
    }

    function assertIgpPayment(
        uint256 balanceBefore,
        uint256 balanceAfter,
        uint256 gasLimit
    ) private {
        uint256 expectedGasPayment = gasLimit * igp.gasPrice();
        assertEq(balanceBefore - balanceAfter, expectedGasPayment);
        assertEq(address(igp).balance, expectedGasPayment);
    }

    function testFuzz_singleCallRemoteWithDefault(bytes32 data) public {
        // arrange
        originRouter.enrollRemoteRouterAndIsm(
            destination,
            routerOverride,
            ismOverride
        );
        uint256 balanceBefore = address(this).balance;

        // act
        CallLib.Call[] memory calls = getCalls(data);
        originRouter.callRemote{value: gasPaymentQuote}(
            destination,
            TypeCasts.bytes32ToAddress(calls[0].to),
            calls[0].value,
            calls[0].data,
            ""
        );

        // assert
        uint256 balanceAfter = address(this).balance;
        assertRemoteCallReceived(data);
        assertIgpPayment(balanceBefore, balanceAfter, igp.getDefaultGasUsage());
    }

    function testFuzz_callRemoteWithDefault(bytes32 data) public {
        // arrange
        originRouter.enrollRemoteRouterAndIsm(
            destination,
            routerOverride,
            ismOverride
        );
        uint256 balanceBefore = address(this).balance;

        // act
        originRouter.callRemote{value: gasPaymentQuote}(
            destination,
            getCalls(data)
        );

        // assert
        uint256 balanceAfter = address(this).balance;
        assertRemoteCallReceived(data);
        assertIgpPayment(balanceBefore, balanceAfter, igp.getDefaultGasUsage());
    }

    function testFuzz_overrideAndCallRemote(bytes32 data) public {
        // arrange
        originRouter.enrollRemoteRouterAndIsm(
            destination,
            routerOverride,
            ismOverride
        );
        uint256 balanceBefore = address(this).balance;

        // act
        originRouter.callRemote{value: gasPaymentQuote}(
            destination,
            getCalls(data)
        );

        // assert
        uint256 balanceAfter = address(this).balance;
        assertRemoteCallReceived(data);
        assertIgpPayment(balanceBefore, balanceAfter, igp.getDefaultGasUsage());
    }

    function testFuzz_callRemoteWithoutDefaults_revert_noRouter(
        bytes32 data
    ) public {
        // assert error
        CallLib.Call[] memory calls = getCalls(data);
        vm.expectRevert(bytes("no router specified for destination"));
        originRouter.callRemote(destination, calls);
    }

    function testFuzz_customMetadata_forIgp(
        uint64 gasLimit,
        uint64 overpayment,
        bytes32 data
    ) public {
        // arrange
        bytes memory metadata = StandardHookMetadata.formatMetadata(
            0,
            gasLimit,
            address(this),
            ""
        );
        originRouter.enrollRemoteRouterAndIsm(
            destination,
            routerOverride,
            ismOverride
        );
        uint256 balanceBefore = address(this).balance;

        // act
        originRouter.callRemote{value: gasLimit * igp.gasPrice() + overpayment}(
            destination,
            getCalls(data),
            metadata
        );

        // assert
        uint256 balanceAfter = address(this).balance;
        assertRemoteCallReceived(data);
        assertIgpPayment(balanceBefore, balanceAfter, gasLimit);
    }

<<<<<<< HEAD
    function testFuzz_callRemoteWithOverrides(
        uint64 gasLimit,
        bytes32 data
    ) public {
=======
    function testFuzz_customMetadata_reverts_underpayment(
        uint64 gasLimit,
        uint64 payment,
        bytes32 data
    ) public {
        vm.assume(payment < gasLimit * igp.gasPrice());
>>>>>>> e33d1a77
        // arrange
        bytes memory metadata = StandardHookMetadata.formatMetadata(
            0,
            gasLimit,
            address(this),
            ""
        );
<<<<<<< HEAD
        uint256 balanceBefore = address(this).balance;

        // act
        originRouter.callRemoteWithOverrides{value: gasLimit * igp.gasPrice()}(
=======
        originRouter.enrollRemoteRouterAndIsm(
            destination,
            routerOverride,
            ismOverride
        );

        // act
        vm.expectRevert("IGP: insufficient interchain gas payment");
        originRouter.callRemote{value: payment}(
            destination,
            getCalls(data),
            metadata
        );
    }

    function testFuzz_callRemoteWithOverrides_default(bytes32 data) public {
        // arrange
        uint256 balanceBefore = address(this).balance;

        // act
        originRouter.callRemoteWithOverrides{value: gasPaymentQuote}(
>>>>>>> e33d1a77
            destination,
            routerOverride,
            ismOverride,
            getCalls(data),
            metadata
        );

        // assert
        uint256 balanceAfter = address(this).balance;
<<<<<<< HEAD
=======
        assertRemoteCallReceived(data);
        assertIgpPayment(balanceBefore, balanceAfter, igp.getDefaultGasUsage());
    }

    function testFuzz_callRemoteWithOverrides_metadata(
        uint64 gasLimit,
        bytes32 data
    ) public {
        // arrange
        bytes memory metadata = StandardHookMetadata.formatMetadata(
            0,
            gasLimit,
            address(this),
            ""
        );
        uint256 balanceBefore = address(this).balance;

        // act
        originRouter.callRemoteWithOverrides{value: gasLimit * igp.gasPrice()}(
            destination,
            routerOverride,
            ismOverride,
            getCalls(data),
            metadata
        );

        // assert
        uint256 balanceAfter = address(this).balance;
>>>>>>> e33d1a77
        assertRemoteCallReceived(data);
        assertIgpPayment(balanceBefore, balanceAfter, gasLimit);
    }

    function testFuzz_callRemoteWithFailingIsmOverride(bytes32 data) public {
        // arrange
        string memory failureMessage = "failing ism";
        bytes32 failingIsm = TypeCasts.addressToBytes32(
            address(new FailingIsm(failureMessage))
        );

        // act
        originRouter.callRemoteWithOverrides{value: gasPaymentQuote}(
            destination,
            routerOverride,
            failingIsm,
            getCalls(data),
            ""
        );

        // assert
        vm.expectRevert(bytes(failureMessage));
        environment.processNextPendingMessage();
    }

    function testFuzz_callRemoteWithFailingDefaultIsm(bytes32 data) public {
        // arrange
        string memory failureMessage = "failing ism";
        FailingIsm failingIsm = new FailingIsm(failureMessage);

        // act
        environment.mailboxes(destination).setDefaultIsm(address(failingIsm));
        originRouter.callRemoteWithOverrides{value: gasPaymentQuote}(
            destination,
            routerOverride,
            bytes32(0),
            getCalls(data),
            ""
        );

        // assert
        vm.expectRevert(bytes(failureMessage));
        environment.processNextPendingMessage();
    }

    function testFuzz_getLocalInterchainAccount(bytes32 data) public {
        // check
        OwnableMulticall destinationIca = destinationRouter
            .getLocalInterchainAccount(
                origin,
                address(this),
                address(originRouter),
                address(environment.isms(destination))
            );
        assertEq(
            address(destinationIca),
            address(
                destinationRouter.getLocalInterchainAccount(
                    origin,
                    TypeCasts.addressToBytes32(address(this)),
                    TypeCasts.addressToBytes32(address(originRouter)),
                    address(environment.isms(destination))
                )
            )
        );
        assertEq(address(destinationIca).code.length, 0);

        // act
        originRouter.callRemoteWithOverrides{value: gasPaymentQuote}(
            destination,
            routerOverride,
            ismOverride,
            getCalls(data),
            ""
        );

        // recheck
        assertRemoteCallReceived(data);
        assert(address(destinationIca).code.length != 0);
    }

    function testFuzz_receiveValue(uint256 value) public {
        vm.assume(value > 1 && value <= address(this).balance);
        // receive value before deployed
        assert(address(ica).code.length == 0);
        bool success;
        (success, ) = address(ica).call{value: value / 2}("");
        require(success, "transfer before deploy failed");

        // receive value after deployed
        destinationRouter.getDeployedInterchainAccount(
            origin,
            address(this),
            address(originRouter),
            address(environment.isms(destination))
        );
        assert(address(ica).code.length > 0);

        (success, ) = address(ica).call{value: value / 2}("");
        require(success, "transfer after deploy failed");
    }

    function receiveValue(uint256 value) external payable {
        assertEq(value, msg.value);
    }

    function testFuzz_sendValue(uint256 value) public {
        vm.assume(value > 0 && value <= address(this).balance);
        payable(address(ica)).transfer(value);

        bytes memory data = abi.encodeCall(this.receiveValue, (value));
        CallLib.Call memory call = CallLib.build(address(this), value, data);
        CallLib.Call[] memory calls = new CallLib.Call[](1);
        calls[0] = call;

        originRouter.callRemoteWithOverrides{value: gasPaymentQuote}(
            destination,
            routerOverride,
            ismOverride,
            calls,
            ""
        );
        vm.expectCall(address(this), value, data);
        environment.processNextPendingMessage();
    }

    receive() external payable {}
}<|MERGE_RESOLUTION|>--- conflicted
+++ resolved
@@ -93,14 +93,10 @@
         environment = new MockHyperlaneEnvironment(origin, destination);
 
         igp = new TestInterchainGasPaymaster();
-<<<<<<< HEAD
-        gasPaymentQuote = igp.getDefaultGasUsage() * igp.gasPrice();
-=======
         gasPaymentQuote = igp.quoteGasPayment(
             destination,
             igp.getDefaultGasUsage()
         );
->>>>>>> e33d1a77
 
         icaIsm = new InterchainAccountIsm(
             address(environment.mailboxes(destination))
@@ -432,19 +428,12 @@
         assertIgpPayment(balanceBefore, balanceAfter, gasLimit);
     }
 
-<<<<<<< HEAD
-    function testFuzz_callRemoteWithOverrides(
-        uint64 gasLimit,
-        bytes32 data
-    ) public {
-=======
     function testFuzz_customMetadata_reverts_underpayment(
         uint64 gasLimit,
         uint64 payment,
         bytes32 data
     ) public {
         vm.assume(payment < gasLimit * igp.gasPrice());
->>>>>>> e33d1a77
         // arrange
         bytes memory metadata = StandardHookMetadata.formatMetadata(
             0,
@@ -452,12 +441,6 @@
             address(this),
             ""
         );
-<<<<<<< HEAD
-        uint256 balanceBefore = address(this).balance;
-
-        // act
-        originRouter.callRemoteWithOverrides{value: gasLimit * igp.gasPrice()}(
-=======
         originRouter.enrollRemoteRouterAndIsm(
             destination,
             routerOverride,
@@ -479,7 +462,6 @@
 
         // act
         originRouter.callRemoteWithOverrides{value: gasPaymentQuote}(
->>>>>>> e33d1a77
             destination,
             routerOverride,
             ismOverride,
@@ -489,8 +471,6 @@
 
         // assert
         uint256 balanceAfter = address(this).balance;
-<<<<<<< HEAD
-=======
         assertRemoteCallReceived(data);
         assertIgpPayment(balanceBefore, balanceAfter, igp.getDefaultGasUsage());
     }
@@ -519,7 +499,6 @@
 
         // assert
         uint256 balanceAfter = address(this).balance;
->>>>>>> e33d1a77
         assertRemoteCallReceived(data);
         assertIgpPayment(balanceBefore, balanceAfter, gasLimit);
     }

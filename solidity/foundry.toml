[profile.default]
src = 'contracts'
script = 'script'
out = 'out'
libs = ['node_modules', 'lib']
test = 'test'
cache_path = 'forge-cache'
allow_paths = ["../node_modules"]
solc_version = '0.8.22'
evm_version= 'paris'
optimizer = true
optimizer_runs = 999_999
<<<<<<< HEAD
fs_permissions = [{ access = "read", path = "./"}]
=======
fs_permissions = [
    { access = "read", path = "./script/avs/"},
    { access = "write", path = "./fixtures" }
]
ignored_warnings_from = [
    'lib',
    'test',
    'contracts/test'
]
>>>>>>> 7fdd3958

[profile.ci]
verbosity = 4

[rpc_endpoints]
mainnet = "https://eth.merkle.io"
optimism = "https://mainnet.optimism.io	"
polygon = "https://rpc.ankr.com/polygon"

[fuzz]
runs = 50
dictionary_weight = 80<|MERGE_RESOLUTION|>--- conflicted
+++ resolved
@@ -10,9 +10,6 @@
 evm_version= 'paris'
 optimizer = true
 optimizer_runs = 999_999
-<<<<<<< HEAD
-fs_permissions = [{ access = "read", path = "./"}]
-=======
 fs_permissions = [
     { access = "read", path = "./script/avs/"},
     { access = "write", path = "./fixtures" }
@@ -22,7 +19,6 @@
     'test',
     'contracts/test'
 ]
->>>>>>> 7fdd3958
 
 [profile.ci]
 verbosity = 4

{
  "name": "@hyperlane-xyz/core",
  "description": "Core solidity contracts for Hyperlane",
<<<<<<< HEAD
  "version": "5.8.2",
  "dependencies": {
    "@arbitrum/nitro-contracts": "^1.2.1",
    "@eth-optimism/contracts": "^0.6.0",
    "@hyperlane-xyz/utils": "7.2.0",
=======
  "version": "5.8.3",
  "dependencies": {
    "@arbitrum/nitro-contracts": "^1.2.1",
    "@eth-optimism/contracts": "^0.6.0",
    "@hyperlane-xyz/utils": "7.3.0",
>>>>>>> 16501ca0
    "@layerzerolabs/lz-evm-oapp-v2": "2.0.2",
    "@openzeppelin/contracts": "^4.9.3",
    "@openzeppelin/contracts-upgradeable": "^4.9.3",
    "fx-portal": "^1.0.3"
  },
  "devDependencies": {
    "@layerzerolabs/solidity-examples": "^1.1.0",
    "@nomiclabs/hardhat-ethers": "^2.2.3",
    "@nomiclabs/hardhat-waffle": "^2.0.6",
    "@typechain/ethers-v5": "^11.1.2",
    "@typechain/ethers-v6": "^0.5.1",
    "@typechain/hardhat": "^9.1.0",
    "@types/node": "^18.14.5",
    "chai": "^4.5.0",
    "ethereum-waffle": "^4.0.10",
    "ethers": "^5.7.2",
    "hardhat": "^2.22.2",
    "hardhat-gas-reporter": "^1.0.9",
    "hardhat-ignore-warnings": "^0.2.11",
    "prettier": "^2.8.8",
    "prettier-plugin-solidity": "^1.1.3",
    "solhint": "^4.5.4",
    "solhint-plugin-prettier": "^0.0.5",
    "solidity-bytes-utils": "^0.8.0",
    "solidity-coverage": "^0.8.3",
    "ts-generator": "^0.1.1",
    "ts-node": "^10.8.0",
    "tsx": "^4.19.1",
    "typechain": "patch:typechain@npm%3A8.3.2#~/.yarn/patches/typechain-npm-8.3.2-b02e27439e.patch",
    "typescript": "5.3.3"
  },
  "directories": {
    "test": "test"
  },
  "type": "module",
  "exports": {
    ".": "./dist/index.js",
    "./mailbox": "./dist/contracts/Mailbox.js",
    "./buildArtifact.js": "./dist/buildArtifact.js",
    "./buildArtifact.json": "./dist/buildArtifact.json",
    "./contracts": "./contracts"
  },
  "types": "./dist/index.d.ts",
  "files": [
    "/dist",
    "/contracts"
  ],
  "engines": {
    "node": ">=16"
  },
  "homepage": "https://www.hyperlane.xyz",
  "repository": "https://github.com/hyperlane-xyz/hyperlane-monorepo",
  "keywords": [
    "Hyperlane",
    "Solidity"
  ],
  "license": "Apache-2.0",
  "scripts": {
    "build": "yarn version:update && yarn hardhat-esm compile && tsc && ./exportBuildArtifact.sh",
    "lint": "solhint contracts/**/*.sol",
    "clean": "yarn hardhat-esm clean && rm -rf ./dist ./cache ./types ./coverage ./out ./forge-cache ./fixtures",
    "coverage": "yarn fixtures && ./coverage.sh",
    "docs": "forge doc",
    "fixtures": "mkdir -p ./fixtures/aggregation ./fixtures/multisig",
    "hardhat-esm": "NODE_OPTIONS='--experimental-loader ts-node/esm/transpile-only --no-warnings=ExperimentalWarning' hardhat --config hardhat.config.cts",
    "prettier": "prettier --write ./contracts ./test",
    "test": "yarn version:exhaustive && yarn hardhat-esm test && yarn test:forge",
    "test:hardhat": "yarn hardhat-esm test",
    "test:forge": "yarn fixtures && forge test -vvv",
    "test:ci": "yarn version:changed && yarn test:hardhat && yarn test:forge --no-match-test testFork",
    "gas": "forge snapshot",
    "gas-ci": "yarn gas --check --tolerance 2 || (echo 'Manually update gas snapshot' && exit 1)",
    "slither": "slither .",
    "storage": "./storage.sh",
    "version:update": "sh ./bytecodeversion.sh",
    "version:changed": "yarn version:update && git diff --exit-code",
    "version:exhaustive": "yarn tsx ./test/exhaustiveversion.test.ts"
  },
  "peerDependencies": {
    "@ethersproject/abi": "*",
    "@ethersproject/providers": "*",
    "@types/sinon-chai": "*"
  }
}<|MERGE_RESOLUTION|>--- conflicted
+++ resolved
@@ -1,19 +1,11 @@
 {
   "name": "@hyperlane-xyz/core",
   "description": "Core solidity contracts for Hyperlane",
-<<<<<<< HEAD
-  "version": "5.8.2",
-  "dependencies": {
-    "@arbitrum/nitro-contracts": "^1.2.1",
-    "@eth-optimism/contracts": "^0.6.0",
-    "@hyperlane-xyz/utils": "7.2.0",
-=======
   "version": "5.8.3",
   "dependencies": {
     "@arbitrum/nitro-contracts": "^1.2.1",
     "@eth-optimism/contracts": "^0.6.0",
     "@hyperlane-xyz/utils": "7.3.0",
->>>>>>> 16501ca0
     "@layerzerolabs/lz-evm-oapp-v2": "2.0.2",
     "@openzeppelin/contracts": "^4.9.3",
     "@openzeppelin/contracts-upgradeable": "^4.9.3",

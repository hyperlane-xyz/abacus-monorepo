{
  "name": "@hyperlane-xyz/core",
  "description": "Core solidity contracts for Hyperlane",
  "version": "3.1.1",
  "dependencies": {
    "@eth-optimism/contracts": "^0.6.0",
<<<<<<< HEAD
    "@hyperlane-xyz/utils": "3.1.1",
    "@openzeppelin/contracts": "^4.8.0",
    "@openzeppelin/contracts-upgradeable": "^4.8.0"
=======
    "@hyperlane-xyz/utils": "3.1.0-beta3",
    "@openzeppelin/contracts": "^4.9.3",
    "@openzeppelin/contracts-upgradeable": "^v4.9.3"
>>>>>>> b14f9978
  },
  "devDependencies": {
    "@nomiclabs/hardhat-ethers": "^2.2.1",
    "@nomiclabs/hardhat-waffle": "^2.0.6",
    "@typechain/ethers-v5": "^10.0.0",
    "@typechain/hardhat": "^6.0.0",
    "chai": "^4.3.0",
    "ethereum-waffle": "^4.0.10",
    "ethers": "^5.7.2",
    "hardhat": "^2.19.0",
    "hardhat-gas-reporter": "^1.0.9",
    "prettier": "^2.8.8",
<<<<<<< HEAD
    "prettier-plugin-solidity": "^1.0.0-beta.5",
    "solhint": "^3.3.2",
=======
    "prettier-plugin-solidity": "^1.1.3",
    "solhint": "^4.0.0",
>>>>>>> b14f9978
    "solhint-plugin-prettier": "^0.0.5",
    "solidity-coverage": "^0.8.3",
    "ts-generator": "^0.1.1",
    "typechain": "^8.3.2",
    "typescript": "5.1.6"
  },
  "directories": {
    "test": "test"
  },
  "files": [
    "/dist",
    "/contracts",
    "/interfaces",
    "/docs"
  ],
  "homepage": "https://www.hyperlane.xyz",
  "keywords": [
    "Hyperlane",
    "Solidity"
  ],
  "license": "Apache-2.0",
  "main": "dist/index.js",
  "repository": "https://github.com/hyperlane-xyz/hyperlane-monorepo",
  "scripts": {
    "build": "hardhat compile && tsc",
    "lint": "solhint contracts/**/*.sol",
    "clean": "hardhat clean && rm -rf ./dist ./cache ./types ./coverage",
    "coverage": "./coverage.sh",
    "docs": "forge doc",
    "flatten": "./flatten.sh",
    "prettier": "prettier --write ./contracts ./test",
    "test": "hardhat test && forge test -vvv",
    "gas": "forge snapshot",
    "gas-ci": "yarn gas --check --tolerance 2 || (echo 'Manually update gas snapshot' && exit 1)",
    "slither": "slither ."
  },
<<<<<<< HEAD
  "types": "dist/index.d.ts"
=======
  "types": "dist/index.d.ts",
  "stableVersion": "1.5.0",
  "peerDependencies": {
    "@ethersproject/abi": "*",
    "@ethersproject/providers": "*",
    "@types/sinon-chai": "*"
  }
>>>>>>> b14f9978
}<|MERGE_RESOLUTION|>--- conflicted
+++ resolved
@@ -4,15 +4,9 @@
   "version": "3.1.1",
   "dependencies": {
     "@eth-optimism/contracts": "^0.6.0",
-<<<<<<< HEAD
     "@hyperlane-xyz/utils": "3.1.1",
-    "@openzeppelin/contracts": "^4.8.0",
-    "@openzeppelin/contracts-upgradeable": "^4.8.0"
-=======
-    "@hyperlane-xyz/utils": "3.1.0-beta3",
     "@openzeppelin/contracts": "^4.9.3",
     "@openzeppelin/contracts-upgradeable": "^v4.9.3"
->>>>>>> b14f9978
   },
   "devDependencies": {
     "@nomiclabs/hardhat-ethers": "^2.2.1",
@@ -25,13 +19,8 @@
     "hardhat": "^2.19.0",
     "hardhat-gas-reporter": "^1.0.9",
     "prettier": "^2.8.8",
-<<<<<<< HEAD
-    "prettier-plugin-solidity": "^1.0.0-beta.5",
-    "solhint": "^3.3.2",
-=======
     "prettier-plugin-solidity": "^1.1.3",
     "solhint": "^4.0.0",
->>>>>>> b14f9978
     "solhint-plugin-prettier": "^0.0.5",
     "solidity-coverage": "^0.8.3",
     "ts-generator": "^0.1.1",
@@ -68,15 +57,10 @@
     "gas-ci": "yarn gas --check --tolerance 2 || (echo 'Manually update gas snapshot' && exit 1)",
     "slither": "slither ."
   },
-<<<<<<< HEAD
-  "types": "dist/index.d.ts"
-=======
   "types": "dist/index.d.ts",
-  "stableVersion": "1.5.0",
   "peerDependencies": {
     "@ethersproject/abi": "*",
     "@ethersproject/providers": "*",
     "@types/sinon-chai": "*"
   }
->>>>>>> b14f9978
 }
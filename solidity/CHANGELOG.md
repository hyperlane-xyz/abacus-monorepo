--- conflicted
+++ resolved
@@ -1,14 +1,11 @@
 # @hyperlane-xyz/core
 
-<<<<<<< HEAD
-=======
 ## 5.8.3
 
 ### Patch Changes
 
 - @hyperlane-xyz/utils@7.3.0
 
->>>>>>> 16501ca0
 ## 5.8.2
 
 ### Patch Changes

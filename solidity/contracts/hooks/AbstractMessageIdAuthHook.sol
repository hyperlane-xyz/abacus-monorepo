// SPDX-License-Identifier: MIT OR Apache-2.0
pragma solidity >=0.8.0;

/*@@@@@@@       @@@@@@@@@
 @@@@@@@@@       @@@@@@@@@
  @@@@@@@@@       @@@@@@@@@
   @@@@@@@@@       @@@@@@@@@
    @@@@@@@@@@@@@@@@@@@@@@@@@
     @@@@@  HYPERLANE  @@@@@@@
    @@@@@@@@@@@@@@@@@@@@@@@@@
   @@@@@@@@@       @@@@@@@@@
  @@@@@@@@@       @@@@@@@@@
 @@@@@@@@@       @@@@@@@@@
@@@@@@@@@       @@@@@@@@*/

// ============ Internal Imports ============
import {AbstractMessageIdAuthorizedIsm} from "../isms/hook/AbstractMessageIdAuthorizedIsm.sol";
import {TypeCasts} from "../libs/TypeCasts.sol";
import {Message} from "../libs/Message.sol";
import {OPStackHookMetadata} from "../libs/hooks/OPStackHookMetadata.sol";
import {MailboxClient} from "../client/MailboxClient.sol";
import {IPostDispatchHook} from "../interfaces/hooks/IPostDispatchHook.sol";

/**
 * @title AbstractMessageIdAuthHook
 * @notice Message hook to inform an Abstract Message ID ISM of messages published through
 * a third-party bridge.
 * @dev V3 WIP
 */
abstract contract AbstractMessageIdAuthHook is
    IPostDispatchHook,
    MailboxClient
{
    using Message for bytes;

    // ============ Constants ============

    // address for ISM to verify messages
    address public immutable ism;
    // Domain of chain on which the ISM is deployed
    uint32 public immutable destinationDomain;

    // ============ Constructor ============

    constructor(
        address mailbox,
        uint32 _destinationDomain,
        address _ism
    ) MailboxClient(mailbox) {
        require(_ism != address(0), "invalid ISM");
        require(_destinationDomain != 0, "invalid destination domain");
        ism = _ism;
        destinationDomain = _destinationDomain;
    }

<<<<<<< HEAD
    // ============ External functions ============

=======
>>>>>>> 96d8f79d
    /**
     * @notice Hook to inform the optimism ISM of messages published through.
     * metadata The metadata for the hook caller
     * @param message The message being dispatched
     */
    function postDispatch(bytes calldata metadata, bytes calldata message)
        external
        payable
        override
    {
        bytes32 id = message.id();
<<<<<<< HEAD
        require(
            isLatestDispatched(id),
            "AbstractMessageIdAuthHook: message not latest dispatched"
        );
=======
        require(isLatestDispatched(id), "message not latest dispatched");
>>>>>>> 96d8f79d
        require(
            message.destination() == destinationDomain,
            "AbstractMessageIdAuthHook: invalid destination domain"
        );
<<<<<<< HEAD
=======
        // TODO: handle msg.value?

>>>>>>> 96d8f79d
        bytes memory payload = abi.encodeCall(
            AbstractMessageIdAuthorizedIsm.verifyMessageId,
            id
        );
        _sendMessageId(metadata, payload);
    }

<<<<<<< HEAD
    // ============ Internal functions ============

    /**
     * @notice Send a message to the ISM.
     * @param metadata The metadata for the hook caller
     * @param payload The payload for call to the ISM
     */
=======
>>>>>>> 96d8f79d
    function _sendMessageId(bytes calldata metadata, bytes memory payload)
        internal
        virtual;
}<|MERGE_RESOLUTION|>--- conflicted
+++ resolved
@@ -53,11 +53,6 @@
         destinationDomain = _destinationDomain;
     }
 
-<<<<<<< HEAD
-    // ============ External functions ============
-
-=======
->>>>>>> 96d8f79d
     /**
      * @notice Hook to inform the optimism ISM of messages published through.
      * metadata The metadata for the hook caller
@@ -69,23 +64,14 @@
         override
     {
         bytes32 id = message.id();
-<<<<<<< HEAD
         require(
             isLatestDispatched(id),
             "AbstractMessageIdAuthHook: message not latest dispatched"
         );
-=======
-        require(isLatestDispatched(id), "message not latest dispatched");
->>>>>>> 96d8f79d
         require(
             message.destination() == destinationDomain,
             "AbstractMessageIdAuthHook: invalid destination domain"
         );
-<<<<<<< HEAD
-=======
-        // TODO: handle msg.value?
-
->>>>>>> 96d8f79d
         bytes memory payload = abi.encodeCall(
             AbstractMessageIdAuthorizedIsm.verifyMessageId,
             id
@@ -93,7 +79,6 @@
         _sendMessageId(metadata, payload);
     }
 
-<<<<<<< HEAD
     // ============ Internal functions ============
 
     /**
@@ -101,8 +86,6 @@
      * @param metadata The metadata for the hook caller
      * @param payload The payload for call to the ISM
      */
-=======
->>>>>>> 96d8f79d
     function _sendMessageId(bytes calldata metadata, bytes memory payload)
         internal
         virtual;

--- conflicted
+++ resolved
@@ -7,11 +7,7 @@
     event InitializeOverload();
 
     function initialize(address _mailbox) external initializer {
-<<<<<<< HEAD
-        __HyperlaneConnectionClient_initialize(_mailbox);
-=======
         __Router_initialize(_mailbox);
->>>>>>> 115ef53e
         emit InitializeOverload();
     }
 

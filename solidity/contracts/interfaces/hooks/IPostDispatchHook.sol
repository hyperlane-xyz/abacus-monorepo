// SPDX-License-Identifier: MIT OR Apache-2.0
pragma solidity >=0.8.0;

/*@@@@@@@       @@@@@@@@@
 @@@@@@@@@       @@@@@@@@@
  @@@@@@@@@       @@@@@@@@@
   @@@@@@@@@       @@@@@@@@@
    @@@@@@@@@@@@@@@@@@@@@@@@@
     @@@@@  HYPERLANE  @@@@@@@
    @@@@@@@@@@@@@@@@@@@@@@@@@
   @@@@@@@@@       @@@@@@@@@
  @@@@@@@@@       @@@@@@@@@
 @@@@@@@@@       @@@@@@@@@
@@@@@@@@@       @@@@@@@@*/

interface IPostDispatchHook {
    enum Types {
        UNUSED,
        ROUTING,
        AGGREGATION,
        MERKLE_TREE,
        INTERCHAIN_GAS_PAYMASTER,
        FALLBACK_ROUTING,
        ID_AUTH_ISM,
        PAUSABLE,
        PROTOCOL_FEE,
        LAYER_ZERO_V1,
        RATE_LIMITED,
        ARB_L2_TO_L1,
        OP_L2_TO_L1,
<<<<<<< HEAD
        AMOUNT_ROUTING
=======
        MAILBOX_DEFAULT_HOOK
>>>>>>> 27eadbfc
    }

    /**
     * @notice Returns an enum that represents the type of hook
     */
    function hookType() external view returns (uint8);

    /**
     * @notice Returns whether the hook supports metadata
     * @param metadata metadata
     * @return Whether the hook supports metadata
     */
    function supportsMetadata(
        bytes calldata metadata
    ) external view returns (bool);

    /**
     * @notice Post action after a message is dispatched via the Mailbox
     * @param metadata The metadata required for the hook
     * @param message The message passed from the Mailbox.dispatch() call
     */
    function postDispatch(
        bytes calldata metadata,
        bytes calldata message
    ) external payable;

    /**
     * @notice Compute the payment required by the postDispatch call
     * @param metadata The metadata required for the hook
     * @param message The message passed from the Mailbox.dispatch() call
     * @return Quoted payment for the postDispatch call
     */
    function quoteDispatch(
        bytes calldata metadata,
        bytes calldata message
    ) external view returns (uint256);
}<|MERGE_RESOLUTION|>--- conflicted
+++ resolved
@@ -28,11 +28,8 @@
         RATE_LIMITED,
         ARB_L2_TO_L1,
         OP_L2_TO_L1,
-<<<<<<< HEAD
+        MAILBOX_DEFAULT_HOOK,
         AMOUNT_ROUTING
-=======
-        MAILBOX_DEFAULT_HOOK
->>>>>>> 27eadbfc
     }
 
     /**

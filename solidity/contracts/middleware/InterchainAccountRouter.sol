// SPDX-License-Identifier: Apache-2.0
pragma solidity ^0.8.13;

/*@@@@@@@       @@@@@@@@@
 @@@@@@@@@       @@@@@@@@@
  @@@@@@@@@       @@@@@@@@@
   @@@@@@@@@       @@@@@@@@@
    @@@@@@@@@@@@@@@@@@@@@@@@@
     @@@@@  HYPERLANE  @@@@@@@
    @@@@@@@@@@@@@@@@@@@@@@@@@
   @@@@@@@@@       @@@@@@@@@
  @@@@@@@@@       @@@@@@@@@
 @@@@@@@@@       @@@@@@@@@
@@@@@@@@@       @@@@@@@@*/

// ============ Internal Imports ============
import {OwnableMulticall} from "./libs/OwnableMulticall.sol";
import {InterchainAccountMessage} from "./libs/InterchainAccountMessage.sol";
import {CallLib} from "./libs/Call.sol";
import {MinimalProxy} from "../libs/MinimalProxy.sol";
import {TypeCasts} from "../libs/TypeCasts.sol";
import {StandardHookMetadata} from "../hooks/libs/StandardHookMetadata.sol";
import {EnumerableMapExtended} from "../libs/EnumerableMapExtended.sol";
import {Router} from "../client/Router.sol";

// ============ External Imports ============
import {Create2} from "@openzeppelin/contracts/utils/Create2.sol";
import {Address} from "@openzeppelin/contracts/utils/Address.sol";
import {Initializable} from "@openzeppelin/contracts-upgradeable/proxy/utils/Initializable.sol";

/*
 * @title A contract that allows accounts on chain A to call contracts via a
 * proxy contract on chain B.
 */
contract InterchainAccountRouter is Router {
    // ============ Libraries ============

    using TypeCasts for address;
    using TypeCasts for bytes32;

    // ============ Constants ============

    address internal implementation;
    bytes32 internal bytecodeHash;

    // ============ Public Storage ============
    mapping(uint32 => bytes32) public isms;

    // ============ Upgrade Gap ============

    uint256[47] private __GAP;

    // ============ Events ============

    /**
     * @notice Emitted when a default ISM is set for a remote domain
     * @param domain The remote domain
     * @param ism The address of the remote ISM
     */
    event RemoteIsmEnrolled(uint32 indexed domain, bytes32 ism);

    /**
     * @notice Emitted when an interchain call is dispatched to a remote domain
     * @param destination The destination domain on which to make the call
     * @param owner The local owner of the remote ICA
     * @param router The address of the remote router
     * @param ism The address of the remote ISM
     */
    event RemoteCallDispatched(
        uint32 indexed destination,
        address indexed owner,
        bytes32 router,
        bytes32 ism
    );

    /**
     * @notice Emitted when an interchain account contract is deployed
     * @param origin The domain of the chain where the message was sent from
     * @param owner The address of the account that sent the message
     * @param ism The address of the local ISM
     * @param account The address of the proxy account that was created
     */
    event InterchainAccountCreated(
        uint32 indexed origin,
        bytes32 indexed owner,
        address ism,
        address account
    );

    // ============ Constructor ============

    constructor(address _mailbox) Router(_mailbox) {}

    // ============ Initializers ============

    /**
     * @notice Initializes the contract with HyperlaneConnectionClient contracts
     * @param _customHook used by the Router to set the hook to override with
     * @param _interchainSecurityModule The address of the local ISM contract
     * @param _owner The address with owner privileges
     */
    function initialize(
        address _customHook,
        address _interchainSecurityModule,
        address _owner
    ) external initializer {
        _MailboxClient_initialize(
            _customHook,
            _interchainSecurityModule,
            _owner
        );

        implementation = address(new OwnableMulticall(address(this)));
        // cannot be stored immutably because it is dynamically sized
        bytes memory _bytecode = MinimalProxy.bytecode(implementation);
        bytecodeHash = keccak256(_bytecode);
    }

    /**
     * @notice Registers the address of remote InterchainAccountRouter
     * and ISM contracts to use as a default when making interchain calls
     * @param _destination The remote domain
     * @param _router The address of the remote InterchainAccountRouter
     * @param _ism The address of the remote ISM
     */
    function enrollRemoteRouterAndIsm(
        uint32 _destination,
        bytes32 _router,
        bytes32 _ism
    ) external onlyOwner {
        _enrollRemoteRouterAndIsm(_destination, _router, _ism);
    }

    /**
     * @notice Registers the address of remote InterchainAccountRouters
     * and ISM contracts to use as defaults when making interchain calls
     * @param _destinations The remote domains
     * @param _routers The address of the remote InterchainAccountRouters
     * @param _isms The address of the remote ISMs
     */
    function enrollRemoteRouterAndIsms(
        uint32[] calldata _destinations,
        bytes32[] calldata _routers,
        bytes32[] calldata _isms
    ) external onlyOwner {
        require(
            _destinations.length == _routers.length &&
                _destinations.length == _isms.length,
            "length mismatch"
        );
        for (uint256 i = 0; i < _destinations.length; i++) {
            _enrollRemoteRouterAndIsm(_destinations[i], _routers[i], _isms[i]);
        }
    }

    // ============ External Functions ============
    /**
     * @notice Dispatches a single remote call to be made by an owner's
     * interchain account on the destination domain
     * @dev Uses the default router and ISM addresses for the destination
     * domain, reverting if none have been configured
     * @param _destination The remote domain of the chain to make calls on
     * @param _to The address of the contract to call
     * @param _value The value to include in the call
     * @param _data The calldata
     * @param _hookMetadata The hook metadata to override with for the hook set by the owner
     * @return The Hyperlane message ID
     */
    function callRemote(
        uint32 _destination,
        address _to,
        uint256 _value,
<<<<<<< HEAD
        bytes memory _data,
        bytes memory _hookMetadata
=======
        bytes memory _data
>>>>>>> e33d1a77
    ) external payable returns (bytes32) {
        bytes32 _router = routers(_destination);
        bytes32 _ism = isms[_destination];
        bytes memory _body = InterchainAccountMessage.encode(
            msg.sender,
            _ism,
            _to,
            _value,
            _data
        );
        return
            _dispatchMessageWithMetadata(
                _destination,
                _router,
                _ism,
                _body,
                _hookMetadata
            );
    }

    /**
     * @notice Dispatches a single remote call to be made by an owner's
     * interchain account on the destination domain
     * @dev Uses the default router and ISM addresses for the destination
     * domain, reverting if none have been configured
     * @param _destination The remote domain of the chain to make calls on
     * @param _to The address of the contract to call
     * @param _value The value to include in the call
     * @param _data The calldata
     * @param _hookMetadata The hook metadata to override with for the hook set by the owner
     * @return The Hyperlane message ID
     */
    function callRemote(
        uint32 _destination,
        address _to,
        uint256 _value,
        bytes memory _data,
        bytes memory _hookMetadata
    ) external payable returns (bytes32) {
        bytes32 _router = routers(_destination);
        bytes32 _ism = isms[_destination];
        bytes memory _body = InterchainAccountMessage.encode(
            msg.sender,
            _ism,
            _to,
            _value,
            _data
        );
        return
            _dispatchMessageWithMetadata(
                _destination,
                _router,
                _ism,
                _body,
                _hookMetadata
            );
    }

    /**
     * @notice Dispatches a sequence of remote calls to be made by an owner's
     * interchain account on the destination domain
     * @dev Uses the default router and ISM addresses for the destination
     * domain, reverting if none have been configured
     * @dev Recommend using CallLib.build to format the interchain calls.
     * @param _destination The remote domain of the chain to make calls on
     * @param _calls The sequence of calls to make
     * @return The Hyperlane message ID
     */
    function callRemote(
        uint32 _destination,
        CallLib.Call[] calldata _calls
    ) external payable returns (bytes32) {
        bytes32 _router = routers(_destination);
        bytes32 _ism = isms[_destination];
        bytes memory _body = InterchainAccountMessage.encode(
            msg.sender,
            _ism,
            _calls
        );

        return _dispatchMessage(_destination, _router, _ism, _body);
    }

    /**
     * @notice Dispatches a sequence of remote calls to be made by an owner's
     * interchain account on the destination domain
     * @dev Uses the default router and ISM addresses for the destination
     * domain, reverting if none have been configured
     * @dev Recommend using CallLib.build to format the interchain calls.
     * @param _destination The remote domain of the chain to make calls on
     * @param _calls The sequence of calls to make
     * @param _hookMetadata The hook metadata to override with for the hook set by the owner
     * @return The Hyperlane message ID
     */
    function callRemote(
        uint32 _destination,
        CallLib.Call[] calldata _calls,
        bytes calldata _hookMetadata
    ) external payable returns (bytes32) {
        bytes32 _router = routers(_destination);
        bytes32 _ism = isms[_destination];
        return
            callRemoteWithOverrides(
                _destination,
                _router,
                _ism,
                _calls,
                _hookMetadata
            );
    }

    /**
     * @notice Handles dispatched messages by relaying calls to the interchain account
     * @param _origin The origin domain of the interchain account
     * @param _sender The sender of the interchain message
     * @param _message The InterchainAccountMessage containing the account
     * owner, ISM, and sequence of calls to be relayed
     * @dev Does not need to be onlyRemoteRouter, as this application is designed
     * to receive messages from untrusted remote contracts.
     */
    function handle(
        uint32 _origin,
        bytes32 _sender,
        bytes calldata _message
    ) external payable override onlyMailbox {
        (
            bytes32 _owner,
            bytes32 _ism,
            CallLib.Call[] memory _calls
        ) = InterchainAccountMessage.decode(_message);

        OwnableMulticall _interchainAccount = getDeployedInterchainAccount(
            _origin,
            _owner,
            _sender,
            _ism.bytes32ToAddress()
        );
        _interchainAccount.multicall(_calls);
    }

    /**
     * @notice Returns the local address of an interchain account
     * @dev This interchain account is not guaranteed to have been deployed
     * @param _origin The remote origin domain of the interchain account
     * @param _router The remote origin InterchainAccountRouter
     * @param _owner The remote owner of the interchain account
     * @param _ism The local address of the ISM
     * @return The local address of the interchain account
     */
    function getLocalInterchainAccount(
        uint32 _origin,
        address _owner,
        address _router,
        address _ism
    ) external view returns (OwnableMulticall) {
        return
            getLocalInterchainAccount(
                _origin,
                _owner.addressToBytes32(),
                _router.addressToBytes32(),
                _ism
            );
    }

    /**
     * @notice Returns the remote address of a locally owned interchain account
     * @dev This interchain account is not guaranteed to have been deployed
     * @dev This function will only work if the destination domain is
     * EVM compatible
     * @param _destination The remote destination domain of the interchain account
     * @param _owner The local owner of the interchain account
     * @return The remote address of the interchain account
     */
    function getRemoteInterchainAccount(
        uint32 _destination,
        address _owner
    ) external view returns (address) {
        address _router = routers(_destination).bytes32ToAddress();
        address _ism = isms[_destination].bytes32ToAddress();
        return getRemoteInterchainAccount(_owner, _router, _ism);
    }

    // ============ Public Functions ============

    /**
     * @notice Returns and deploys (if not already) an interchain account
     * @param _origin The remote origin domain of the interchain account
     * @param _owner The remote owner of the interchain account
     * @param _router The remote origin InterchainAccountRouter
     * @param _ism The local address of the ISM
     * @return The address of the interchain account
     */
    function getDeployedInterchainAccount(
        uint32 _origin,
        address _owner,
        address _router,
        address _ism
    ) public returns (OwnableMulticall) {
        return
            getDeployedInterchainAccount(
                _origin,
                _owner.addressToBytes32(),
                _router.addressToBytes32(),
                _ism
            );
    }

    /**
     * @notice Returns and deploys (if not already) an interchain account
     * @param _origin The remote origin domain of the interchain account
     * @param _owner The remote owner of the interchain account
     * @param _router The remote origin InterchainAccountRouter
     * @param _ism The local address of the ISM
     * @return The address of the interchain account
     */
    function getDeployedInterchainAccount(
        uint32 _origin,
        bytes32 _owner,
        bytes32 _router,
        address _ism
    ) public returns (OwnableMulticall) {
        bytes32 _salt = _getSalt(
            _origin,
            _owner,
            _router,
            _ism.addressToBytes32()
        );
        address payable _account = _getLocalInterchainAccount(_salt);
        if (!Address.isContract(_account)) {
            bytes memory _bytecode = MinimalProxy.bytecode(implementation);
            _account = payable(Create2.deploy(0, _salt, _bytecode));
            emit InterchainAccountCreated(_origin, _owner, _ism, _account);
        }
        return OwnableMulticall(_account);
    }

    /**
     * @notice Returns the local address of a remotely owned interchain account
     * @dev This interchain account is not guaranteed to have been deployed
     * @param _origin The remote origin domain of the interchain account
     * @param _owner The remote owner of the interchain account
     * @param _router The remote InterchainAccountRouter
     * @param _ism The local address of the ISM
     * @return The local address of the interchain account
     */
    function getLocalInterchainAccount(
        uint32 _origin,
        bytes32 _owner,
        bytes32 _router,
        address _ism
    ) public view returns (OwnableMulticall) {
        return
            OwnableMulticall(
                _getLocalInterchainAccount(
                    _getSalt(_origin, _owner, _router, _ism.addressToBytes32())
                )
            );
    }

    /**
     * @notice Returns the remote address of a locally owned interchain account
     * @dev This interchain account is not guaranteed to have been deployed
     * @dev This function will only work if the destination domain is
     * EVM compatible
     * @param _owner The local owner of the interchain account
     * @param _router The remote InterchainAccountRouter
     * @param _ism The remote address of the ISM
     * @return The remote address of the interchain account
     */
    function getRemoteInterchainAccount(
        address _owner,
        address _router,
        address _ism
    ) public view returns (address) {
        require(_router != address(0), "no router specified for destination");
        // Derives the address of the first contract deployed by _router using
        // the CREATE opcode.
        address _implementation = address(
            uint160(
                uint256(
                    keccak256(
                        abi.encodePacked(
                            bytes1(0xd6),
                            bytes1(0x94),
                            _router,
                            bytes1(0x01)
                        )
                    )
                )
            )
        );
        bytes memory _proxyBytecode = MinimalProxy.bytecode(_implementation);
        bytes32 _bytecodeHash = keccak256(_proxyBytecode);
        bytes32 _salt = _getSalt(
            localDomain,
            _owner.addressToBytes32(),
            address(this).addressToBytes32(),
            _ism.addressToBytes32()
        );
        return Create2.computeAddress(_salt, _bytecodeHash, _router);
    }

    /**
     * @notice Dispatches a sequence of remote calls to be made by an owner's
     * interchain account on the destination domain
     * @dev Recommend using CallLib.build to format the interchain calls
     * @param _destination The remote domain of the chain to make calls on
     * @param _router The remote router address
     * @param _ism The remote ISM address
     * @param _calls The sequence of calls to make
     * @param _hookMetadata The hook metadata to override with for the hook set by the owner
     * @return The Hyperlane message ID
     */
    function callRemoteWithOverrides(
        uint32 _destination,
        bytes32 _router,
        bytes32 _ism,
<<<<<<< HEAD
        CallLib.Call[] calldata _calls,
        bytes memory _hookMetadata
=======
        CallLib.Call[] calldata _calls
>>>>>>> e33d1a77
    ) public payable returns (bytes32) {
        bytes memory _body = InterchainAccountMessage.encode(
            msg.sender,
            _ism,
            _calls
        );
        return
            _dispatchMessageWithMetadata(
                _destination,
                _router,
                _ism,
                _body,
                _hookMetadata
            );
    }

    /**
     * @notice Dispatches a sequence of remote calls to be made by an owner's
     * interchain account on the destination domain
     * @dev Recommend using CallLib.build to format the interchain calls
     * @param _destination The remote domain of the chain to make calls on
     * @param _router The remote router address
     * @param _ism The remote ISM address
     * @param _calls The sequence of calls to make
     * @param _hookMetadata The hook metadata to override with for the hook set by the owner
     * @return The Hyperlane message ID
     */
    function callRemoteWithOverrides(
        uint32 _destination,
        bytes32 _router,
        bytes32 _ism,
        CallLib.Call[] calldata _calls,
        bytes memory _hookMetadata
    ) public payable returns (bytes32) {
        bytes memory _body = InterchainAccountMessage.encode(
            msg.sender,
            _ism,
            _calls
        );
        return
            _dispatchMessageWithMetadata(
                _destination,
                _router,
                _ism,
                _body,
                _hookMetadata
            );
    }

    // ============ Internal Functions ============

    /**
     * @dev Required for use of Router, compiler will not include this function in the bytecode
     */
    function _handle(uint32, bytes32, bytes calldata) internal pure override {
        assert(false);
    }

    /**
     * @notice Overrides Router._enrollRemoteRouter to also enroll a default ISM
     * @param _destination The remote domain
     * @param _address The address of the remote InterchainAccountRouter
     * @dev Sets the default ISM to the zero address
     */
    function _enrollRemoteRouter(
        uint32 _destination,
        bytes32 _address
    ) internal override {
        _enrollRemoteRouterAndIsm(_destination, _address, bytes32(0));
    }

    // ============ Private Functions ============

    /**
     * @notice Registers the address of a remote ISM contract to use as default
     * @param _destination The remote domain
     * @param _ism The address of the remote ISM
     */
    function _enrollRemoteIsm(uint32 _destination, bytes32 _ism) private {
        isms[_destination] = _ism;
        emit RemoteIsmEnrolled(_destination, _ism);
    }

    /**
     * @notice Registers the address of remote InterchainAccountRouter
     * and ISM contracts to use as a default when making interchain calls
     * @param _destination The remote domain
     * @param _router The address of the remote InterchainAccountRouter
     * @param _ism The address of the remote ISM
     */
    function _enrollRemoteRouterAndIsm(
        uint32 _destination,
        bytes32 _router,
        bytes32 _ism
    ) private {
        require(
            routers(_destination) == bytes32(0) &&
                isms[_destination] == bytes32(0),
            "router and ISM defaults are immutable once set"
        );
        Router._enrollRemoteRouter(_destination, _router);
        _enrollRemoteIsm(_destination, _ism);
    }

    /**
     * @notice Dispatches an InterchainAccountMessage to the remote router
     * @param _destination The remote domain
     * @param _router The address of the remote InterchainAccountRouter
     * @param _ism The address of the remote ISM
     * @param _body The InterchainAccountMessage body
     */
    function _dispatchMessage(
        uint32 _destination,
        bytes32 _router,
        bytes32 _ism,
        bytes memory _body
    ) private returns (bytes32) {
        require(_router != bytes32(0), "no router specified for destination");
        emit RemoteCallDispatched(_destination, msg.sender, _router, _ism);
        return mailbox.dispatch{value: msg.value}(_destination, _router, _body);
    }

    /**
     * @notice Dispatches an InterchainAccountMessage to the remote router with hook metadata
     * @param _destination The remote domain
     * @param _router The address of the remote InterchainAccountRouter
     * @param _ism The address of the remote ISM
     * @param _body The InterchainAccountMessage body
     * @param _hookMetadata The hook metadata to override with for the hook set by the owner
     */
    function _dispatchMessageWithMetadata(
        uint32 _destination,
        bytes32 _router,
        bytes32 _ism,
        bytes memory _body,
        bytes memory _hookMetadata
    ) private returns (bytes32) {
        require(_router != bytes32(0), "no router specified for destination");
        emit RemoteCallDispatched(_destination, msg.sender, _router, _ism);
        return
            mailbox.dispatch{value: msg.value}(
                _destination,
                _router,
                _body,
                _hookMetadata
            );
    }

    /**
     * @notice Returns the salt used to deploy an interchain account
     * @param _origin The remote origin domain of the interchain account
     * @param _owner The remote owner of the interchain account
     * @param _router The remote origin InterchainAccountRouter
     * @param _ism The local address of the ISM
     * @return The CREATE2 salt used for deploying the interchain account
     */
    function _getSalt(
        uint32 _origin,
        bytes32 _owner,
        bytes32 _router,
        bytes32 _ism
    ) private pure returns (bytes32) {
        return keccak256(abi.encodePacked(_origin, _owner, _router, _ism));
    }

    /**
     * @notice Returns the address of the interchain account on the local chain
     * @param _salt The CREATE2 salt used for deploying the interchain account
     * @return The address of the interchain account
     */
    function _getLocalInterchainAccount(
        bytes32 _salt
    ) private view returns (address payable) {
        return payable(Create2.computeAddress(_salt, bytecodeHash));
    }
}<|MERGE_RESOLUTION|>--- conflicted
+++ resolved
@@ -170,12 +170,7 @@
         uint32 _destination,
         address _to,
         uint256 _value,
-<<<<<<< HEAD
-        bytes memory _data,
-        bytes memory _hookMetadata
-=======
         bytes memory _data
->>>>>>> e33d1a77
     ) external payable returns (bytes32) {
         bytes32 _router = routers(_destination);
         bytes32 _ism = isms[_destination];
@@ -493,12 +488,7 @@
         uint32 _destination,
         bytes32 _router,
         bytes32 _ism,
-<<<<<<< HEAD
-        CallLib.Call[] calldata _calls,
-        bytes memory _hookMetadata
-=======
         CallLib.Call[] calldata _calls
->>>>>>> e33d1a77
     ) public payable returns (bytes32) {
         bytes memory _body = InterchainAccountMessage.encode(
             msg.sender,

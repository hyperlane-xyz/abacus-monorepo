// SPDX-License-Identifier: Apache-2.0
pragma solidity ^0.8.13;

// ============ Internal Imports ============
import {OwnableMulticall} from "../OwnableMulticall.sol";
import {HyperlaneConnectionClient} from "../HyperlaneConnectionClient.sol";
import {IRouter} from "../../interfaces/IRouter.sol";
import {IInterchainAccountRouter} from "../../interfaces/middleware/IInterchainAccountRouter.sol";
import {InterchainAccountMessage} from "../libs/middleware/InterchainAccountMessage.sol";
import {MinimalProxy} from "../libs/MinimalProxy.sol";
import {CallLib} from "../libs/Call.sol";
import {TypeCasts} from "../libs/TypeCasts.sol";
import {EnumerableMapExtended} from "../libs/EnumerableMapExtended.sol";

// ============ External Imports ============
import {Create2} from "@openzeppelin/contracts/utils/Create2.sol";
import {Address} from "@openzeppelin/contracts/utils/Address.sol";
import {Initializable} from "@openzeppelin/contracts-upgradeable/proxy/utils/Initializable.sol";

/*
 * @title A contract that allows accounts on chain A to call contracts via a
 * proxy contract on chain B.
 */
contract InterchainAccountRouter is
    HyperlaneConnectionClient,
    IRouter,
    IInterchainAccountRouter
{
    // ============ Libraries ============

    using TypeCasts for address;
    using TypeCasts for bytes32;

    // ============ Constants ============

    uint32 internal immutable localDomain;
    address internal immutable implementation;
    bytes32 internal immutable bytecodeHash;

    // ============ Private Storage ============
    uint32[] private _domains;

    // ============ Public Storage ============
    mapping(uint32 => bytes32) public routers;
    mapping(uint32 => bytes32) public isms;

    // ============ Upgrade Gap ============

    // gap for upgrade safety
    uint256[47] private __GAP;

    // ============ Events ============

    /**
     * @notice Emitted when a default router is set for a remote domain
     * @param domain The remote domain
     * @param router The address of the remote router
     */
    event RemoteRouterEnrolled(uint32 indexed domain, bytes32 router);

    /**
     * @notice Emitted when a default ISM is set for a remote domain
     * @param domain The remote domain
     * @param ism The address of the remote ISM
     */
    event RemoteIsmEnrolled(uint32 indexed domain, bytes32 ism);

    /**
     * @notice Emitted when an interchain call is dispatched to a remote domain
     * @param destination The destination domain on which to make the call
     * @param owner The local owner of the remote ICA
     * @param router The address of the remote router
     * @param ism The address of the remote ISM
     */
    event InterchainCallDispatched(
        uint32 indexed destination,
        address indexed owner,
        bytes32 router,
        bytes32 ism,
        bytes32 messageId
    );

    /**
     * @notice Emitted when an interchain account contract is deployed
     * @param origin The domain of the chain where the message was sent from
     * @param owner The address of the account that sent the message
     * @param ism The address of the local ISM
     * @param account The address of the proxy account that was created
     */
    event InterchainAccountCreated(
        uint32 indexed origin,
        bytes32 indexed owner,
        address ism,
        address account
    );

    // ============ Constructor ============

    /**
<<<<<<< HEAD
     * @notice Constructor deploys a relay (OwnableMulticall.sol) contract that
     * will be cloned for each interchain account
     */
    constructor(uint32 _localDomain) {
        localDomain = _localDomain;
        implementation = address(new OwnableMulticall());
=======
     * @notice Constructor deploys a relay (OwnableMulticall.sol) contract that will be cloned for each interchain account.
     * @param proxy The address of a proxy contract that delegates calls to this contract used by OwnableMulticall for access control.
     * @dev Set proxy to address(0) to use this contract as the proxy owner.
     */
    constructor(address proxy) {
        // TODO: always proxy and remove this sentinel
        if (proxy == address(0)) {
            proxy = address(this);
        }
        implementation = address(new OwnableMulticall(proxy));
>>>>>>> 4ac62908
        // cannot be stored immutably because it is dynamically sized
        bytes memory _bytecode = MinimalProxy.bytecode(implementation);
        bytecodeHash = keccak256(_bytecode);
    }

    // ============ Initializers ============

    /**
     * @notice Initializes the contract with HyperlaneConnectionClient contracts
     * @param _mailbox The address of the mailbox contract
     * @param _interchainGasPaymaster Unused but required by HyperlaneConnectionClient
     * @param _interchainSecurityModule The address of the local ISM contract
     * @param _owner The address with owner privileges
     */
    function initialize(
        address _mailbox,
        address _interchainGasPaymaster,
        address _interchainSecurityModule,
        address _owner
    ) external initializer {
        __HyperlaneConnectionClient_initialize(
            _mailbox,
            _interchainGasPaymaster,
            _interchainSecurityModule,
            _owner
        );
    }

    // ============ External Functions ============

    /**
     * @notice Registers the address of many remote InterchainAccountRouter
     * contracts to use as a default when making interchain calls
     * @param _destinations The remote domains
     * @param _routers The addresses of the remote InterchainAccountRouters
     */
    function enrollRemoteRouters(
        uint32[] calldata _destinations,
        bytes32[] calldata _routers
    ) external onlyOwner {
        require(_destinations.length == _routers.length, "!length");
        for (uint256 i = 0; i < _destinations.length; i += 1) {
            _enrollRemoteRouterAndIsm(
                _destinations[i],
                _routers[i],
                bytes32(0)
            );
        }
    }

    /**
     * @notice Dispatches a sequence of remote calls to be made by an owner's
     * interchain account on the destination domain
     * @dev Uses the default router and ISM addresses for the destination
     * domain, reverting if none have been configured
     * @dev Recommend using CallLib.build to format the interchain calls.
     * @param _destination The remote domain of the chain to make calls on
     * @param _calls The sequence of calls to make
     * @return The Hyperlane message ID
     */
    function callRemote(uint32 _destination, CallLib.Call[] calldata _calls)
        external
        returns (bytes32)
    {
        bytes32 _router = routers[_destination];
        bytes32 _ism = isms[_destination];
        return callRemoteWithOverrides(_destination, _router, _ism, _calls);
    }

    /**
     * @notice Handles dispatched messages by relaying calls to the interchain account
     * @param _origin The origin domain of the interchain account
     * @param _sender The sender of the interchain message
     * @param _message The InterchainAccountMessage containing the account
     * owner, ISM, and sequence of calls to be relayed
     * @dev Does not need to be onlyRemoteRouter, as this application is designed
     * to receive messages from untrusted remote contracts.
     */
    function handle(
        uint32 _origin,
        bytes32 _sender,
        bytes calldata _message
    ) external onlyMailbox {
        (
            bytes32 _owner,
            bytes32 _ism,
            CallLib.Call[] memory _calls
        ) = InterchainAccountMessage.decode(_message);

        OwnableMulticall _interchainAccount = getDeployedInterchainAccount(
            _origin,
            _owner,
            _sender,
            TypeCasts.bytes32ToAddress(_ism)
        );
        _interchainAccount.proxyCalls(_calls);
    }

    /**
     * @notice Returns the local address of an interchain account
     * @dev This interchain account is not guaranteed to have been deployed
     * @param _origin The remote origin domain of the interchain account
     * @param _router The remote origin InterchainAccountRouter
     * @param _owner The remote owner of the interchain account
     * @param _ism The local address of the ISM
     * @return The local address of the interchain account
     */
    function getLocalInterchainAccount(
        uint32 _origin,
        address _owner,
        address _router,
        address _ism
    ) external view returns (OwnableMulticall) {
        bytes32 _routerAsBytes32 = TypeCasts.addressToBytes32(_router);
        bytes32 _ownerAsBytes32 = TypeCasts.addressToBytes32(_owner);
        return
            getLocalInterchainAccount(
                _origin,
                _ownerAsBytes32,
                _routerAsBytes32,
                _ism
            );
    }

    /**
     * @notice Returns the remote address of a locally owned interchain account
     * @dev This interchain account is not guaranteed to have been deployed
     * @dev This function will only work if the destination domain is
     * EVM compatible
     * @param _destination The remote destination domain of the interchain account
     * @param _owner The local owner of the interchain account
     * @return The remote address of the interchain account
     */
    function getRemoteInterchainAccount(uint32 _destination, address _owner)
        external
        view
        returns (address)
    {
        address _router = TypeCasts.bytes32ToAddress(routers[_destination]);
        address _ism = TypeCasts.bytes32ToAddress(isms[_destination]);
        return getRemoteInterchainAccount(_owner, _router, _ism);
    }

    function domains() external view returns (uint32[] memory) {
        return _domains;
    }

    // ============ Public Functions ============

    /**
     * @notice Registers the address of a remote InterchainAccountRouter
     * contract to use as a default when making interchain calls
     * @param _destination The remote domain
     * @param _router The address of the remote InterchainAccountRouter
     */
    function enrollRemoteRouter(uint32 _destination, bytes32 _router)
        public
        onlyOwner
    {
<<<<<<< HEAD
        _enrollRemoteRouterAndIsm(_destination, _router, bytes32(0));
    }

    /**
     * @notice Registers the address of remote InterchainAccountRouter
     * and ISM contracts to use as a default when making interchain calls
     * @param _destination The remote domain
     * @param _router The address of the remote InterchainAccountRouter
     * @param _ism The address of the remote ISM
     */
    function enrollRemoteRouterAndIsm(
        uint32 _destination,
        bytes32 _router,
        bytes32 _ism
    ) public onlyOwner {
        _enrollRemoteRouterAndIsm(_destination, _router, _ism);
    }

    /**
     * @notice Dispatches a sequence of remote calls to be made by an owner's
     * interchain account on the destination domain
     * @dev Recommend using CallLib.build to format the interchain calls
     * @param _destination The remote domain of the chain to make calls on
     * @param _router The remote router address
     * @param _ism The remote ISM address
     * @param _calls The sequence of calls to make
     * @return The Hyperlane message ID
     */
    function callRemoteWithOverrides(
        uint32 _destination,
        bytes32 _router,
        bytes32 _ism,
        CallLib.Call[] calldata _calls
    ) public returns (bytes32) {
        require(_router != bytes32(0), "no router specified for destination");
        bytes memory _body = InterchainAccountMessage.encode(
            msg.sender,
            _ism,
            _calls
        );
        bytes32 _id = mailbox.dispatch(_destination, _router, _body);
        emit InterchainCallDispatched(
            _destination,
            msg.sender,
            _router,
            _ism,
            _id
        );
        return _id;
    }

    /**
     * @notice Returns and deploys (if not already) an interchain account
     * @param _origin The remote origin domain of the interchain account
     * @param _owner The remote owner of the interchain account
     * @param _router The remote origin InterchainAccountRouter
     * @param _ism The local address of the ISM
     * @return The address of the interchain account
     */
    function getDeployedInterchainAccount(
        uint32 _origin,
        bytes32 _owner,
        bytes32 _router,
        address _ism
    ) public returns (OwnableMulticall) {
        bytes32 _salt = _getSalt(
            _origin,
            _owner,
            _router,
            TypeCasts.addressToBytes32(_ism)
        );
        address payable _account = _getLocalInterchainAccount(_salt);
        if (!Address.isContract(_account)) {
            bytes memory _bytecode = MinimalProxy.bytecode(implementation);
            _account = payable(Create2.deploy(0, _salt, _bytecode));
            emit InterchainAccountCreated(_origin, _owner, _ism, _account);
            // transfers ownership to this contract
            OwnableMulticall(_account).initialize();
=======
        bytes32 salt = _salt(_origin, _sender);
        address payable interchainAccount = _getInterchainAccount(salt);
        if (!Address.isContract(interchainAccount)) {
            bytes memory bytecode = MinimalProxy.bytecode(implementation);
            interchainAccount = payable(Create2.deploy(0, salt, bytecode));
            emit InterchainAccountCreated(_origin, _sender, interchainAccount);
>>>>>>> 4ac62908
        }
        return OwnableMulticall(_account);
    }

    /**
     * @notice Returns the local address of a remotely owned interchain account
     * @dev This interchain account is not guaranteed to have been deployed
     * @param _origin The remote origin domain of the interchain account
     * @param _owner The remote owner of the interchain account
     * @param _router The remote InterchainAccountRouter
     * @param _ism The local address of the ISM
     * @return The local address of the interchain account
     */
    function getLocalInterchainAccount(
        uint32 _origin,
        bytes32 _owner,
        bytes32 _router,
        address _ism
    ) public view returns (OwnableMulticall) {
        return
            OwnableMulticall(
                _getLocalInterchainAccount(
                    _getSalt(
                        _origin,
                        _owner,
                        _router,
                        TypeCasts.addressToBytes32(_ism)
                    )
                )
            );
    }

    /**
     * @notice Returns the remote address of a locally owned interchain account
     * @dev This interchain account is not guaranteed to have been deployed
     * @dev This function will only work if the destination domain is
     * EVM compatible
     * @param _owner The local owner of the interchain account
     * @param _router The remote InterchainAccountRouter
     * @param _ism The remote address of the ISM
     * @return The remote address of the interchain account
     */
    function getRemoteInterchainAccount(
        address _owner,
        address _router,
        address _ism
    ) public view returns (address) {
        require(_router != address(0), "no router specified for destination");
        // Derives the address of the first contract deployed by _router using
        // the CREATE opcode.
        address _implementation = address(
            uint160(
                uint256(
                    keccak256(
                        abi.encodePacked(
                            bytes1(0xd6),
                            bytes1(0x94),
                            _router,
                            bytes1(0x01)
                        )
                    )
                )
            )
        );
        bytes memory _proxyBytecode = MinimalProxy.bytecode(_implementation);
        bytes32 _bytecodeHash = keccak256(_proxyBytecode);
        bytes32 _salt = _getSalt(
            localDomain,
            TypeCasts.addressToBytes32(_owner),
            TypeCasts.addressToBytes32(address(this)),
            TypeCasts.addressToBytes32(_ism)
        );
        return Create2.computeAddress(_salt, _bytecodeHash, _router);
    }

    // ============ Private Functions ============

    /**
     * @notice Registers the address of remote InterchainAccountRouter
     * and ISM contracts to use as a default when making interchain calls
     * @param _destination The remote domain
     * @param _router The address of the remote InterchainAccountRouter
     * @param _ism The address of the remote ISM
     */
    function _enrollRemoteRouterAndIsm(
        uint32 _destination,
        bytes32 _router,
        bytes32 _ism
    ) private {
        require(_router != bytes32(0), "invalid router address");
        require(
            routers[_destination] == bytes32(0),
            "router and ISM defaults are immutable once set"
        );
        _domains.push(_destination);
        routers[_destination] = _router;
        isms[_destination] = _ism;
        emit RemoteRouterEnrolled(_destination, _router);
        emit RemoteIsmEnrolled(_destination, _ism);
    }

    /**
     * @notice Returns the salt used to deploy an interchain account
     * @param _origin The remote origin domain of the interchain account
     * @param _owner The remote owner of the interchain account
     * @param _router The remote origin InterchainAccountRouter
     * @param _ism The local address of the ISM
     * @return The CREATE2 salt used for deploying the interchain account
     */
    function _getSalt(
        uint32 _origin,
<<<<<<< HEAD
        bytes32 _owner,
        bytes32 _router,
        bytes32 _ism
    ) private pure returns (bytes32) {
        return keccak256(abi.encodePacked(_origin, _owner, _router, _ism));
    }

    /**
     * @notice Returns the address of the interchain account on the local chain
     * @param _salt The CREATE2 salt used for deploying the interchain account
     * @return The address of the interchain account
     */
    function _getLocalInterchainAccount(bytes32 _salt)
        private
        view
        returns (address payable)
    {
        return payable(Create2.computeAddress(_salt, bytecodeHash));
=======
        bytes32, // router sender
        bytes calldata _message
    ) internal override {
        OwnableMulticall interchainAccount = getDeployedInterchainAccount(
            _origin,
            InterchainCallMessage.sender(_message)
        );
        interchainAccount.multicall(InterchainCallMessage.calls(_message));
>>>>>>> 4ac62908
    }
}<|MERGE_RESOLUTION|>--- conflicted
+++ resolved
@@ -97,25 +97,21 @@
     // ============ Constructor ============
 
     /**
-<<<<<<< HEAD
      * @notice Constructor deploys a relay (OwnableMulticall.sol) contract that
-     * will be cloned for each interchain account
-     */
-    constructor(uint32 _localDomain) {
+     * will be cloned for each interchain account.
+     * @param _localDomain The Hyperlane domain ID on which this contract is
+     * deployed.
+     * @param _proxy The address of a proxy contract that delegates calls to
+     * this contract. Used by OwnableMulticall for access control.
+     * @dev Set proxy to address(0) to use this contract without a proxy.
+     */
+    constructor(uint32 _localDomain, address _proxy) {
         localDomain = _localDomain;
-        implementation = address(new OwnableMulticall());
-=======
-     * @notice Constructor deploys a relay (OwnableMulticall.sol) contract that will be cloned for each interchain account.
-     * @param proxy The address of a proxy contract that delegates calls to this contract used by OwnableMulticall for access control.
-     * @dev Set proxy to address(0) to use this contract as the proxy owner.
-     */
-    constructor(address proxy) {
         // TODO: always proxy and remove this sentinel
-        if (proxy == address(0)) {
-            proxy = address(this);
+        if (_proxy == address(0)) {
+            _proxy = address(this);
         }
-        implementation = address(new OwnableMulticall(proxy));
->>>>>>> 4ac62908
+        implementation = address(new OwnableMulticall(_proxy));
         // cannot be stored immutably because it is dynamically sized
         bytes memory _bytecode = MinimalProxy.bytecode(implementation);
         bytecodeHash = keccak256(_bytecode);
@@ -142,6 +138,7 @@
             _interchainSecurityModule,
             _owner
         );
+        require(localDomain == mailbox.localDomain(), "domain mismatch");
     }
 
     // ============ External Functions ============
@@ -211,7 +208,7 @@
             _sender,
             TypeCasts.bytes32ToAddress(_ism)
         );
-        _interchainAccount.proxyCalls(_calls);
+        _interchainAccount.multicall(_calls);
     }
 
     /**
@@ -275,7 +272,6 @@
         public
         onlyOwner
     {
-<<<<<<< HEAD
         _enrollRemoteRouterAndIsm(_destination, _router, bytes32(0));
     }
 
@@ -337,6 +333,29 @@
      */
     function getDeployedInterchainAccount(
         uint32 _origin,
+        address _owner,
+        address _router,
+        address _ism
+    ) public returns (OwnableMulticall) {
+        return
+            getDeployedInterchainAccount(
+                _origin,
+                TypeCasts.addressToBytes32(_owner),
+                TypeCasts.addressToBytes32(_router),
+                _ism
+            );
+    }
+
+    /**
+     * @notice Returns and deploys (if not already) an interchain account
+     * @param _origin The remote origin domain of the interchain account
+     * @param _owner The remote owner of the interchain account
+     * @param _router The remote origin InterchainAccountRouter
+     * @param _ism The local address of the ISM
+     * @return The address of the interchain account
+     */
+    function getDeployedInterchainAccount(
+        uint32 _origin,
         bytes32 _owner,
         bytes32 _router,
         address _ism
@@ -352,16 +371,6 @@
             bytes memory _bytecode = MinimalProxy.bytecode(implementation);
             _account = payable(Create2.deploy(0, _salt, _bytecode));
             emit InterchainAccountCreated(_origin, _owner, _ism, _account);
-            // transfers ownership to this contract
-            OwnableMulticall(_account).initialize();
-=======
-        bytes32 salt = _salt(_origin, _sender);
-        address payable interchainAccount = _getInterchainAccount(salt);
-        if (!Address.isContract(interchainAccount)) {
-            bytes memory bytecode = MinimalProxy.bytecode(implementation);
-            interchainAccount = payable(Create2.deploy(0, salt, bytecode));
-            emit InterchainAccountCreated(_origin, _sender, interchainAccount);
->>>>>>> 4ac62908
         }
         return OwnableMulticall(_account);
     }
@@ -473,7 +482,6 @@
      */
     function _getSalt(
         uint32 _origin,
-<<<<<<< HEAD
         bytes32 _owner,
         bytes32 _router,
         bytes32 _ism
@@ -492,15 +500,5 @@
         returns (address payable)
     {
         return payable(Create2.computeAddress(_salt, bytecodeHash));
-=======
-        bytes32, // router sender
-        bytes calldata _message
-    ) internal override {
-        OwnableMulticall interchainAccount = getDeployedInterchainAccount(
-            _origin,
-            InterchainCallMessage.sender(_message)
-        );
-        interchainAccount.multicall(InterchainCallMessage.calls(_message));
->>>>>>> 4ac62908
     }
 }
// SPDX-License-Identifier: Apache-2.0
pragma solidity ^0.8.13;

import {Router} from "../../Router.sol";

import {IMessageRecipient} from "../../../interfaces/IMessageRecipient.sol";
import {ICircleBridge} from "./interfaces/circle/ICircleBridge.sol";
import {ICircleMessageTransmitter} from "./interfaces/circle/ICircleMessageTransmitter.sol";
import {ILiquidityLayerAdapter} from "./interfaces/ILiquidityLayerAdapter.sol";
import {ILiquidityLayerMessageRecipient} from "./interfaces/ILiquidityLayerMessageRecipient.sol";

import {TypeCasts} from "../../libs/TypeCasts.sol";

import {IERC20} from "@openzeppelin/contracts/token/ERC20/IERC20.sol";

contract LiquidityLayerRouter is Router {
    // Token bridge => adapter address
    mapping(string => address) public liquidityLayerAdapters;

    event LiquidityLayerAdapterSet(string indexed bridge, address adapter);

    function initialize(
        address _owner,
        address _mailbox,
        address _interchainGasPaymaster,
        address _interchainSecurityModule
    ) public initializer {
<<<<<<< HEAD
        // Transfer ownership of the contract to `msg.sender`
        __HyperlaneConnectionClient_initialize(
            _mailbox,
            _interchainGasPaymaster,
            _interchainSecurityModule
        );
=======
        __HyperlaneConnectionClient_initialize(
            _mailbox,
            _interchainGasPaymaster
        );
        _transferOwnership(_owner);
>>>>>>> 49b8c61a
    }

    function dispatchWithTokens(
        uint32 _destinationDomain,
        bytes32 _recipientAddress,
        bytes calldata _messageBody,
        address _token,
        uint256 _amount,
        string calldata _bridge
    ) external payable {
        ILiquidityLayerAdapter _adapter = _getAdapter(_bridge);

        // Transfer the tokens to the adapter
        // TODO: use safeTransferFrom
        // TODO: Are there scenarios where a transferFrom fails and it doesn't revert?
        require(
            IERC20(_token).transferFrom(msg.sender, address(_adapter), _amount),
            "!transfer in"
        );

        // Reverts if the bridge was unsuccessful.
        // Gets adapter-specific data that is encoded into the message
        // ultimately sent via Hyperlane.
        bytes memory _adapterData = _adapter.sendTokens(
            _destinationDomain,
            _recipientAddress,
            _token,
            _amount
        );

        // The user's message "wrapped" with metadata required by this middleware
        bytes memory _messageWithMetadata = abi.encode(
            TypeCasts.addressToBytes32(msg.sender),
            _recipientAddress, // The "user" recipient
            _amount, // The amount of the tokens sent over the bridge
            _bridge, // The destination token bridge ID
            _adapterData, // The adapter-specific data
            _messageBody // The "user" message
        );

        // Dispatch the _messageWithMetadata to the destination's LiquidityLayerRouter.
        _dispatchWithGas(_destinationDomain, _messageWithMetadata, msg.value);
    }

    // Handles a message from an enrolled remote LiquidityLayerRouter
    function _handle(
        uint32 _origin,
        bytes32, // _sender, unused
        bytes calldata _message
    ) internal override {
        // Decode the message with metadata, "unwrapping" the user's message body
        (
            bytes32 _originalSender,
            bytes32 _userRecipientAddress,
            uint256 _amount,
            string memory _bridge,
            bytes memory _adapterData,
            bytes memory _userMessageBody
        ) = abi.decode(
                _message,
                (bytes32, bytes32, uint256, string, bytes, bytes)
            );

        ILiquidityLayerMessageRecipient _userRecipient = ILiquidityLayerMessageRecipient(
                TypeCasts.bytes32ToAddress(_userRecipientAddress)
            );

        // Reverts if the adapter hasn't received the bridged tokens yet
        (address _token, uint256 _receivedAmount) = _getAdapter(_bridge)
            .receiveTokens(
                _origin,
                address(_userRecipient),
                _amount,
                _adapterData
            );

        _userRecipient.handleWithTokens(
            _origin,
            _originalSender,
            _userMessageBody,
            _token,
            _receivedAmount
        );
    }

    function setLiquidityLayerAdapter(string calldata _bridge, address _adapter)
        external
        onlyOwner
    {
        liquidityLayerAdapters[_bridge] = _adapter;
        emit LiquidityLayerAdapterSet(_bridge, _adapter);
    }

    function _getAdapter(string memory _bridge)
        internal
        view
        returns (ILiquidityLayerAdapter _adapter)
    {
        _adapter = ILiquidityLayerAdapter(liquidityLayerAdapters[_bridge]);
        // Require the adapter to have been set
        require(address(_adapter) != address(0), "No adapter found for bridge");
    }
}<|MERGE_RESOLUTION|>--- conflicted
+++ resolved
@@ -20,25 +20,16 @@
     event LiquidityLayerAdapterSet(string indexed bridge, address adapter);
 
     function initialize(
-        address _owner,
         address _mailbox,
         address _interchainGasPaymaster,
         address _interchainSecurityModule
     ) public initializer {
-<<<<<<< HEAD
         // Transfer ownership of the contract to `msg.sender`
         __HyperlaneConnectionClient_initialize(
             _mailbox,
             _interchainGasPaymaster,
             _interchainSecurityModule
         );
-=======
-        __HyperlaneConnectionClient_initialize(
-            _mailbox,
-            _interchainGasPaymaster
-        );
-        _transferOwnership(_owner);
->>>>>>> 49b8c61a
     }
 
     function dispatchWithTokens(

--- conflicted
+++ resolved
@@ -69,7 +69,7 @@
      * @param domain The remote domain of the validator set.
      * @param threshold The new quorum threshold.
      */
-    event ThresholdSet(uint32 indexed domain, uint256 threshold);
+    event ThresholdSet(uint32 indexed domain, uint8 threshold);
 
     /**
      * @notice Emitted when the validator set or threshold changes.
@@ -144,25 +144,14 @@
      * @param _domains The remote domains of the validator sets.
      * @param _thresholds The new quorum thresholds.
      */
-<<<<<<< HEAD
     function setThresholds(
         uint32[] calldata _domains,
-        uint256[] calldata _thresholds
+        uint8[] calldata _thresholds
     ) external onlyOwner {
         require(_domains.length == _thresholds.length, "!length");
         for (uint256 i = 0; i < _domains.length; i += 1) {
             setThreshold(_domains[i], _thresholds[i]);
         }
-=======
-    function setThreshold(uint32 _domain, uint8 _threshold) external onlyOwner {
-        require(
-            _threshold > 0 && _threshold <= validatorCount(_domain),
-            "!range"
-        );
-        threshold[_domain] = _threshold;
-        bytes32 _commitment = _updateCommitment(_domain);
-        emit ThresholdSet(_domain, _threshold, _commitment);
->>>>>>> 4fc474ed
     }
 
     /**
@@ -187,7 +176,7 @@
      * @param _domain The remote domain of the validator set.
      * @param _threshold The new quorum threshold.
      */
-    function setThreshold(uint32 _domain, uint256 _threshold) public onlyOwner {
+    function setThreshold(uint32 _domain, uint8 _threshold) public onlyOwner {
         require(
             _threshold > 0 && _threshold <= validatorCount(_domain),
             "!range"
